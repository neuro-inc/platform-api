--- conflicted
+++ resolved
@@ -5,10 +5,6 @@
 import (
 	"encoding/json"
 	"fmt"
-<<<<<<< HEAD
-	"net"
-=======
->>>>>>> c5863bfb
 	"net/http"
 	"testing"
 	"time"
