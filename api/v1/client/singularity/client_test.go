--- conflicted
+++ resolved
@@ -1,13 +1,6 @@
 package singularity
 
 import (
-<<<<<<< HEAD
-	"io/ioutil"
-	"net/http"
-	"net/http/httptest"
-	"testing"
-	"time"
-=======
 	"encoding/json"
 	"fmt"
 	"net/http"
@@ -18,7 +11,6 @@
 	"time"
 
 	"github.com/neuromation/platform-api/api/v1/container"
->>>>>>> c5863bfb
 )
 
 func TestNewClient_Fail(t *testing.T) {
