--- conflicted
+++ resolved
@@ -1,24 +1,15 @@
 package singularity
 
 import (
-<<<<<<< HEAD
 	"encoding/json"
 	"fmt"
 	"net/http"
 	"net/http/httptest"
 	"strings"
-	"sync"
 	"testing"
 	"time"
 
 	"github.com/neuromation/platform-api/api/v1/container"
-=======
-	"io/ioutil"
-	"net/http"
-	"net/http/httptest"
-	"testing"
-	"time"
->>>>>>> 08108ecc
 )
 
 func TestNewClient_Fail(t *testing.T) {
@@ -197,6 +188,8 @@
 	return c.(*singularityClient)
 }
 
+
+
 type singularityState struct {
 	sync.Mutex
 	// r is a registry of requests, where key is unique id of received request
