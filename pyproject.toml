--- conflicted
+++ resolved
@@ -34,13 +34,8 @@
 yarl = "1.18.3"
 python-jose = ">=3.4.0"
 apolo-kube-client = "25.7.4"
-<<<<<<< HEAD
 apolo-events-client = "25.8.0"
-neuro-config-client = "^25.8.7"
-=======
-apolo-events-client = "^25.7.7"
 neuro-config-client = "25.9.1"
->>>>>>> 3376060e
 
 [tool.poetry.scripts]
 platform-api = "platform_api.api:main"
