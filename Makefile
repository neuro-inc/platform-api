IMAGE_NAME ?= platformapi
IMAGE_TAG ?= latest
IMAGE_NAME_K8S ?= $(IMAGE_NAME)-k8s
IMAGE_K8S ?= $(GKE_DOCKER_REGISTRY)/$(GKE_PROJECT_ID)/$(IMAGE_NAME_K8S)
SSH_IMAGE_NAME ?= ssh-auth
SSH_IMAGE_TAG ?= latest
SSH_K8S ?= $(GKE_DOCKER_REGISTRY)/$(GKE_PROJECT_ID)/$(SSH_IMAGE_NAME)
INGRESS_FALLBACK_IMAGE_NAME ?= platformingressfallback
INGRESS_FALLBACK_IMAGE_K8S ?= $(GKE_DOCKER_REGISTRY)/$(GKE_PROJECT_ID)/$(INGRESS_FALLBACK_IMAGE_NAME)


ifdef CIRCLECI
    PIP_INDEX_URL ?= https://$(DEVPI_USER):$(DEVPI_PASS)@$(DEVPI_HOST)/$(DEVPI_USER)/$(DEVPI_INDEX)
else
    PIP_INDEX_URL ?= $(shell python pip_extra_index_url.py)
endif
export PIP_INDEX_URL

include k8s.mk

setup:
	pip install --no-binary cryptography -r requirements/test.txt

lint:
	black --check .
	flake8 platform_api tests setup.py

format:
	isort -rc platform_api tests setup.py
	black .

test_unit:
	pytest -vv --cov-config=setup.cfg --cov platform_api tests/unit

test_integration:
	pytest -vv --cov-config=setup.cfg --cov platform_api tests/integration

test_e2e:
	pytest -vv tests/e2e

build_ssh_auth_k8s:
	@docker build --build-arg PIP_INDEX_URL="$(PIP_INDEX_URL)" \
	    -f deploy/ssh_auth/docker/Dockerfile.ssh-auth.k8s -t $(SSH_IMAGE_NAME):$(SSH_IMAGE_TAG) .

build_api_k8s:
	@docker build --build-arg PIP_INDEX_URL="$(PIP_INDEX_URL)" \
	    -f Dockerfile.k8s -t $(IMAGE_NAME_K8S):$(IMAGE_TAG) .

run_api_k8s:
	NP_STORAGE_HOST_MOUNT_PATH=/tmp \
	NP_K8S_API_URL=https://$$(minikube ip):8443 \
	NP_K8S_CA_PATH=$$HOME/.minikube/ca.crt \
	NP_K8S_AUTH_CERT_PATH=$$HOME/.minikube/client.crt \
	NP_K8S_AUTH_CERT_KEY_PATH=$$HOME/.minikube/client.key \
	platform-api

run_api_k8s_container:
	docker run --rm -it --name platformapi \
	    -p 8080:8080 \
	    -v $$HOME/.minikube:$$HOME/.minikube \
	    -e NP_STORAGE_HOST_MOUNT_PATH=/tmp \
	    -e NP_K8S_API_URL=https://$$(minikube ip):8443 \
	    -e NP_K8S_CA_PATH=$$HOME/.minikube/ca.crt \
	    -e NP_K8S_AUTH_CERT_PATH=$$HOME/.minikube/client.crt \
	    -e NP_K8S_AUTH_CERT_KEY_PATH=$$HOME/.minikube/client.key \
	    $(IMAGE_K8S):latest

gke_login:
	sudo /opt/google-cloud-sdk/bin/gcloud --quiet components update --version 204.0.0
	sudo /opt/google-cloud-sdk/bin/gcloud --quiet components update --version 204.0.0 kubectl
	sudo chown circleci:circleci -R $$HOME
	@echo $(GKE_ACCT_AUTH) | base64 --decode > $(HOME)//gcloud-service-key.json
	gcloud auth activate-service-account --key-file $(HOME)/gcloud-service-key.json
	gcloud config set project $(GKE_PROJECT_ID)
	gcloud --quiet config set container/cluster $(GKE_CLUSTER_NAME)
	gcloud config set $(SET_CLUSTER_ZONE_REGION)
	gcloud auth configure-docker

gke_docker_pull_test:
	-docker pull $$(cat AUTH_SERVER_IMAGE_NAME)

_helm:
	curl https://raw.githubusercontent.com/kubernetes/helm/master/scripts/get | bash -s -- -v v2.11.0

gke_docker_push: build_api_k8s build_ssh_auth_k8s
	docker tag $(IMAGE_NAME_K8S):$(IMAGE_TAG) $(IMAGE_K8S):latest
	docker tag $(IMAGE_NAME_K8S):$(IMAGE_TAG) $(IMAGE_K8S):$(CIRCLE_SHA1)
	docker tag $(SSH_IMAGE_NAME):$(SSH_IMAGE_TAG) $(SSH_K8S):latest
	docker tag $(SSH_IMAGE_NAME):$(SSH_IMAGE_TAG) $(SSH_K8S):$(CIRCLE_SHA1)

	docker push $(IMAGE_K8S)
	docker push $(SSH_K8S)

<<<<<<< HEAD
gke_k8s_deploy: _helm
	gcloud --quiet container clusters get-credentials $(GKE_CLUSTER_NAME) $(CLUSTER_ZONE_REGION)
	helm --set "global.env=$(HELM_ENV)" --set "IMAGE.$(HELM_ENV)=$(IMAGE_K8S):$(CIRCLE_SHA1)" upgrade --install platformapi deploy/platformapi/ --wait --timeout 600

gke_k8s_deploy_ssh: _helm
	gcloud --quiet container clusters get-credentials $(GKE_CLUSTER_NAME) $(CLUSTER_ZONE_REGION)
	helm --set "global.env=$(HELM_ENV)" --set "IMAGE.$(HELM_ENV)=$(IMAGE_K8S):$(CIRCLE_SHA1)" upgrade --install ssh deploy/ssh/ --wait --timeout 600
=======
	make -C platform_ingress_fallback IMAGE_NAME=$(INGRESS_FALLBACK_IMAGE_NAME) build

	docker tag $(INGRESS_FALLBACK_IMAGE_NAME):latest $(INGRESS_FALLBACK_IMAGE_K8S):latest
	docker tag $(INGRESS_FALLBACK_IMAGE_NAME):latest $(INGRESS_FALLBACK_IMAGE_K8S):$(CIRCLE_SHA1)
	docker push $(INGRESS_FALLBACK_IMAGE_K8S)

gke_k8s_deploy_dev: _helm
	gcloud --quiet container clusters get-credentials $(GKE_CLUSTER_NAME) --region $(GKE_CLUSTER_REGION)
	helm \
	    --set "global.env=dev" \
	    --set "IMAGE.dev=$(IMAGE_K8S):$(CIRCLE_SHA1)" \
	    --set "INGRESS_FALLBACK_IMAGE.dev=$(INGRESS_FALLBACK_IMAGE_K8S):$(CIRCLE_SHA1)" \
	    upgrade --install platformapi deploy/platformapi/ --wait --timeout 600

gke_k8s_deploy_staging: _helm
	gcloud --quiet container clusters get-credentials $(GKE_STAGE_CLUSTER_NAME)
	helm \
	    --set "global.env=staging" \
	    --set "IMAGE.staging=$(IMAGE_K8S):$(CIRCLE_SHA1)" \
	    --set "INGRESS_FALLBACK_IMAGE.staging=$(INGRESS_FALLBACK_IMAGE_K8S):$(CIRCLE_SHA1)" \
	    upgrade --install platformapi deploy/platformapi/ --wait --timeout 600
>>>>>>> 732d3a21

gke_k8s_deploy_ssh_auth: _helm
	gcloud --quiet container clusters get-credentials $(GKE_CLUSTER_NAME) $(CLUSTER_ZONE_REGION)
	helm --set "global.env=$(HELM_ENV)" --set "IMAGE.$(HELM_ENV)=$(SSH_K8S):$(CIRCLE_SHA1)" upgrade --install ssh-auth deploy/ssh_auth/ --wait --timeout 600<|MERGE_RESOLUTION|>--- conflicted
+++ resolved
@@ -91,37 +91,23 @@
 	docker push $(IMAGE_K8S)
 	docker push $(SSH_K8S)
 
-<<<<<<< HEAD
-gke_k8s_deploy: _helm
-	gcloud --quiet container clusters get-credentials $(GKE_CLUSTER_NAME) $(CLUSTER_ZONE_REGION)
-	helm --set "global.env=$(HELM_ENV)" --set "IMAGE.$(HELM_ENV)=$(IMAGE_K8S):$(CIRCLE_SHA1)" upgrade --install platformapi deploy/platformapi/ --wait --timeout 600
-
-gke_k8s_deploy_ssh: _helm
-	gcloud --quiet container clusters get-credentials $(GKE_CLUSTER_NAME) $(CLUSTER_ZONE_REGION)
-	helm --set "global.env=$(HELM_ENV)" --set "IMAGE.$(HELM_ENV)=$(IMAGE_K8S):$(CIRCLE_SHA1)" upgrade --install ssh deploy/ssh/ --wait --timeout 600
-=======
 	make -C platform_ingress_fallback IMAGE_NAME=$(INGRESS_FALLBACK_IMAGE_NAME) build
 
 	docker tag $(INGRESS_FALLBACK_IMAGE_NAME):latest $(INGRESS_FALLBACK_IMAGE_K8S):latest
 	docker tag $(INGRESS_FALLBACK_IMAGE_NAME):latest $(INGRESS_FALLBACK_IMAGE_K8S):$(CIRCLE_SHA1)
 	docker push $(INGRESS_FALLBACK_IMAGE_K8S)
 
-gke_k8s_deploy_dev: _helm
-	gcloud --quiet container clusters get-credentials $(GKE_CLUSTER_NAME) --region $(GKE_CLUSTER_REGION)
+gke_k8s_deploy: _helm
+	gcloud --quiet container clusters get-credentials $(GKE_CLUSTER_NAME) $(CLUSTER_ZONE_REGION)
 	helm \
-	    --set "global.env=dev" \
-	    --set "IMAGE.dev=$(IMAGE_K8S):$(CIRCLE_SHA1)" \
-	    --set "INGRESS_FALLBACK_IMAGE.dev=$(INGRESS_FALLBACK_IMAGE_K8S):$(CIRCLE_SHA1)" \
-	    upgrade --install platformapi deploy/platformapi/ --wait --timeout 600
+		--set "global.env=$(HELM_ENV)" \
+		--set "IMAGE.$(HELM_ENV)=$(IMAGE_K8S):$(CIRCLE_SHA1)" \
+		--set "INGRESS_FALLBACK_IMAGE.$(HELM_ENV)=$(INGRESS_FALLBACK_IMAGE_K8S):$(CIRCLE_SHA1)" \
+		upgrade --install platformapi deploy/platformapi/ --wait --timeout 600
 
-gke_k8s_deploy_staging: _helm
-	gcloud --quiet container clusters get-credentials $(GKE_STAGE_CLUSTER_NAME)
-	helm \
-	    --set "global.env=staging" \
-	    --set "IMAGE.staging=$(IMAGE_K8S):$(CIRCLE_SHA1)" \
-	    --set "INGRESS_FALLBACK_IMAGE.staging=$(INGRESS_FALLBACK_IMAGE_K8S):$(CIRCLE_SHA1)" \
-	    upgrade --install platformapi deploy/platformapi/ --wait --timeout 600
->>>>>>> 732d3a21
+gke_k8s_deploy_ssh: _helm
+	gcloud --quiet container clusters get-credentials $(GKE_CLUSTER_NAME) $(CLUSTER_ZONE_REGION)
+	helm --set "global.env=$(HELM_ENV)" --set "IMAGE.$(HELM_ENV)=$(IMAGE_K8S):$(CIRCLE_SHA1)" upgrade --install ssh deploy/ssh/ --wait --timeout 600
 
 gke_k8s_deploy_ssh_auth: _helm
 	gcloud --quiet container clusters get-credentials $(GKE_CLUSTER_NAME) $(CLUSTER_ZONE_REGION)
