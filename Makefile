--- conflicted
+++ resolved
@@ -48,16 +48,13 @@
 	docker run --rm --link tests_singularity_1 --link platformapi \
 	    platformapi-apitests pytest -vv .
 
-<<<<<<< HEAD
 ci_run_api_tests_built:
 	docker run --rm --link tests_singularity_1 \
 	    -v ${TEST_RESULTS}:/tmp/test-results platformapi-apitests pytest \
 	    --junitxml=/tmp/test-results/junit/api-tests.xml -vv .
 
-run_api_tests: build_api_tests run_api_tests_built
+ci_run_api_tests: build_api_tests ci_run_api_tests_built
 
-ci_run_api_tests: build_api_tests ci_run_api_tests_built
-=======
 DOCKER_REGISTRY ?= registry.neuromation.io
 
 _docker_login:
@@ -69,5 +66,4 @@
 
 run_api_tests: pull_api_test_fixtures \
     build_api run_api_built \
-    build_api_tests run_api_tests_built
->>>>>>> 2ec0ca35
+    build_api_tests run_api_tests_built