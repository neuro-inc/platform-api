[metadata]
name = platform-api
description = Neu.ro platform api
url = https://github.com/neuro-inc/platform-api
long_description = file: README.md, LICENSE
license = Apache 2
classifiers =
    License :: OSI Approved :: Apache 2
    Programming Language :: Python :: 3

[options]
zip_safe = False
python_requires = >=3.9
include_package_data = True
packages = find:
platforms = any
install_requires =
    aiohttp==3.11.11
    iso8601==2.1.0
    trafaret==2.1.1
    neuro-auth-client==22.6.1
    cryptography==41.0.5
    aiorwlock==1.3.0
    neuro-notifications-client==22.6.2
<<<<<<< HEAD
    neuro-logging==25.1.0
    asyncpg==0.28.0
=======
    neuro-logging==24.12.2
    aiohttp-cors==0.7.0
    asyncpg==0.30.0
>>>>>>> e7e75a99
    sqlalchemy==1.4.25
    alembic==1.14.0
    psycopg2-binary==2.9.10
    typing-extensions==4.9.0
    neuro-admin-client==25.1.0
    yarl==1.18.3

[options.entry_points]
console_scripts =
    platform-api = platform_api.api:main
    platform-api-poller = platform_api.poller_main:main

[options.extras_require]
dev =
    mypy==1.14.1
    pre-commit==3.4.0
    aiodocker==0.21.0
    pytest==7.4.0
    pytest-asyncio==0.20.3
    pytest-cov==4.0.0
    pytest-timeout==2.2.0
    pytest-aiohttp==1.0.4
    requests==2.28.1

[isort]
profile=black
sections=FUTURE,STDLIB,THIRDPARTY,FIRSTPARTY,TESTS,LOCALFOLDER
known_firstparty=platform_api
known_tests=tests
combine_as_imports=True

[flake8]
max-line-length = 88
ignore = N801,N802,N803,E252,W503,E133,E203,F541,E704

[tool:pytest]
testpaths = tests
asyncio_mode = auto
timeout = 300
timeout_method = signal
filterwarnings=
    error
    ignore:direct construction of Function has been deprecated, please use Function.from_parent:pytest.PytestDeprecationWarning:pytest_asyncio
    ignore::DeprecationWarning:trafaret
    ignore::ResourceWarning:
    ignore:The loop argument is deprecated:DeprecationWarning:

[coverage:run]
branch = True
source = platform_api

[mypy]
check_untyped_defs = True
disallow_any_generics = True
disallow_untyped_defs = True
follow_imports = silent
strict_optional = True
warn_redundant_casts = True
warn_unused_ignores = True

[mypy-aiodocker]
ignore_missing_imports = true

[mypy-aiodocker.containers]
ignore_missing_imports = true

[mypy-aiodocker.utils]
ignore_missing_imports = true

[mypy-aiohttp_security]
ignore_missing_imports = true

[mypy-aiohttp_security.api]
ignore_missing_imports = true

[mypy-aiorwlock]
ignore_missing_imports = true

[mypy-asyncssh]
ignore_missing_imports = true

[mypy-asyncssh.stream]
ignore_missing_imports = true

[mypy-iso8601]
ignore_missing_imports = true

[mypy-jose]
ignore_missing_imports = true

[mypy-neuro_auth_client]
ignore_missing_imports = true

[mypy-neuro_auth_client.client]
ignore_missing_imports = true

[mypy-neuro_auth_client.security]
ignore_missing_imports = true

[mypy-notifications_client.*]
ignore_missing_imports = true

[mypy-pytest]
ignore_missing_imports = true

[mypy-setuptools]
ignore_missing_imports = true

[mypy-trafaret]
ignore_missing_imports = true

[mypy-trafaret.*]
ignore_missing_imports = true

[mypy-_pytest.*]
ignore_missing_imports = true

[mypy-asyncpg.*]
ignore_missing_imports = true

[mypy-asyncpgsa]
ignore_missing_imports = true

[mypy-alembic.*]
ignore_missing_imports = true

[mypy-sqlalchemy.*]
ignore_missing_imports = true<|MERGE_RESOLUTION|>--- conflicted
+++ resolved
@@ -22,14 +22,8 @@
     cryptography==41.0.5
     aiorwlock==1.3.0
     neuro-notifications-client==22.6.2
-<<<<<<< HEAD
     neuro-logging==25.1.0
-    asyncpg==0.28.0
-=======
-    neuro-logging==24.12.2
-    aiohttp-cors==0.7.0
     asyncpg==0.30.0
->>>>>>> e7e75a99
     sqlalchemy==1.4.25
     alembic==1.14.0
     psycopg2-binary==2.9.10
@@ -48,7 +42,7 @@
     pre-commit==3.4.0
     aiodocker==0.21.0
     pytest==7.4.0
-    pytest-asyncio==0.20.3
+    pytest-asyncio==0.21.1
     pytest-cov==4.0.0
     pytest-timeout==2.2.0
     pytest-aiohttp==1.0.4
