--- conflicted
+++ resolved
@@ -25,16 +25,9 @@
     neuro-logging==21.10.2
     aiohttp-cors==0.7.0
     asyncpg==0.24.0
-<<<<<<< HEAD
     sqlalchemy==1.4.25
-    alembic==1.7.4
-    psycopg2-binary==2.9.1
-=======
-    sqlalchemy==1.3.23
-    asyncpgsa==0.27.1
     alembic==1.7.5
     psycopg2-binary==2.9.2
->>>>>>> 3b2e700e
     typing-extensions==3.10.0.2
     neuro-admin-client==21.11.1
 
