[metadata]
name = platform-api
description = Neu.ro platform api
url = https://github.com/neuro-inc/platform-api
long_description = file: README.md, LICENSE
license = Apache 2
classifiers =
    License :: OSI Approved :: Apache 2
    Programming Language :: Python :: 3

[options]
zip_safe = False
python_requires = >=3.8
include_package_data = True
packages = find:
platforms = any
install_requires =
    aiohttp==3.8.0
    iso8601==1.0.0
    trafaret==2.1.0
    neuro-auth-client==21.10.1
    cryptography==35.0.0
    aiorwlock==1.1.0
    neuro-notifications-client==21.10.1
    neuro-logging==21.10.2
    aiohttp-cors==0.7.0
    asyncpg==0.24.0
    sqlalchemy==1.3.23
    asyncpgsa==0.27.1
    alembic==1.7.4
    psycopg2-binary==2.9.1
    typing-extensions==3.10.0.2
<<<<<<< HEAD
    neuro-admin-client==21.11.1
=======
    neuro-admin-client==21.11.0
>>>>>>> 23bc1d58

[options.entry_points]
console_scripts =
    platform-api = platform_api.api:main
    platform-api-poller = platform_api.poller_main:main

[options.extras_require]
dev =
    black==21.10b0
    flake8==4.0.1
    flake8-isort==4.1.1
    isort==5.10.0
    mypy==0.910
    pre-commit==2.15.0
    types-setuptools==57.4.2
    aiodocker==0.21.0
    codecov==2.1.12
    pytest==6.2.5
    pytest-asyncio==0.16.0
    pytest-cov==3.0.0
    requests==2.26.0

[flake8]
ignore = E203,W503
max-line-length = 88
exclude =
    .git
    venv
    __pycache__
    .tox

[isort]
line_length=88
include_trailing_comma=True
multi_line_output=3
force_grid_wrap=0
combine_as_imports=True
lines_after_imports=2
known_third_party=alembic

[tool:pytest]
testpaths = tests
filterwarnings=
    error
    ignore:direct construction of Function has been deprecated, please use Function.from_parent:pytest.PytestDeprecationWarning:pytest_asyncio
    ignore::DeprecationWarning:trafaret
    ignore::ResourceWarning:
    ignore:The loop argument is deprecated:DeprecationWarning:

[coverage:run]
branch = True
source = platform_api

[mypy]
check_untyped_defs = True
disallow_any_generics = True
disallow_untyped_defs = True
follow_imports = silent
strict_optional = True
warn_redundant_casts = True
warn_unused_ignores = True

[mypy-aiodocker]
ignore_missing_imports = true

[mypy-aiodocker.containers]
ignore_missing_imports = true

[mypy-aiodocker.utils]
ignore_missing_imports = true

[mypy-aiohttp_security]
ignore_missing_imports = true

[mypy-aiohttp_security.api]
ignore_missing_imports = true

[mypy-aiorwlock]
ignore_missing_imports = true

[mypy-asyncssh]
ignore_missing_imports = true

[mypy-asyncssh.stream]
ignore_missing_imports = true

[mypy-iso8601]
ignore_missing_imports = true

[mypy-jose]
ignore_missing_imports = true

[mypy-neuro_auth_client]
ignore_missing_imports = true

[mypy-neuro_auth_client.client]
ignore_missing_imports = true

[mypy-neuro_auth_client.security]
ignore_missing_imports = true

[mypy-notifications_client.*]
ignore_missing_imports = true

[mypy-pytest]
ignore_missing_imports = true

[mypy-setuptools]
ignore_missing_imports = true

[mypy-trafaret]
ignore_missing_imports = true

[mypy-trafaret.*]
ignore_missing_imports = true

[mypy-_pytest.*]
ignore_missing_imports = true

[mypy-aiohttp_cors]
ignore_missing_imports = true

[mypy-asyncpg.*]
ignore_missing_imports = true

[mypy-asyncpgsa]
ignore_missing_imports = true

[mypy-alembic.*]
ignore_missing_imports = true

[mypy-sqlalchemy.*]
ignore_missing_imports = true<|MERGE_RESOLUTION|>--- conflicted
+++ resolved
@@ -30,11 +30,7 @@
     alembic==1.7.4
     psycopg2-binary==2.9.1
     typing-extensions==3.10.0.2
-<<<<<<< HEAD
     neuro-admin-client==21.11.1
-=======
-    neuro-admin-client==21.11.0
->>>>>>> 23bc1d58
 
 [options.entry_points]
 console_scripts =
