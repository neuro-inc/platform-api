--- conflicted
+++ resolved
@@ -23,14 +23,6 @@
             make down
             make up
       - run:
-<<<<<<< HEAD
-          name: Running backend integration tests with coverage
-          command: |
-            make up;
-            make test_with_coverage;
-            bash <(curl -s https://codecov.io/bash);
-            make down;
-=======
           name: Running unit and integration tests
           command: |
             trap "go-junit-report <${TEST_RESULTS}/go-test.out > ${TEST_RESULTS}/junit/go-test-report.xml" EXIT
@@ -38,7 +30,6 @@
 
       - store_test_results:
           path: /tmp/test-results
->>>>>>> debda29d
 
 workflows:
   version: 2
