--- conflicted
+++ resolved
@@ -15,7 +15,6 @@
           go get github.com/jstemmer/go-junit-report
           make up
       - run:
-<<<<<<< HEAD
           name: Running API tests
           command: make ci_run_api_tests
       - run:
@@ -23,27 +22,14 @@
           command: |
             make down
             make up
-=======
+      - run:
           name: Running unit and integration tests
           command: |
-            make up;
-            make integration_test;
-            make down;
->>>>>>> 2ec0ca35
-      - run:
-          name: Running API tests
-          command: |
-<<<<<<< HEAD
             trap "go-junit-report <${TEST_RESULTS}/go-test.out > ${TEST_RESULTS}/junit/go-test-report.xml" EXIT
             make go_integration_test | tee ${TEST_RESULTS}/go-test.out;
 
       - store_test_results:
           path: /tmp/test-results
-=======
-            make up;
-            make run_api_tests;
-            make down;
->>>>>>> 2ec0ca35
 
 workflows:
   version: 2
