from setuptools import find_packages, setup


install_requires = (
    "aiohttp==3.4.4",
    # WARN: aioredis does not support Redis Cluster yet
<<<<<<< HEAD
    'aioredis==1.1.0',
    'async-exit-stack==1.0.1',  # backport from 3.7 stdlib
    'async-generator==1.9',
    'dataclasses==0.5',  # backport from 3.7 stdlib
    'iso8601==0.1.12',
    'trafaret==1.1.1',
    'neuro_auth_client==0.0.1b3',
=======
    "aioredis==1.1.0",
    "async-exit-stack==1.0.1",  # backport from 3.7 stdlib
    "async-generator==1.9",
    "dataclasses==0.6",  # backport from 3.7 stdlib
    "iso8601==0.1.12",
    "trafaret==1.1.1",
    "neuro_auth_client==0.0.1b3",
>>>>>>> 0962c22b
)

setup(
    name="platform-api",
    version="0.0.1b1",
    url="https://github.com/neuromation/platform-api",
    packages=find_packages(),
    install_requires=install_requires,
    entry_points={"console_scripts": "platform-api=platform_api.api:main"},
)<|MERGE_RESOLUTION|>--- conflicted
+++ resolved
@@ -4,15 +4,6 @@
 install_requires = (
     "aiohttp==3.4.4",
     # WARN: aioredis does not support Redis Cluster yet
-<<<<<<< HEAD
-    'aioredis==1.1.0',
-    'async-exit-stack==1.0.1',  # backport from 3.7 stdlib
-    'async-generator==1.9',
-    'dataclasses==0.5',  # backport from 3.7 stdlib
-    'iso8601==0.1.12',
-    'trafaret==1.1.1',
-    'neuro_auth_client==0.0.1b3',
-=======
     "aioredis==1.1.0",
     "async-exit-stack==1.0.1",  # backport from 3.7 stdlib
     "async-generator==1.9",
@@ -20,7 +11,6 @@
     "iso8601==0.1.12",
     "trafaret==1.1.1",
     "neuro_auth_client==0.0.1b3",
->>>>>>> 0962c22b
 )
 
 setup(
