import asyncio
import logging
from contextlib import AsyncExitStack
from typing import Any, AsyncIterator, Awaitable, Callable, Dict, Sequence

import aiohttp.web
import aiohttp_cors
import aiozipkin
import pkg_resources
import sentry_sdk
from aiohttp.web import HTTPUnauthorized
from aiohttp_security import check_permission
from neuro_auth_client import AuthClient, Permission
from neuro_auth_client.security import AuthScheme, setup_security
from notifications_client import Client as NotificationsClient
from platform_logging import init_logging
from sentry_sdk import set_tag
from sentry_sdk.integrations.aiohttp import AioHttpIntegration

from platform_api.orchestrator.job_policy_enforcer import (
    JobPolicyEnforcePoller,
    PlatformApiClient,
    QuotaEnforcer,
    RuntimeLimitEnforcer,
)

from .cluster import (
    Cluster,
    ClusterConfig,
    ClusterRegistry,
    ClusterUpdateNotifier,
    ClusterUpdater,
    get_cluster_configs,
)
from .config import Config, CORSConfig
from .config_client import ConfigClient
from .config_factory import EnvironConfigFactory
from .handlers import JobsHandler
from .handlers.stats_handler import StatsHandler
from .handlers.tags_handler import TagsHandler
from .kube_cluster import KubeCluster
from .orchestrator.job_request import JobException
from .orchestrator.jobs_poller import JobsPoller
from .orchestrator.jobs_service import JobsScheduler, JobsService, JobsServiceException
from .orchestrator.jobs_storage import JobsStorage, PostgresJobsStorage
from .postgres import create_postgres_pool
from .resource import Preset
from .trace import store_span_middleware
from .user import authorized_user, untrusted_user


logger = logging.getLogger(__name__)


class ApiHandler:
    def __init__(self, *, app: aiohttp.web.Application, config: Config):
        self._app = app
        self._config = config

    def register(self, app: aiohttp.web.Application) -> None:
        app.add_routes(
            (
                aiohttp.web.get("/ping", self.handle_ping),
                aiohttp.web.get("/config", self.handle_config),
                aiohttp.web.post("/config/clusters/sync", self.handle_clusters_sync),
            )
        )

    @property
    def _jobs_service(self) -> JobsService:
        return self._app["jobs_service"]

    @property
    def _cluster_update_notifier(self) -> ClusterUpdateNotifier:
        return self._app["cluster_update_notifier"]

    async def handle_ping(self, request: aiohttp.web.Request) -> aiohttp.web.Response:
        return aiohttp.web.Response()

    async def handle_clusters_sync(
        self, request: aiohttp.web.Request
    ) -> aiohttp.web.Response:
        user = await untrusted_user(request)
        permission = Permission(uri="cluster://", action="manage")
        logger.info("Checking whether %r has %r", user, permission)
        await check_permission(request, permission.action, [permission])

        await self._cluster_update_notifier.notify_cluster_update()

        return aiohttp.web.Response(text="OK")

    async def handle_config(self, request: aiohttp.web.Request) -> aiohttp.web.Response:
        data: Dict[str, Any] = {}

        try:
            user = await authorized_user(request)
            cluster_configs = await self._jobs_service.get_user_cluster_configs(user)
            data["clusters"] = [
                self._convert_cluster_config_to_payload(c) for c in cluster_configs
            ]
            # NOTE: adding the cluster payload to the root document for
            # backward compatibility
            data.update(data["clusters"][0])

            data["admin_url"] = str(self._config.admin_url)
        except HTTPUnauthorized:
            pass

        if self._config.oauth:
            data["auth_url"] = str(self._config.oauth.auth_url)
            data["token_url"] = str(self._config.oauth.token_url)
            data["logout_url"] = str(self._config.oauth.logout_url)
            data["client_id"] = self._config.oauth.client_id
            data["audience"] = self._config.oauth.audience
            data["callback_urls"] = [str(u) for u in self._config.oauth.callback_urls]
            data["headless_callback_url"] = str(
                self._config.oauth.headless_callback_url
            )
            redirect_url = self._config.oauth.success_redirect_url
            if redirect_url:
                data["success_redirect_url"] = str(redirect_url)

        return aiohttp.web.json_response(data)

    def _convert_cluster_config_to_payload(
        self, cluster_config: ClusterConfig
    ) -> Dict[str, Any]:
        presets = [
            self._convert_preset_to_payload(preset)
            for preset in cluster_config.orchestrator.presets
        ]
        return {
            "name": cluster_config.name,
            "registry_url": str(cluster_config.registry.url),
            "storage_url": str(cluster_config.ingress.storage_url),
            "blob_storage_url": str(cluster_config.ingress.blob_storage_url),
            "users_url": str(self._config.auth.public_endpoint_url),
            "monitoring_url": str(cluster_config.ingress.monitoring_url),
            "secrets_url": str(cluster_config.ingress.secrets_url),
            "metrics_url": str(cluster_config.ingress.metrics_url),
            "disks_url": str(cluster_config.ingress.disks_url),
            "resource_presets": presets,
        }

    def _convert_preset_to_payload(self, preset: Preset) -> Dict[str, Any]:
        payload: Dict[str, Any] = {
            "name": preset.name,
            "cpu": preset.cpu,
            "memory_mb": preset.memory_mb,
            "scheduler_enabled": preset.scheduler_enabled,
            "preemptible_node": preset.preemptible_node,
            "is_preemptible": preset.scheduler_enabled,
            "is_preemptible_node_required": preset.preemptible_node,
        }
        if preset.gpu is not None:
            payload["gpu"] = preset.gpu
        if preset.gpu_model is not None:
            payload["gpu_model"] = preset.gpu_model

        if preset.tpu:
            payload["tpu"] = {
                "type": preset.tpu.type,
                "software_version": preset.tpu.software_version,
            }
        return payload


@aiohttp.web.middleware
async def handle_exceptions(
    request: aiohttp.web.Request,
    handler: Callable[[aiohttp.web.Request], Awaitable[aiohttp.web.StreamResponse]],
) -> aiohttp.web.StreamResponse:
    try:
        return await handler(request)
    except JobException as e:
        payload = {"error": str(e)}
        return aiohttp.web.json_response(
            payload, status=aiohttp.web.HTTPBadRequest.status_code
        )
    except JobsServiceException as e:
        payload = {"error": str(e)}
        return aiohttp.web.json_response(
            payload, status=aiohttp.web.HTTPBadRequest.status_code
        )
    except ValueError as e:
        payload = {"error": str(e)}
        return aiohttp.web.json_response(
            payload, status=aiohttp.web.HTTPBadRequest.status_code
        )
    except aiohttp.web.HTTPException:
        raise
    except Exception as e:
        msg_str = (
            f"Unexpected exception {e.__class__.__name__}: {str(e)}. "
            f"Path with query: {request.path_qs}."
        )
        logging.exception(msg_str)
        payload = {"error": msg_str}
        return aiohttp.web.json_response(
            payload, status=aiohttp.web.HTTPInternalServerError.status_code
        )


async def create_api_v1_app(config: Config) -> aiohttp.web.Application:
    api_v1_app = aiohttp.web.Application()
    api_v1_handler = ApiHandler(app=api_v1_app, config=config)
    api_v1_handler.register(api_v1_app)
    return api_v1_app


async def create_jobs_app(config: Config) -> aiohttp.web.Application:
    jobs_app = aiohttp.web.Application()
    jobs_handler = JobsHandler(app=jobs_app, config=config)
    jobs_handler.register(jobs_app)
    return jobs_app


async def create_stats_app(config: Config) -> aiohttp.web.Application:
    stats_app = aiohttp.web.Application()
    stats_handler = StatsHandler(app=stats_app, config=config)
    stats_handler.register(stats_app)
    return stats_app


async def create_tags_app(config: Config) -> aiohttp.web.Application:
    tags_app = aiohttp.web.Application()
    tags_handler = TagsHandler(app=tags_app, config=config)
    tags_handler.register(tags_app)
    return tags_app


def create_cluster(config: ClusterConfig) -> Cluster:
    return KubeCluster(config)


async def create_tracer(config: Config) -> aiozipkin.Tracer:
    endpoint = aiozipkin.create_endpoint(
        "platformapi",  # the same name as pod prefix on a cluster
        ipv4=config.server.host,
        port=config.server.port,
    )

    zipkin_address = config.zipkin.url / "api/v2/spans"
    tracer = await aiozipkin.create(
        str(zipkin_address), endpoint, sample_rate=config.zipkin.sample_rate
    )
    return tracer


package_version = pkg_resources.get_distribution("platform-api").version


async def add_version_to_header(
    request: aiohttp.web.Request, response: aiohttp.web.StreamResponse
) -> None:
    response.headers["X-Service-Version"] = f"platform-api/{package_version}"


async def create_app(
    config: Config, clusters: Sequence[ClusterConfig] = ()
) -> aiohttp.web.Application:
    app = aiohttp.web.Application(middlewares=[handle_exceptions])
    app["config"] = config

    tracer = await create_tracer(config)

    async def _init_app(app: aiohttp.web.Application) -> AsyncIterator[None]:
        async with AsyncExitStack() as exit_stack:
            trace_config = aiozipkin.make_trace_config(tracer)

            logger.info("Initializing Auth client")
            auth_client = await exit_stack.enter_async_context(
                AuthClient(
                    url=config.auth.server_endpoint_url,
                    token=config.auth.service_token,
                    trace_config=trace_config,
                )
            )
            app["jobs_app"]["auth_client"] = auth_client
            app["stats_app"]["auth_client"] = auth_client

            await setup_security(
                app=app, auth_client=auth_client, auth_scheme=AuthScheme.BEARER
            )

            logger.info("Initializing Notifications client")
            notifications_client = NotificationsClient(
                url=config.notifications.url,
                token=config.notifications.token,
                trace_config=trace_config,
            )
            await exit_stack.enter_async_context(notifications_client)

            logger.info("Initializing Cluster Registry")
            cluster_registry = await exit_stack.enter_async_context(
                ClusterRegistry(factory=create_cluster)
            )

            logger.info("Initializing Config client")
            config_client = await exit_stack.enter_async_context(
                ConfigClient(
                    base_url=config.config_url,
                    service_token=config.auth.service_token,
                    trace_config=trace_config,
                )
            )

            if clusters:
                client_clusters = clusters
            else:
                client_clusters = await get_cluster_configs(config, config_client)

            logger.info("Loading clusters")
            for cluster in client_clusters:
                await cluster_registry.replace(cluster)

<<<<<<< HEAD
=======
            assert config.database.postgres, (
                "Postgres config should be available when "
                "NP_DB_POSTGRES_ENABLED is set"
            )
>>>>>>> acbbb4ae
            logger.info("Initializing Postgres connection pool")
            postgres_pool = await exit_stack.enter_async_context(
                create_postgres_pool(config.database.postgres)
            )
<<<<<<< HEAD

            logger.info("Initializing JobsStorage")
            jobs_storage: JobsStorage = PostgresJobsStorage(postgres_pool)
=======

            logger.info("Initializing JobsStorage")
            jobs_storage: JobsStorage = PostgresJobsStorage(postgres_pool)
            await jobs_storage.migrate()

            cluster_update_notifier = ClusterUpdateNotifier(postgres_pool)
            app["api_v1_app"]["cluster_update_notifier"] = cluster_update_notifier
>>>>>>> acbbb4ae

            logger.info("Initializing JobsService")
            jobs_service = JobsService(
                cluster_registry=cluster_registry,
                jobs_storage=jobs_storage,
                jobs_config=config.jobs,
                notifications_client=notifications_client,
                scheduler=JobsScheduler(config.scheduler, auth_client=auth_client),
                auth_client=auth_client,
                api_base_url=config.api_base_url,
            )

            logger.info("Initializing JobsPoller")
            jobs_poller = JobsPoller(jobs_service=jobs_service)
            await exit_stack.enter_async_context(jobs_poller)

            logger.info("Initializing ClusterUpdater")
            cluster_updater = ClusterUpdater(
                notifier=cluster_update_notifier,
                config=config,
                config_client=config_client,
                cluster_registry=cluster_registry,
            )
            await exit_stack.enter_async_context(cluster_updater)

            app["api_v1_app"]["jobs_service"] = jobs_service
            app["jobs_app"]["jobs_service"] = jobs_service
            app["stats_app"]["jobs_service"] = jobs_service
            app["tags_app"]["jobs_service"] = jobs_service

            logger.info("Initializing JobPolicyEnforcePoller")
            api_client = await exit_stack.enter_async_context(
                PlatformApiClient(config.job_policy_enforcer)
            )
            await exit_stack.enter_async_context(
                JobPolicyEnforcePoller(
                    config.job_policy_enforcer,
                    enforcers=[
                        QuotaEnforcer(
                            api_client, notifications_client, config.job_policy_enforcer
                        ),
                        RuntimeLimitEnforcer(api_client),
                    ],
                )
            )

            yield

    app.cleanup_ctx.append(_init_app)

    api_v1_app = await create_api_v1_app(config)
    app["api_v1_app"] = api_v1_app

    jobs_app = await create_jobs_app(config=config)
    app["jobs_app"] = jobs_app
    api_v1_app.add_subapp("/jobs", jobs_app)

    stats_app = await create_stats_app(config=config)
    app["stats_app"] = stats_app
    api_v1_app.add_subapp("/stats", stats_app)

    tags_app = await create_tags_app(config=config)
    app["tags_app"] = tags_app
    api_v1_app.add_subapp("/tags", tags_app)

    app.add_subapp("/api/v1", api_v1_app)

    _setup_cors(app, config.cors)

    aiozipkin.setup(app, tracer)
    app.middlewares.append(store_span_middleware)

    app.on_response_prepare.append(add_version_to_header)

    return app


def _setup_cors(app: aiohttp.web.Application, config: CORSConfig) -> None:
    if not config.allowed_origins:
        return

    logger.info(f"Setting up CORS with allowed origins: {config.allowed_origins}")
    default_options = aiohttp_cors.ResourceOptions(
        allow_credentials=True, expose_headers="*", allow_headers="*"
    )
    cors = aiohttp_cors.setup(
        app, defaults={origin: default_options for origin in config.allowed_origins}
    )
    for route in app.router.routes():
        logger.debug(f"Setting up CORS for {route}")
        cors.add(route)


def main() -> None:
    init_logging()
    config = EnvironConfigFactory().create()
    logging.info("Loaded config: %r", config)

    loop = asyncio.get_event_loop()

    sentry_url = config.sentry_url
    if sentry_url:
        sentry_sdk.init(dsn=sentry_url, integrations=[AioHttpIntegration()])

    set_tag("cluster", config.cluster_name)
    set_tag("app", "platformapi")

    app = loop.run_until_complete(create_app(config))
    aiohttp.web.run_app(app, host=config.server.host, port=config.server.port)<|MERGE_RESOLUTION|>--- conflicted
+++ resolved
@@ -314,30 +314,16 @@
             for cluster in client_clusters:
                 await cluster_registry.replace(cluster)
 
-<<<<<<< HEAD
-=======
-            assert config.database.postgres, (
-                "Postgres config should be available when "
-                "NP_DB_POSTGRES_ENABLED is set"
-            )
->>>>>>> acbbb4ae
             logger.info("Initializing Postgres connection pool")
             postgres_pool = await exit_stack.enter_async_context(
                 create_postgres_pool(config.database.postgres)
             )
-<<<<<<< HEAD
 
             logger.info("Initializing JobsStorage")
             jobs_storage: JobsStorage = PostgresJobsStorage(postgres_pool)
-=======
-
-            logger.info("Initializing JobsStorage")
-            jobs_storage: JobsStorage = PostgresJobsStorage(postgres_pool)
-            await jobs_storage.migrate()
 
             cluster_update_notifier = ClusterUpdateNotifier(postgres_pool)
             app["api_v1_app"]["cluster_update_notifier"] = cluster_update_notifier
->>>>>>> acbbb4ae
 
             logger.info("Initializing JobsService")
             jobs_service = JobsService(
