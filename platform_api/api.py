--- conflicted
+++ resolved
@@ -45,15 +45,6 @@
         return aiohttp.web.Response()
 
     async def handle_config(self, request: aiohttp.web.Request) -> aiohttp.web.Response:
-<<<<<<< HEAD
-        data: Dict[str, Any] = {
-            "registry_url": str(self._config.registry.url),
-            "storage_url": str(self._config.ingress.storage_url),
-            "users_url": str(self._config.ingress.users_url),
-            "monitoring_url": str(self._config.ingress.monitoring_url),
-            "headless_callback_url": str(self._config.ingress.headless_callback_url),
-        }
-=======
         data: Dict[str, Any] = {}
 
         try:
@@ -70,13 +61,14 @@
         except HTTPUnauthorized:
             pass
 
->>>>>>> c01ec8b6
         if self._config.oauth:
             data["auth_url"] = str(self._config.oauth.auth_url)
             data["token_url"] = str(self._config.oauth.token_url)
             data["client_id"] = self._config.oauth.client_id
             data["audience"] = self._config.oauth.audience
             data["callback_urls"] = [str(u) for u in self._config.oauth.callback_urls]
+            data["headless_callback_url"] = str(
+                self._config.oauth.headless_callback_url),
             redirect_url = self._config.oauth.success_redirect_url
             if redirect_url:
                 data["success_redirect_url"] = str(redirect_url)
