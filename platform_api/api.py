import asyncio
import logging
from contextlib import AsyncExitStack
from typing import Any, AsyncIterator, Awaitable, Callable, Dict, Sequence

import aiohttp.web
import aiohttp_cors
import aiozipkin
from aiohttp.web import HTTPUnauthorized
from aiohttp_security import check_permission
from neuro_auth_client import AuthClient, Permission
from neuro_auth_client.security import AuthScheme, setup_security
from notifications_client import Client as NotificationsClient
from platform_logging import init_logging

from platform_api.orchestrator.job_policy_enforcer import (
    JobPolicyEnforcePoller,
    PlatformApiClient,
    QuotaEnforcer,
    RuntimeLimitEnforcer,
)

from .cluster import Cluster, ClusterConfig, ClusterRegistry
from .config import Config, CORSConfig
from .config_client import ConfigClient
from .config_factory import EnvironConfigFactory
from .handlers import JobsHandler
from .handlers.stats_handler import StatsHandler
from .handlers.tags_handler import TagsHandler
from .kube_cluster import KubeCluster
from .orchestrator.job_request import JobException
from .orchestrator.jobs_poller import JobsPoller
from .orchestrator.jobs_service import JobsService, JobsServiceException
from .orchestrator.jobs_storage import (
    JobsStorage,
    PostgresJobsStorage,
    RedisJobsStorage,
)
from .postgres import create_postgres_pool
from .redis import create_redis_client
from .resource import Preset
from .trace import store_span_middleware
from .user import authorized_user, untrusted_user


logger = logging.getLogger(__name__)


class ApiHandler:
    def __init__(self, *, app: aiohttp.web.Application, config: Config):
        self._app = app
        self._config = config

    def register(self, app: aiohttp.web.Application) -> None:
        app.add_routes(
            (
                aiohttp.web.get("/ping", self.handle_ping),
                aiohttp.web.get("/config", self.handle_config),
                aiohttp.web.post("/config/clusters/sync", self.handle_clusters_sync),
            )
        )

    @property
    def _jobs_service(self) -> JobsService:
        return self._app["jobs_service"]

    @property
    def _config_client(self) -> ConfigClient:
        return self._app["config_client"]

    async def handle_ping(self, request: aiohttp.web.Request) -> aiohttp.web.Response:
        return aiohttp.web.Response()

    async def handle_clusters_sync(
        self, request: aiohttp.web.Request
    ) -> aiohttp.web.Response:
        user = await untrusted_user(request)
        permission = Permission(uri="cluster://", action="manage")
        logger.info("Checking whether %r has %r", user, permission)
        await check_permission(request, permission.action, [permission])

        cluster_configs = await get_cluster_configs(self._config, self._config_client)
        cluster_registry = self._jobs_service._cluster_registry
        old_record_count = len(cluster_registry)
<<<<<<< HEAD
        for cluster_config in cluster_configs:
            await cluster_registry.add(cluster_config)
=======
        [
            await cluster_registry.replace(cluster_config)
            for cluster_config in cluster_configs
        ]
>>>>>>> 3242544c
        await cluster_registry.cleanup(cluster_configs)

        new_record_count = len(cluster_registry)

        return aiohttp.web.json_response(
            {"old_record_count": old_record_count, "new_record_count": new_record_count}
        )

    async def handle_config(self, request: aiohttp.web.Request) -> aiohttp.web.Response:
        data: Dict[str, Any] = {}

        try:
            user = await authorized_user(request)
            cluster_configs = await self._jobs_service.get_user_cluster_configs(user)
            data["clusters"] = [
                self._convert_cluster_config_to_payload(c) for c in cluster_configs
            ]
            # NOTE: adding the cluster payload to the root document for
            # backward compatibility
            data.update(data["clusters"][0])

            data["admin_url"] = str(self._config.admin_url)
        except HTTPUnauthorized:
            pass

        if self._config.oauth:
            data["auth_url"] = str(self._config.oauth.auth_url)
            data["token_url"] = str(self._config.oauth.token_url)
            data["logout_url"] = str(self._config.oauth.logout_url)
            data["client_id"] = self._config.oauth.client_id
            data["audience"] = self._config.oauth.audience
            data["callback_urls"] = [str(u) for u in self._config.oauth.callback_urls]
            data["headless_callback_url"] = str(
                self._config.oauth.headless_callback_url
            )
            redirect_url = self._config.oauth.success_redirect_url
            if redirect_url:
                data["success_redirect_url"] = str(redirect_url)

        return aiohttp.web.json_response(data)

    def _convert_cluster_config_to_payload(
        self, cluster_config: ClusterConfig
    ) -> Dict[str, Any]:
        presets = [
            self._convert_preset_to_payload(preset)
            for preset in cluster_config.orchestrator.presets
        ]
        return {
            "name": cluster_config.name,
            "registry_url": str(cluster_config.registry.url),
            "storage_url": str(cluster_config.ingress.storage_url),
            "users_url": str(self._config.auth.public_endpoint_url),
            "monitoring_url": str(cluster_config.ingress.monitoring_url),
            "secrets_url": str(cluster_config.ingress.secrets_url),
            "metrics_url": str(cluster_config.ingress.metrics_url),
            "resource_presets": presets,
        }

    def _convert_preset_to_payload(self, preset: Preset) -> Dict[str, Any]:
        payload: Dict[str, Any] = {
            "name": preset.name,
            "cpu": preset.cpu,
            "memory_mb": preset.memory_mb,
            "is_preemptible": preset.is_preemptible,
        }
        if preset.gpu is not None:
            payload["gpu"] = preset.gpu
        if preset.gpu_model is not None:
            payload["gpu_model"] = preset.gpu_model

        if preset.tpu:
            payload["tpu"] = {
                "type": preset.tpu.type,
                "software_version": preset.tpu.software_version,
            }
        return payload


@aiohttp.web.middleware
async def handle_exceptions(
    request: aiohttp.web.Request,
    handler: Callable[[aiohttp.web.Request], Awaitable[aiohttp.web.StreamResponse]],
) -> aiohttp.web.StreamResponse:
    try:
        return await handler(request)
    except JobException as e:
        payload = {"error": str(e)}
        return aiohttp.web.json_response(
            payload, status=aiohttp.web.HTTPBadRequest.status_code
        )
    except JobsServiceException as e:
        payload = {"error": str(e)}
        return aiohttp.web.json_response(
            payload, status=aiohttp.web.HTTPBadRequest.status_code
        )
    except ValueError as e:
        payload = {"error": str(e)}
        return aiohttp.web.json_response(
            payload, status=aiohttp.web.HTTPBadRequest.status_code
        )
    except aiohttp.web.HTTPException:
        raise
    except Exception as e:
        msg_str = (
            f"Unexpected exception {e.__class__.__name__}: {str(e)}. "
            f"Path with query: {request.path_qs}."
        )
        logging.exception(msg_str)
        payload = {"error": msg_str}
        return aiohttp.web.json_response(
            payload, status=aiohttp.web.HTTPInternalServerError.status_code
        )


async def create_api_v1_app(config: Config) -> aiohttp.web.Application:
    api_v1_app = aiohttp.web.Application()
    api_v1_handler = ApiHandler(app=api_v1_app, config=config)
    api_v1_handler.register(api_v1_app)
    return api_v1_app


async def create_jobs_app(config: Config) -> aiohttp.web.Application:
    jobs_app = aiohttp.web.Application()
    jobs_handler = JobsHandler(app=jobs_app, config=config)
    jobs_handler.register(jobs_app)
    return jobs_app


async def create_stats_app(config: Config) -> aiohttp.web.Application:
    stats_app = aiohttp.web.Application()
    stats_handler = StatsHandler(app=stats_app, config=config)
    stats_handler.register(stats_app)
    return stats_app


async def create_tags_app(config: Config) -> aiohttp.web.Application:
    tags_app = aiohttp.web.Application()
    tags_handler = TagsHandler(app=tags_app, config=config)
    tags_handler.register(tags_app)
    return tags_app


def create_cluster(config: ClusterConfig) -> Cluster:
    return KubeCluster(config)


async def create_tracer(config: Config) -> aiozipkin.Tracer:
    endpoint = aiozipkin.create_endpoint(
        "platformapi",  # the same name as pod prefix on a cluster
        ipv4=config.server.host,
        port=config.server.port,
    )

    zipkin_address = config.zipkin.url / "api/v2/spans"
    tracer = await aiozipkin.create(
        str(zipkin_address), endpoint, sample_rate=config.zipkin.sample_rate
    )
    return tracer


async def create_app(
    config: Config, clusters: Sequence[ClusterConfig] = ()
) -> aiohttp.web.Application:
    app = aiohttp.web.Application(middlewares=[handle_exceptions])
    app["config"] = config

    tracer = await create_tracer(config)

    async def _init_app(app: aiohttp.web.Application) -> AsyncIterator[None]:
        async with AsyncExitStack() as exit_stack:
            trace_config = aiozipkin.make_trace_config(tracer)

            logger.info("Initializing Notifications client")
            notifications_client = NotificationsClient(
                url=config.notifications.url,
                token=config.notifications.token,
                trace_config=trace_config,
            )
            await exit_stack.enter_async_context(notifications_client)

            logger.info("Initializing Cluster Registry")
            cluster_registry = await exit_stack.enter_async_context(
                ClusterRegistry(factory=create_cluster)
            )

            logger.info("Initializing Config client")
            config_client = await exit_stack.enter_async_context(
                ConfigClient(
                    base_url=config.config_url,
                    service_token=config.auth.service_token,
                    trace_config=trace_config,
                )
            )
            app["api_v1_app"]["config_client"] = config_client

            if clusters:
                client_clusters = clusters
            else:
                client_clusters = await get_cluster_configs(config, config_client)

            logger.info("Loading clusters")
            for cluster in client_clusters:
                await cluster_registry.replace(cluster)

            if config.database.postgres_enabled:
                assert config.database.postgres, (
                    "Postgres config should be available when "
                    "NP_DB_POSTGRES_ENABLED is set"
                )
                logger.info("Initializing Postgres connection pool")
                postgres_pool = await exit_stack.enter_async_context(
                    create_postgres_pool(config.database.postgres)
                )

                logger.info("Initializing JobsStorage")
                jobs_storage: JobsStorage = PostgresJobsStorage(postgres_pool)
                await jobs_storage.migrate()
            elif config.database.redis:
                logger.info("Initializing Redis client")
                redis_client = await exit_stack.enter_async_context(
                    create_redis_client(config.database.redis)
                )

                logger.info("Initializing JobsStorage")
                jobs_storage = RedisJobsStorage(redis_client)
                await jobs_storage.migrate()
            else:
                raise Exception("Either postgres or redis storage should be set.")

            logger.info("Initializing JobsService")
            jobs_service = JobsService(
                cluster_registry=cluster_registry,
                jobs_storage=jobs_storage,
                jobs_config=config.jobs,
                notifications_client=notifications_client,
            )

            logger.info("Initializing JobsPoller")
            jobs_poller = JobsPoller(jobs_service=jobs_service)
            await exit_stack.enter_async_context(jobs_poller)

            app["api_v1_app"]["jobs_service"] = jobs_service
            app["jobs_app"]["jobs_service"] = jobs_service
            app["stats_app"]["jobs_service"] = jobs_service
            app["tags_app"]["jobs_service"] = jobs_service

            logger.info("Initializing JobPolicyEnforcePoller")
            api_client = await exit_stack.enter_async_context(
                PlatformApiClient(config.job_policy_enforcer)
            )
            await exit_stack.enter_async_context(
                JobPolicyEnforcePoller(
                    config.job_policy_enforcer,
                    enforcers=[
                        QuotaEnforcer(
                            api_client, notifications_client, config.job_policy_enforcer
                        ),
                        RuntimeLimitEnforcer(api_client),
                    ],
                )
            )

            auth_client = await exit_stack.enter_async_context(
                AuthClient(
                    url=config.auth.server_endpoint_url,
                    token=config.auth.service_token,
                    trace_config=trace_config,
                )
            )
            app["jobs_app"]["auth_client"] = auth_client
            app["stats_app"]["auth_client"] = auth_client

            await setup_security(
                app=app, auth_client=auth_client, auth_scheme=AuthScheme.BEARER
            )

            yield

    app.cleanup_ctx.append(_init_app)

    api_v1_app = await create_api_v1_app(config)
    app["api_v1_app"] = api_v1_app

    jobs_app = await create_jobs_app(config=config)
    app["jobs_app"] = jobs_app
    api_v1_app.add_subapp("/jobs", jobs_app)

    stats_app = await create_stats_app(config=config)
    app["stats_app"] = stats_app
    api_v1_app.add_subapp("/stats", stats_app)

    tags_app = await create_tags_app(config=config)
    app["tags_app"] = tags_app
    api_v1_app.add_subapp("/tags", tags_app)

    app.add_subapp("/api/v1", api_v1_app)

    _setup_cors(app, config.cors)

    aiozipkin.setup(app, tracer)
    app.middlewares.append(store_span_middleware)

    return app


<<<<<<< HEAD
async def get_cluster_configs(config: Config) -> Sequence[ClusterConfig]:
    async with config.config_client as client:
        return await client.get_clusters(
            jobs_ingress_class=config.jobs.jobs_ingress_class,
            jobs_ingress_oauth_url=config.jobs.jobs_ingress_oauth_url,
            registry_username=config.auth.service_name,
            registry_password=config.auth.service_token,
            garbage_collector=config.garbage_collector,
        )
=======
def _setup_cors(app: aiohttp.web.Application, config: CORSConfig) -> None:
    if not config.allowed_origins:
        return

    logger.info(f"Setting up CORS with allowed origins: {config.allowed_origins}")
    default_options = aiohttp_cors.ResourceOptions(
        allow_credentials=True, expose_headers="*", allow_headers="*"
    )
    cors = aiohttp_cors.setup(
        app, defaults={origin: default_options for origin in config.allowed_origins}
    )
    for route in app.router.routes():
        logger.debug(f"Setting up CORS for {route}")
        cors.add(route)


async def get_cluster_configs(
    config: Config, config_client: ConfigClient
) -> Sequence[ClusterConfig]:
    return await config_client.get_clusters(
        jobs_ingress_class=config.jobs.jobs_ingress_class,
        jobs_ingress_oauth_url=config.jobs.jobs_ingress_oauth_url,
        registry_username=config.auth.service_name,
        registry_password=config.auth.service_token,
    )
>>>>>>> 3242544c


def main() -> None:
    init_logging()
    config = EnvironConfigFactory().create()
    logging.info("Loaded config: %r", config)

    loop = asyncio.get_event_loop()

    app = loop.run_until_complete(create_app(config))
    aiohttp.web.run_app(app, host=config.server.host, port=config.server.port)<|MERGE_RESOLUTION|>--- conflicted
+++ resolved
@@ -82,15 +82,8 @@
         cluster_configs = await get_cluster_configs(self._config, self._config_client)
         cluster_registry = self._jobs_service._cluster_registry
         old_record_count = len(cluster_registry)
-<<<<<<< HEAD
         for cluster_config in cluster_configs:
-            await cluster_registry.add(cluster_config)
-=======
-        [
             await cluster_registry.replace(cluster_config)
-            for cluster_config in cluster_configs
-        ]
->>>>>>> 3242544c
         await cluster_registry.cleanup(cluster_configs)
 
         new_record_count = len(cluster_registry)
@@ -397,17 +390,6 @@
     return app
 
 
-<<<<<<< HEAD
-async def get_cluster_configs(config: Config) -> Sequence[ClusterConfig]:
-    async with config.config_client as client:
-        return await client.get_clusters(
-            jobs_ingress_class=config.jobs.jobs_ingress_class,
-            jobs_ingress_oauth_url=config.jobs.jobs_ingress_oauth_url,
-            registry_username=config.auth.service_name,
-            registry_password=config.auth.service_token,
-            garbage_collector=config.garbage_collector,
-        )
-=======
 def _setup_cors(app: aiohttp.web.Application, config: CORSConfig) -> None:
     if not config.allowed_origins:
         return
@@ -432,8 +414,8 @@
         jobs_ingress_oauth_url=config.jobs.jobs_ingress_oauth_url,
         registry_username=config.auth.service_name,
         registry_password=config.auth.service_token,
+        garbage_collector=config.garbage_collector,
     )
->>>>>>> 3242544c
 
 
 def main() -> None:
