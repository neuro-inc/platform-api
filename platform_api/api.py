--- conflicted
+++ resolved
@@ -7,7 +7,6 @@
 from .config import Config
 from .handlers import ModelsHandler
 from .orchestrator import KubeOrchestrator, KubeConfig
-from .orchestrator import InMemoryStatusService
 
 
 class ApiHandler:
@@ -53,19 +52,14 @@
     models_app = aiohttp.web.Application()
 
     orchestrator = await create_orchestrator(models_app.loop, kube_config=config.orchestrator_config)
-    status_service = InMemoryStatusService()
 
     async def _init_orchestrator(_):
         async with orchestrator:
             yield orchestrator
     models_app.cleanup_ctx.append(_init_orchestrator)
 
-<<<<<<< HEAD
-    models_handler = ModelsHandler(orchestrator=orchestrator, status_service=status_service)
-=======
     models_handler = ModelsHandler(
         storage_config=config.storage, orchestrator=orchestrator)
->>>>>>> 2a36e00b
     models_handler.register(models_app)
     return models_app
 
