--- conflicted
+++ resolved
@@ -1,12 +1,7 @@
 import asyncio
 import logging
 from abc import ABC, abstractmethod
-<<<<<<< HEAD
-from dataclasses import dataclass
 from typing import Any, AsyncIterator, Callable, Dict
-=======
-from typing import AsyncIterator, Callable, Dict
->>>>>>> 0808b89f
 
 from aiorwlock import RWLock
 from async_generator import asynccontextmanager
