--- conflicted
+++ resolved
@@ -65,44 +65,25 @@
 
     # default_factory is used only in tests
     name: str = field(default_factory=lambda: str(uuid.uuid4()))
-<<<<<<< HEAD
-    is_preemptible: Optional[bool] = False
-    cpu: Optional[float] = None
-    available_cpu: Optional[float] = None
-    memory: Optional[int] = None
-    available_memory: Optional[int] = None
-    nvidia_gpu: Optional[int] = None
-    nvidia_gpu_model: Optional[str] = None
-    amd_gpu: Optional[int] = None
-    amd_gpu_model: Optional[str] = None
-    intel_gpu: Optional[int] = None
-    intel_gpu_model: Optional[str] = None
-    disk_size: Optional[int] = None
-    available_disk_size: Optional[int] = None
-    min_size: Optional[int] = None
-    max_size: Optional[int] = None
-    idle_size: Optional[int] = None
-    tpu: Optional[TPUResource] = None
-    cpu_min_watts: Optional[float] = None
-    cpu_max_watts: Optional[float] = None
-=======
     is_preemptible: bool | None = False
     cpu: float | None = None
+    available_cpu: float | None = None
     memory: int | None = None
+    available_memory: int | None = None
     nvidia_gpu: int | None = None
+    nvidia_gpu_model: str | None = None
     amd_gpu: int | None = None
+    amd_gpu_model: str | None = None
     intel_gpu: int | None = None
-    nvidia_gpu_model: str | None = None
-    amd_gpu_model: str | None = None
     intel_gpu_model: str | None = None
     disk_size: int | None = None
+    available_disk_size: int | None = None
     min_size: int | None = None
     max_size: int | None = None
     idle_size: int | None = None
     tpu: TPUResource | None = None
     cpu_min_watts: float | None = None
     cpu_max_watts: float | None = None
->>>>>>> e7e75a99
 
     @property
     def has_gpu(self) -> bool:
