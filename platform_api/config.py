from dataclasses import dataclass, field
from datetime import timedelta
from pathlib import Path
from typing import Optional, Sequence

from alembic.config import Config as AlembicConfig
from yarl import URL

<<<<<<< HEAD
from .cluster_config import GarbageCollectorConfig
from .config_client import ConfigClient
=======
>>>>>>> 3242544c
from .redis import RedisConfig


@dataclass(frozen=True)
class ServerConfig:
    host: str = "0.0.0.0"
    port: int = 8080


@dataclass(frozen=True)
class ZipkinConfig:
    url: URL
    sample_rate: float


@dataclass(frozen=True)
class AuthConfig:
    server_endpoint_url: URL
    public_endpoint_url: URL
    service_token: str = field(repr=False)
    service_name: str = "compute"


@dataclass(frozen=True)
class OAuthConfig:
    base_url: URL
    client_id: str = field(repr=False)
    audience: str = field(repr=False)
    headless_callback_url: URL

    callback_urls: Sequence[URL] = (
        URL("http://127.0.0.1:54540"),
        URL("http://127.0.0.1:54541"),
        URL("http://127.0.0.1:54542"),
    )

    success_redirect_url: Optional[URL] = None

    @property
    def auth_url(self) -> URL:
        return self.base_url / "authorize"

    @property
    def token_url(self) -> URL:
        return self.base_url / "oauth/token"

    @property
    def logout_url(self) -> URL:
        return self.base_url / "v2/logout"


@dataclass(frozen=True)
class PostgresConfig:
    postgres_dsn: str

    alembic: AlembicConfig

    # based on defaults
    # https://magicstack.github.io/asyncpg/current/api/index.html#asyncpg.connection.connect
    pool_min_size: int = 10
    pool_max_size: int = 10

    connect_timeout_s: float = 60.0
    command_timeout_s: Optional[float] = 60.0


@dataclass(frozen=True)
class DatabaseConfig:
    postgres_enabled: bool = False
    redis: Optional[RedisConfig] = None
    postgres: Optional[PostgresConfig] = None


@dataclass(frozen=True)
class JobsConfig:
    deletion_delay_s: int = 0
    orphaned_job_owner: str = ""
    jobs_ingress_class: str = "traefik"
    jobs_ingress_oauth_url: URL = URL("https://neu.ro/oauth/authorize")

    @property
    def deletion_delay(self) -> timedelta:
        return timedelta(seconds=self.deletion_delay_s)


@dataclass(frozen=True)
class NotificationsConfig:
    url: URL
    token: str


@dataclass(frozen=True)
class JobPolicyEnforcerConfig:
    platform_api_url: URL
    token: str
    interval_sec: float = 60
    quota_notification_threshold: float = 0.9


@dataclass(frozen=True)
class CORSConfig:
    allowed_origins: Sequence[str] = ()


@dataclass(frozen=True)
class Config:
    server: ServerConfig

    database: DatabaseConfig
    auth: AuthConfig
    zipkin: ZipkinConfig
    notifications: NotificationsConfig
    job_policy_enforcer: JobPolicyEnforcerConfig
    garbage_collector: GarbageCollectorConfig

    config_url: URL
    admin_url: URL

    oauth: Optional[OAuthConfig] = None

    jobs: JobsConfig = JobsConfig()
    cors: CORSConfig = CORSConfig()

    # used for generating environment variable names and
    # sourcing them inside containers.
    env_prefix: str = "NP"  # stands for Neuromation Platform


@dataclass(frozen=True)
class PlatformConfig:
    server_endpoint_url: URL


@dataclass(frozen=True)
class SSHAuthConfig:
    platform: PlatformConfig
    auth: AuthConfig
    log_fifo: Path
    env_prefix: str = "NP"
    jobs_namespace: str = "default"<|MERGE_RESOLUTION|>--- conflicted
+++ resolved
@@ -6,11 +6,8 @@
 from alembic.config import Config as AlembicConfig
 from yarl import URL
 
-<<<<<<< HEAD
 from .cluster_config import GarbageCollectorConfig
 from .config_client import ConfigClient
-=======
->>>>>>> 3242544c
 from .redis import RedisConfig
 
 
