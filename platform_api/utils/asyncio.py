--- conflicted
+++ resolved
@@ -9,11 +9,7 @@
 
 
 async def run_and_log_exceptions(
-<<<<<<< HEAD
-    coros: Union[Coroutine[Any, Any, Any], Iterable[Coroutine[Any, Any, Any]]],
-=======
-    coros: Coroutine[Any, Any, Any] | Iterable[Coroutine[Any, Any, Any]]
->>>>>>> e7e75a99
+    coros: Coroutine[Any, Any, Any] | Iterable[Coroutine[Any, Any, Any]],
 ) -> None:
     try:
         # Check is iterable
@@ -57,6 +53,6 @@
 ) -> Callable[..., AbstractAsyncContextManager[T_co]]:
     @functools.wraps(func)
     def wrapper(*args: Any, **kwargs: Any) -> AbstractAsyncContextManager[T_co]:
-        return aclosing(func(*args, **kwargs))
+        return aclosing(func(*args, **kwargs))  # type: ignore
 
     return wrapper