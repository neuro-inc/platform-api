import logging
from pathlib import PurePath
from typing import Any, Dict, Optional, Sequence

import trafaret as t
from yarl import URL

from .cluster_config import (
    ClusterConfig,
    IngressConfig,
    LoggingConfig,
    OrchestratorConfig,
    RegistryConfig,
    StorageConfig,
)
from .elasticsearch import ElasticsearchConfig
from .orchestrator.kube_config import KubeClientAuthType, KubeConfig
from .resource import GKEGPUModels, GPUModel, ResourcePoolType


<<<<<<< HEAD
_nfs_storage_cfg_validator = t.Dict(
    {"url": t.String, "host": t.Dict({"mount_path": t.String}).allow_extra("*")}
).allow_extra("*")

_host_storage_cfg_validator = t.Dict(
    {
        "url": t.String,
        "nfs": t.Dict({"server": t.String, "export_path": t.String}).allow_extra("*"),
    }
).allow_extra("*")

_storage_config_validator = _nfs_storage_cfg_validator | _host_storage_cfg_validator

_registry_config_validator = t.Dict({"url": t.String, "email": t.Email}).allow_extra(
    "*"
)

_orchestrator_config_validator = t.Dict(
    {
        "kubernetes": t.Dict(
            {
                "url": t.String,
                "ca_data": t.String,
                "auth_type": t.Enum(*[s.value for s in KubeClientAuthType]),
                "token": t.String | t.Null,
                "namespace": t.String,
                "jobs_ingress_class": t.Enum("traefik", "nginx"),
                "jobs_ingress_oauth_url": t.String,
                "node_label_gpu": t.String,
                "node_label_preemptible": t.String,
            }
        ).allow_extra("*"),
        "is_http_ingress_secure": t.Bool,
        "job_hostname_template": t.String,
        "resource_pool_types": t.List(
            t.Dict(
                {
                    "gpu": t.Int,
                    t.Key("gpu_model", optional=True): t.Enum(
                        *[m.value.id for m in GKEGPUModels]
                    ),
                }
            ).allow_extra("*")
            | t.Dict({})
        ),
    }
).allow_extra("*")

_monitoring_config_validator = t.Dict(
    {
        "url": t.String,
        "elasticsearch": t.Dict({"hosts": t.List(t.String)})
        | t.Dict(
            {"hosts": t.List(t.String), "username": t.String, "password": t.String}
        ).allow_extra("*"),
    }
).allow_extra("*")

_ssh_config_validator = t.Dict({"server": t.String}).allow_extra("*")

_cluster_config_validator = t.Dict(
    {
        "name": t.String,
        "storage": _storage_config_validator,
        "registry": _registry_config_validator,
        "orchestrator": _orchestrator_config_validator,
        "ssh": _ssh_config_validator,
        "monitoring": _monitoring_config_validator,
    }
).allow_extra("*")
=======
_cluster_config_validator = t.Dict({"name": t.String}).allow_extra("*")
>>>>>>> 4867c30e


class ClusterConfigFactory:
    def create_cluster_configs(
        self, payload: Sequence[Dict[str, Any]], *, users_url: URL
    ) -> Sequence[ClusterConfig]:
        configs = (self._create_cluster_config(p, users_url=users_url) for p in payload)
        return [c for c in configs if c]

    def _create_cluster_config(
        self, payload: Dict[str, Any], *, users_url: URL
    ) -> Optional[ClusterConfig]:
        try:
            _cluster_config_validator.check(payload)
            return ClusterConfig(
                name=payload["name"],
                storage=self._create_storage_config(payload),
                registry=self._create_registry_config(payload),
                orchestrator=self._create_orchestrator_config(payload),
                logging=self._create_logging_config(payload),
                ingress=self._create_ingress_config(payload, users_url),
            )
        except t.DataError as err:
            logging.warning(f"failed to parse cluster config: {err}")
            return None

    def _create_ingress_config(
        self, payload: Dict[str, Any], users_url: URL
    ) -> IngressConfig:
        return IngressConfig(
            storage_url=URL(payload["storage"]["url"]),
            monitoring_url=URL(payload["monitoring"]["url"]),
            users_url=users_url,
        )

    def _create_logging_config(self, payload: Dict[str, Any]) -> LoggingConfig:
        monitoring = payload["monitoring"]
        return LoggingConfig(
            elasticsearch=self._create_elasticsearch_config(monitoring["elasticsearch"])
        )

    def _create_elasticsearch_config(
        self, payload: Dict[str, Any]
    ) -> ElasticsearchConfig:
        return ElasticsearchConfig(
            hosts=payload["hosts"],
            user=payload.get("username"),
            password=payload.get("password"),
        )

    def _create_orchestrator_config(
        self, payload: Dict[str, Any]
    ) -> OrchestratorConfig:
        orchestrator = payload["orchestrator"]
        kube = orchestrator["kubernetes"]
        ssh = payload["ssh"]
        return KubeConfig(
            ssh_auth_domain_name=ssh["server"],
            is_http_ingress_secure=orchestrator["is_http_ingress_secure"],
            jobs_domain_name_template=orchestrator["job_hostname_template"],
            resource_pool_types=[
                self._create_resource_pool_type(r)
                for r in orchestrator["resource_pool_types"]
            ],
            endpoint_url=kube["url"],
            cert_authority_data_pem=kube["ca_data"],
            cert_authority_path=None,  # not initialized, see `cert_authority_data_pem`
            auth_type=KubeClientAuthType(kube["auth_type"]),
            auth_cert_path=None,
            auth_cert_key_path=None,
            token=kube["token"],
            token_path=None,  # not initialized, see field `token`
            namespace=kube["namespace"],
            jobs_ingress_class=kube["jobs_ingress_class"],
            jobs_ingress_oauth_url=URL(kube["jobs_ingress_oauth_url"]),
            node_label_gpu=kube["node_label_gpu"],
            node_label_preemptible=kube["node_label_preemptible"],
        )

    def _create_resource_pool_type(self, payload: Dict[str, Any]) -> ResourcePoolType:
        return ResourcePoolType(
            gpu=payload.get("gpu"),
            gpu_model=self._create_gpu_model(payload.get("gpu_model")),
        )

    def _create_gpu_model(self, gpu_model_id: Optional[str]) -> Optional[GPUModel]:
        return (
            None
            if gpu_model_id is None
            else GKEGPUModels.find_model_by_id(gpu_model_id)
        )

    def _create_registry_config(self, payload: Dict[str, Any]) -> RegistryConfig:
        registry = payload["registry"]
        return RegistryConfig(url=URL(registry["url"]), email=registry["email"])

    def _create_storage_config(self, payload: Dict[str, Any]) -> StorageConfig:
        storage = payload["storage"]
        if storage.get("nfs"):
            return StorageConfig.create_nfs(
                nfs_server=storage["nfs"]["server"],
                nfs_export_path=PurePath(storage["nfs"]["export_path"]),
            )
        return StorageConfig.create_host(
            host_mount_path=PurePath(storage["host"]["mount_path"])
        )

    def _create_optional_path(self, path: Optional[str]) -> Optional[PurePath]:
        return PurePath(path) if path else None<|MERGE_RESOLUTION|>--- conflicted
+++ resolved
@@ -18,80 +18,7 @@
 from .resource import GKEGPUModels, GPUModel, ResourcePoolType
 
 
-<<<<<<< HEAD
-_nfs_storage_cfg_validator = t.Dict(
-    {"url": t.String, "host": t.Dict({"mount_path": t.String}).allow_extra("*")}
-).allow_extra("*")
-
-_host_storage_cfg_validator = t.Dict(
-    {
-        "url": t.String,
-        "nfs": t.Dict({"server": t.String, "export_path": t.String}).allow_extra("*"),
-    }
-).allow_extra("*")
-
-_storage_config_validator = _nfs_storage_cfg_validator | _host_storage_cfg_validator
-
-_registry_config_validator = t.Dict({"url": t.String, "email": t.Email}).allow_extra(
-    "*"
-)
-
-_orchestrator_config_validator = t.Dict(
-    {
-        "kubernetes": t.Dict(
-            {
-                "url": t.String,
-                "ca_data": t.String,
-                "auth_type": t.Enum(*[s.value for s in KubeClientAuthType]),
-                "token": t.String | t.Null,
-                "namespace": t.String,
-                "jobs_ingress_class": t.Enum("traefik", "nginx"),
-                "jobs_ingress_oauth_url": t.String,
-                "node_label_gpu": t.String,
-                "node_label_preemptible": t.String,
-            }
-        ).allow_extra("*"),
-        "is_http_ingress_secure": t.Bool,
-        "job_hostname_template": t.String,
-        "resource_pool_types": t.List(
-            t.Dict(
-                {
-                    "gpu": t.Int,
-                    t.Key("gpu_model", optional=True): t.Enum(
-                        *[m.value.id for m in GKEGPUModels]
-                    ),
-                }
-            ).allow_extra("*")
-            | t.Dict({})
-        ),
-    }
-).allow_extra("*")
-
-_monitoring_config_validator = t.Dict(
-    {
-        "url": t.String,
-        "elasticsearch": t.Dict({"hosts": t.List(t.String)})
-        | t.Dict(
-            {"hosts": t.List(t.String), "username": t.String, "password": t.String}
-        ).allow_extra("*"),
-    }
-).allow_extra("*")
-
-_ssh_config_validator = t.Dict({"server": t.String}).allow_extra("*")
-
-_cluster_config_validator = t.Dict(
-    {
-        "name": t.String,
-        "storage": _storage_config_validator,
-        "registry": _registry_config_validator,
-        "orchestrator": _orchestrator_config_validator,
-        "ssh": _ssh_config_validator,
-        "monitoring": _monitoring_config_validator,
-    }
-).allow_extra("*")
-=======
 _cluster_config_validator = t.Dict({"name": t.String}).allow_extra("*")
->>>>>>> 4867c30e
 
 
 class ClusterConfigFactory:
