import asyncio
import logging
from collections.abc import AsyncIterator, Callable
from contextlib import AsyncExitStack

import aiohttp.web
from aiohttp.web_urldispatcher import AbstractRoute
from neuro_admin_client import AdminClient
from neuro_auth_client import AuthClient
from neuro_auth_client.security import AuthScheme, setup_security
from neuro_logging import init_logging, setup_sentry

from .api import add_version_to_header, handle_exceptions
from .cluster import Cluster, ClusterConfig, ClusterHolder, SingleClusterUpdater
from .config import PollerConfig
from .config_client import ConfigClient
from .config_factory import EnvironConfigFactory
from .kube_cluster import KubeCluster
from .orchestrator.job_request import JobError
from .orchestrator.jobs_poller import HttpJobsPollerApi, JobsPoller, JobsPollerService
from .orchestrator.jobs_storage.base import JobStorageTransactionError
from .orchestrator.kube_client import KubeClient
from .orchestrator.poller_service import JobsScheduler

logger = logging.getLogger(__name__)


class Handler:
    def __init__(self, app: aiohttp.web.Application):
        self._app = app

    def register(self, app: aiohttp.web.Application) -> list[AbstractRoute]:
        return app.add_routes((aiohttp.web.get("/ping", self.handle_ping),))

    async def handle_ping(self, request: aiohttp.web.Request) -> aiohttp.web.Response:
        return aiohttp.web.Response()


def create_cluster_factory(
    config: PollerConfig, kube_client: KubeClient
) -> Callable[[ClusterConfig], Cluster]:
    def _create_cluster(cluster_config: ClusterConfig) -> Cluster:
        return KubeCluster(
            kube_client=kube_client,
            kube_config=config.kube_config,
            registry_config=config.registry_config,
            storage_configs=config.storage_configs,
            cluster_config=cluster_config,
        )

    return _create_cluster


async def create_app(
    config: PollerConfig, cluster: ClusterConfig | None = None
) -> aiohttp.web.Application:
    app = aiohttp.web.Application(middlewares=[handle_exceptions])
    app["config"] = config

    async def _init_app(app: aiohttp.web.Application) -> AsyncIterator[None]:
        async with AsyncExitStack() as exit_stack:
            logger.info("Initializing KubeClient")
            kube_config = config.kube_config
            kube_client = await exit_stack.enter_async_context(
                KubeClient(
                    base_url=kube_config.endpoint_url,
                    cert_authority_data_pem=kube_config.cert_authority_data_pem,
                    cert_authority_path=kube_config.cert_authority_path,
                    auth_type=kube_config.auth_type,
                    auth_cert_path=kube_config.auth_cert_path,
                    auth_cert_key_path=kube_config.auth_cert_key_path,
                    token=kube_config.token,
                    token_path=kube_config.token_path,
                    namespace=kube_config.namespace,
                    conn_timeout_s=kube_config.client_conn_timeout_s,
                    read_timeout_s=kube_config.client_read_timeout_s,
                    conn_pool_size=kube_config.client_conn_pool_size,
                )
            )

            logger.info("Initializing AuthClient")
            auth_client = await exit_stack.enter_async_context(
                AuthClient(
                    url=config.auth.server_endpoint_url,
                    token=config.auth.service_token,
                )
            )
            admin_client = await exit_stack.enter_async_context(
                AdminClient(
                    base_url=config.admin_url,
                    service_token=config.auth.service_token,
                )
            )

            await setup_security(
                app=app, auth_client=auth_client, auth_scheme=AuthScheme.BEARER
            )

            logger.info("Initializing ClusterHolder")
            cluster_holder = await exit_stack.enter_async_context(
                ClusterHolder(factory=create_cluster_factory(config, kube_client))
            )

            logger.info("Initializing ConfigClient")
            config_client = await exit_stack.enter_async_context(
                ConfigClient(
                    base_url=config.config_url,
                    service_token=config.auth.service_token,
                )
            )

            logger.info("Initializing JobsPollerApi")
            poller_api = await exit_stack.enter_async_context(
                HttpJobsPollerApi(
                    url=config.platform_api_url,
                    token=config.auth.service_token,
                    cluster_name=config.cluster_name,
                )
            )

            logger.info("Initializing JobsPollerService")
            jobs_poller_service = JobsPollerService(
                cluster_holder=cluster_holder,
                jobs_config=config.jobs,
                scheduler=JobsScheduler(
                    config=config.scheduler,
                    admin_client=admin_client,
                    cluster_holder=cluster_holder,
                ),
                auth_client=auth_client,
                api=poller_api,
            )

            logger.info("Initializing ClusterUpdater")
            cluster_updater = SingleClusterUpdater(
                config_client=config_client,
                cluster_holder=cluster_holder,
                cluster_name=config.cluster_name,
            )
            if cluster:
                cluster_updater.disable_updates_for_test = True

            logger.info("Initializing JobsPoller")
            jobs_poller = JobsPoller(
                jobs_poller_service=jobs_poller_service, cluster_updater=cluster_updater
            )
            await exit_stack.enter_async_context(jobs_poller)

            if cluster:
                await cluster_holder.update(cluster)
            else:
                await cluster_updater.do_update()

            yield

    app.cleanup_ctx.append(_init_app)

    api_v1_app = aiohttp.web.Application()
    api_v1_handler = Handler(api_v1_app)
    api_v1_handler.register(api_v1_app)

    app.add_subapp("/api/v1", api_v1_app)

    app.on_response_prepare.append(add_version_to_header)

    return app


<<<<<<< HEAD
=======
def setup_tracing(config: PollerConfig) -> None:
    if config.zipkin:
        setup_zipkin_tracer(
            config.zipkin.app_name,
            config.server.host,
            config.server.port,
            config.zipkin.url,
            config.zipkin.sample_rate,
        )

    if config.sentry:
        setup_sentry(
            ignore_errors=[JobError, JobStorageTransactionError],
        )


>>>>>>> e7e75a99
def main() -> None:
    init_logging()
    config = EnvironConfigFactory().create_poller()
    logging.info("Loaded config: %r", config)
    loop = asyncio.get_event_loop()
    setup_sentry(ignore_errors=[JobError, JobStorageTransactionError])
    app = loop.run_until_complete(create_app(config))
    aiohttp.web.run_app(app, host=config.server.host, port=config.server.port)<|MERGE_RESOLUTION|>--- conflicted
+++ resolved
@@ -166,25 +166,6 @@
     return app
 
 
-<<<<<<< HEAD
-=======
-def setup_tracing(config: PollerConfig) -> None:
-    if config.zipkin:
-        setup_zipkin_tracer(
-            config.zipkin.app_name,
-            config.server.host,
-            config.server.port,
-            config.zipkin.url,
-            config.zipkin.sample_rate,
-        )
-
-    if config.sentry:
-        setup_sentry(
-            ignore_errors=[JobError, JobStorageTransactionError],
-        )
-
-
->>>>>>> e7e75a99
 def main() -> None:
     init_logging()
     config = EnvironConfigFactory().create_poller()
