--- conflicted
+++ resolved
@@ -3,22 +3,15 @@
 
 import aiohttp.web
 import trafaret as t
-<<<<<<< HEAD
-from yarl import URL
-=======
 from aiohttp_security import check_authorized, check_permission
 from neuro_auth_client import Permission
->>>>>>> edc39d17
+from yarl import URL
 
 from platform_api.config import Config, StorageConfig
 from platform_api.orchestrator import JobsService
 from platform_api.orchestrator.job import Job
-<<<<<<< HEAD
-from platform_api.orchestrator.job_request import ContainerVolume, JobRequest
-=======
 from platform_api.orchestrator.job_request import JobRequest
 from platform_api.user import untrusted_user
->>>>>>> edc39d17
 
 from .job_request_builder import ContainerBuilder
 from .validators import (
