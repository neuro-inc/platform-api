import logging
from pathlib import PurePath
<<<<<<< HEAD
from typing import Any, Dict, List
=======
from typing import Any, Dict, List, Set
>>>>>>> 6529f633

import aiohttp.web
import trafaret as t
from aiohttp_security import check_authorized, check_permission
from neuro_auth_client import AuthClient, Permission
from neuro_auth_client.client import ClientSubTreeViewRoot
from yarl import URL

from platform_api.config import Config, StorageConfig
from platform_api.orchestrator import JobsService
from platform_api.orchestrator.job import Job
from platform_api.orchestrator.job_request import Container, ContainerVolume, JobRequest
from platform_api.user import User, untrusted_user

from .job_request_builder import ContainerBuilder
from .validators import (
    create_container_request_validator,
    create_job_history_validator,
    create_job_status_validator,
)


logger = logging.getLogger(__name__)


def create_job_request_validator() -> t.Trafaret:
    return t.Dict({"container": create_container_request_validator(allow_volumes=True)})


def create_job_response_validator() -> t.Trafaret:
    return t.Dict(
        {
            "id": t.String,
            # TODO (A Danshyn 10/08/18): `owner` is allowed to be a blank
            # string because initially jobs did not have such information
            # on the dev and staging envs. we may want to change this once the
            # prod env is there.
            "owner": t.String(allow_blank=True),
            # `status` is left for backward compat. the python client/cli still
            # relies on it.
            "status": create_job_status_validator(),
            t.Key("http_url", optional=True): t.String,
            "history": create_job_history_validator(),
            "container": create_container_request_validator(allow_volumes=True),
        }
    )


def convert_job_container_to_json(
    container, storage_config: StorageConfig
) -> Dict[str, Any]:
    ret = {"image": container.image, "env": container.env, "volumes": []}
    if container.command is not None:
        ret["command"] = container.command

    resources = {
        "cpu": container.resources.cpu,
        "memory_mb": container.resources.memory_mb,
    }
    if container.resources.gpu is not None:
        resources["gpu"] = container.resources.gpu
    if container.resources.shm is not None:
        resources["shm"] = container.resources.shm
    ret["resources"] = resources

    if container.http_server is not None:
        ret["http"] = {
            "port": container.http_server.port,
            "health_check_path": container.http_server.health_check_path,
        }
    for volume in container.volumes:
        ret["volumes"].append(convert_container_volume_to_json(volume, storage_config))
    return ret


def convert_container_volume_to_json(
    volume: ContainerVolume, storage_config: StorageConfig
) -> Dict[str, Any]:
    uri = str(volume.uri)
    if not uri:
        try:
            rel_dst_path = volume.dst_path.relative_to(
                storage_config.container_mount_path
            )
        except ValueError:
            rel_dst_path = PurePath()
        dst_path = PurePath("/") / rel_dst_path
        uri = str(URL(f"{storage_config.uri_scheme}:/{dst_path}"))
    return {
        "src_storage_uri": uri,
        "dst_path": str(volume.dst_path),
        "read_only": volume.read_only,
    }


def convert_job_to_job_response(
    job: Job, storage_config: StorageConfig
) -> Dict[str, Any]:
    history = job.status_history
    current_status = history.current
    response_payload = {
        "id": job.id,
        "owner": job.owner,
        "status": current_status.status,
        "history": {
            "status": current_status.status,
            "reason": current_status.reason,
            "description": current_status.description,
            "created_at": history.created_at_str,
        },
        "container": convert_job_container_to_json(
            job.request.container, storage_config
        ),
    }
    if job.has_http_server_exposed:
        response_payload["http_url"] = job.http_url
    if history.started_at:
        response_payload["history"]["started_at"] = history.started_at_str
    if history.is_finished:
        response_payload["history"]["finished_at"] = history.finished_at_str
    return response_payload


def infer_permissions_from_container(
    user: User, container: Container
) -> List[Permission]:
    permissions = [Permission(uri=str(user.to_job_uri()), action="write")]
    for volume in container.volumes:
        action = "read" if volume.read_only else "write"
        permission = Permission(uri=str(volume.uri), action=action)
        permissions.append(permission)
    return permissions


class JobsHandler:
    def __init__(self, *, app: aiohttp.web.Application, config: Config) -> None:
        self._app = app
        self._config = config
        self._storage_config = config.storage

        self._job_request_validator = create_job_request_validator()
        self._job_response_validator = create_job_response_validator()
        self._bulk_jobs_response_validator = t.Dict(
            {"jobs": t.List(self._job_response_validator)}
        )

    @property
    def _jobs_service(self) -> JobsService:
        return self._app["jobs_service"]

    @property
    def _auth_client(self) -> AuthClient:
        return self._app["auth_client"]

    def register(self, app):
        app.add_routes(
            (
                aiohttp.web.get("", self.handle_get_all),
                aiohttp.web.post("", self.create_job),
                aiohttp.web.delete("/{job_id}", self.handle_delete),
                aiohttp.web.get("/{job_id}", self.handle_get),
                aiohttp.web.get("/{job_id}/log", self.stream_log),
            )
        )

    async def create_job(self, request):
        user = await untrusted_user(request)

        orig_payload = await request.json()
        request_payload = self._job_request_validator.check(orig_payload)
        container = ContainerBuilder.from_container_payload(
            request_payload["container"], storage_config=self._storage_config
        ).build()

        permissions = infer_permissions_from_container(user, container)
        logger.info("Checking whether %r has %r", user, permissions)
        await check_permission(request, next(iter(permissions)).action, permissions)

        job_request = JobRequest.create(container)
        job, _ = await self._jobs_service.create_job(job_request, user=user)
        response_payload = convert_job_to_job_response(job, self._storage_config)
        self._job_response_validator.check(response_payload)
        return aiohttp.web.json_response(
            data=response_payload, status=aiohttp.web.HTTPAccepted.status_code
        )

    async def handle_get(self, request):
        user = await untrusted_user(request)
        job_id = request.match_info["job_id"]
        job = await self._jobs_service.get_job(job_id)

        permission = Permission(uri=str(job.to_uri()), action="read")
        logger.info("Checking whether %r has %r", user, permission)
        await check_permission(request, permission.action, [permission])

        response_payload = convert_job_to_job_response(job, self._storage_config)
        self._job_response_validator.check(response_payload)
        return aiohttp.web.json_response(
            data=response_payload, status=aiohttp.web.HTTPOk.status_code
        )

    async def handle_get_all(self, request):
        # TODO (A Danshyn 10/08/18): remove once
        # AuthClient.get_permissions_tree accepts the token param
        await check_authorized(request)
        user = await untrusted_user(request)

        tree = await self._auth_client.get_permissions_tree(user.name, "job:")
        # TODO (A Danshyn 10/09/18): retrieving all jobs until the proper
        # index is in place
        jobs = await self._jobs_service.get_all_jobs()
        jobs = filter_jobs_with_access_tree(jobs, tree)

        response_payload = {
            "jobs": [
                convert_job_to_job_response(job, self._storage_config) for job in jobs
            ]
        }
        self._bulk_jobs_response_validator.check(response_payload)
        return aiohttp.web.json_response(
            data=response_payload, status=aiohttp.web.HTTPOk.status_code
        )

    async def handle_delete(self, request):
        user = await untrusted_user(request)
        job_id = request.match_info["job_id"]
        job = await self._jobs_service.get_job(job_id)

        permission = Permission(uri=str(job.to_uri()), action="write")
        logger.info("Checking whether %r has %r", user, permission)
        await check_permission(request, permission.action, [permission])

        await self._jobs_service.delete_job(job_id)
        raise aiohttp.web.HTTPNoContent()

    async def stream_log(self, request):
        user = await untrusted_user(request)
        job_id = request.match_info["job_id"]
        job = await self._jobs_service.get_job(job_id)

        permission = Permission(uri=str(job.to_uri()), action="read")
        logger.info("Checking whether %r has %r", user, permission)
        await check_permission(request, permission.action, [permission])

        log_reader = await self._jobs_service.get_job_log_reader(job_id)
        # TODO: expose. make configurable
        chunk_size = 1024

        response = aiohttp.web.StreamResponse(status=200)
        response.content_type = "text/plain"
        response.charset = "utf-8"
        await response.prepare(request)

        async with log_reader:
            while True:
                chunk = await log_reader.read(size=chunk_size)
                if not chunk:
                    break
                await response.write(chunk)

        await response.write_eof()
        return response


def filter_jobs_with_access_tree(
    jobs: List[Job], tree: ClientSubTreeViewRoot
) -> List[Job]:
    owners_shared_all_jobs: Set = set()
    shared_job_ids: Set = set()

    if tree.sub_tree.action == "deny":
        # no job resources whatsoever
        return []

    if tree.sub_tree.action != "list":
        # read access to all jobs = jobs:
        return jobs

    for owner, sub_tree in tree.sub_tree.children.items():
        if sub_tree.action == "deny":
            continue

        if sub_tree.action == "list":
            # specific ids
            shared_job_ids.update(
                job_id
                for job_id, job_sub_tree in sub_tree.children.items()
                if job_sub_tree.action not in ("deny", "list")
            )
            continue

        owners_shared_all_jobs.add(owner)

    return [
        job
        for job in jobs
        if job.owner in owners_shared_all_jobs or job.id in shared_job_ids
    ]<|MERGE_RESOLUTION|>--- conflicted
+++ resolved
@@ -1,10 +1,6 @@
 import logging
 from pathlib import PurePath
-<<<<<<< HEAD
-from typing import Any, Dict, List
-=======
 from typing import Any, Dict, List, Set
->>>>>>> 6529f633
 
 import aiohttp.web
 import trafaret as t
