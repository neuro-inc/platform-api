--- conflicted
+++ resolved
@@ -229,12 +229,8 @@
         "ssh_server": job.ssh_server,
         "ssh_auth_server": job.ssh_server,  # deprecated
         "is_preemptible": job.is_preemptible,
-<<<<<<< HEAD
         "uri": str(job.to_uri()),
-=======
-        "uri": str(job.to_uri(use_cluster_names_in_uris)),
         "restart_policy": str(job.restart_policy),
->>>>>>> 209c5f61
     }
     if job.name:
         response_payload["name"] = job.name
@@ -481,21 +477,14 @@
             response.headers["Content-Type"] = "application/x-ndjson"
             await response.prepare(request)
             async for job in jobs:
-                response_payload = convert_job_to_job_response(
-                    job, self._config.use_cluster_names_in_uris
-                )
+                response_payload = convert_job_to_job_response(job)
                 self._job_response_validator.check(response_payload)
                 await response.write(json.dumps(response_payload).encode() + b"\n")
             await response.write_eof()
             return response
         else:
             response_payload = {
-                "jobs": [
-                    convert_job_to_job_response(
-                        job, self._config.use_cluster_names_in_uris,
-                    )
-                    async for job in jobs
-                ]
+                "jobs": [convert_job_to_job_response(job) async for job in jobs]
             }
             self._bulk_jobs_response_validator.check(response_payload)
             return aiohttp.web.json_response(
@@ -523,13 +512,6 @@
         else:
             shared_jobs = []
 
-<<<<<<< HEAD
-        response_payload = {"jobs": [convert_job_to_job_response(job) for job in jobs]}
-        self._bulk_jobs_response_validator.check(response_payload)
-        return aiohttp.web.json_response(
-            data=response_payload, status=aiohttp.web.HTTPOk.status_code
-        )
-=======
         if bulk_job_filter.bulk_filter:
             with log_debug_time(f"Read bulk jobs with {bulk_job_filter.bulk_filter}"):
                 async for job in self._jobs_service.iter_all_jobs(
@@ -545,7 +527,6 @@
 
         for key in reversed(shared_jobs):
             yield key[-1]
->>>>>>> 209c5f61
 
     async def handle_delete(
         self, request: aiohttp.web.Request
