import json
import logging
from dataclasses import dataclass, replace
from pathlib import PurePath
from typing import AbstractSet, Any, Dict, List, Optional, Sequence, Set, Tuple

import aiohttp.web
import trafaret as t
from aiohttp_security import check_authorized
from multidict import MultiDictProxy
from neuro_auth_client import AuthClient, Permission, check_permissions
from neuro_auth_client.client import ClientAccessSubTreeView, ClientSubTreeViewRoot
from yarl import URL

from platform_api.cluster_config import ClusterConfig, RegistryConfig, StorageConfig
from platform_api.config import Config
from platform_api.log import log_debug_time
from platform_api.orchestrator.job import JOB_USER_NAMES_SEPARATOR, Job, JobStatusItem
from platform_api.orchestrator.job_request import (
    Container,
    ContainerVolume,
    JobRequest,
    JobStatus,
)
from platform_api.orchestrator.jobs_service import JobsService
from platform_api.orchestrator.jobs_storage import JobFilter, JobStorageTransactionError
from platform_api.resource import TPUResource
from platform_api.user import User, authorized_user, untrusted_user

from .job_request_builder import ContainerBuilder
from .validators import (
    create_cluster_name_validator,
    create_container_request_validator,
    create_container_response_validator,
    create_job_history_validator,
    create_job_name_validator,
    create_job_status_validator,
    create_user_name_validator,
    sanitize_dns_name,
)


logger = logging.getLogger(__name__)


def create_job_request_validator(
    *,
    allowed_gpu_models: Sequence[str],
    allowed_tpu_resources: Sequence[TPUResource],
    cluster_name: str,
) -> t.Trafaret:
    return t.Dict(
        {
            "container": create_container_request_validator(
                allow_volumes=True,
                allowed_gpu_models=allowed_gpu_models,
                allowed_tpu_resources=allowed_tpu_resources,
            ),
            t.Key("name", optional=True): create_job_name_validator(),
            t.Key("description", optional=True): t.String,
            t.Key("is_preemptible", optional=True, default=False): t.Bool,
            t.Key("schedule_timeout", optional=True): t.Float(gte=1, lt=30 * 24 * 3600),
            t.Key("max_run_time_minutes", optional=True): t.Int(gte=0),
            t.Key("cluster_name", default=cluster_name): t.Atom(cluster_name),
        }
    )


def create_job_cluster_name_validator(default_cluster_name: str) -> t.Trafaret:
    return t.Dict(
        {t.Key("cluster_name", default=default_cluster_name): t.String}
    ).allow_extra("*")


def create_job_response_validator() -> t.Trafaret:
    return t.Dict(
        {
            "id": t.String,
            # TODO (A Danshyn 10/08/18): `owner` is allowed to be a blank
            # string because initially jobs did not have such information
            # on the dev and staging envs. we may want to change this once the
            # prod env is there.
            "owner": t.String(allow_blank=True),
            "cluster_name": t.String(allow_blank=False),
            "uri": t.String(allow_blank=False),
            # `status` is left for backward compat. the python client/cli still
            # relies on it.
            "status": create_job_status_validator(),
            t.Key("http_url", optional=True): t.String,
            t.Key("http_url_named", optional=True): t.String,
            "ssh_server": t.String,
            "ssh_auth_server": t.String,  # deprecated
            "history": create_job_history_validator(),
            "container": create_container_response_validator(),
            "is_preemptible": t.Bool,
            t.Key("internal_hostname", optional=True): t.String,
            t.Key("name", optional=True): create_job_name_validator(max_length=None),
            t.Key("description", optional=True): t.String,
            t.Key("schedule_timeout", optional=True): t.Float,
            t.Key("max_run_time_minutes", optional=True): t.Int,
        }
    )


def create_job_set_status_validator() -> t.Trafaret:
    return t.Dict(
        {
            "status": t.String,
            t.Key("reason", optional=True): t.String | t.Null,
            t.Key("description", optional=True): t.String | t.Null,
            t.Key("exit_code", optional=True): t.Int | t.Null,
        }
    )


def convert_job_container_to_json(
    container: Container, storage_config: StorageConfig
) -> Dict[str, Any]:
    ret: Dict[str, Any] = {
        "image": container.image,
        "env": container.env,
        "volumes": [],
    }
    if container.entrypoint is not None:
        ret["entrypoint"] = container.entrypoint
    if container.command is not None:
        ret["command"] = container.command

    resources: Dict[str, Any] = {
        "cpu": container.resources.cpu,
        "memory_mb": container.resources.memory_mb,
    }
    if container.resources.gpu is not None:
        resources["gpu"] = container.resources.gpu
    if container.resources.gpu_model_id:
        resources["gpu_model"] = container.resources.gpu_model_id
    if container.resources.shm is not None:
        resources["shm"] = container.resources.shm
    if container.resources.tpu:
        resources["tpu"] = {
            "type": container.resources.tpu.type,
            "software_version": container.resources.tpu.software_version,
        }
    ret["resources"] = resources

    if container.http_server is not None:
        ret["http"] = {
            "port": container.http_server.port,
            "health_check_path": container.http_server.health_check_path,
            "requires_auth": container.http_server.requires_auth,
        }
    if container.ssh_server is not None:
        ret["ssh"] = {"port": container.ssh_server.port}
    for volume in container.volumes:
        ret["volumes"].append(convert_container_volume_to_json(volume, storage_config))
    return ret


def convert_container_volume_to_json(
    volume: ContainerVolume, storage_config: StorageConfig
) -> Dict[str, Any]:
    uri = str(volume.uri)
    if not uri:
        try:
            rel_dst_path = volume.dst_path.relative_to(
                storage_config.container_mount_path
            )
        except ValueError:
            rel_dst_path = PurePath()
        dst_path = PurePath("/") / rel_dst_path
        uri = str(URL(f"{storage_config.uri_scheme}:/{dst_path}"))
    return {
        "src_storage_uri": uri,
        "dst_path": str(volume.dst_path),
        "read_only": volume.read_only,
    }


<<<<<<< HEAD
def convert_job_to_job_response(
    job: Job, cluster_name: str, use_cluster_names_in_uris: bool = True
) -> Dict[str, Any]:
    assert cluster_name, "empty cluster name must be already replaced with `default`"
=======
def convert_job_to_job_response(job: Job) -> Dict[str, Any]:
    assert (
        job.cluster_name
    ), "empty cluster name must be already replaced with `default`"
>>>>>>> f852163f
    history = job.status_history
    current_status = history.current
    response_payload: Dict[str, Any] = {
        "id": job.id,
        "owner": job.owner,
        "cluster_name": job.cluster_name,
        "status": current_status.status,
        "history": {
            "status": current_status.status,
            "reason": current_status.reason,
            "description": current_status.description,
            "created_at": history.created_at_str,
            "run_time_seconds": job.get_run_time().total_seconds(),
        },
        "container": convert_job_container_to_json(
            job.request.container, job.storage_config
        ),
        "ssh_server": job.ssh_server,
        "ssh_auth_server": job.ssh_server,  # deprecated
        "is_preemptible": job.is_preemptible,
        "uri": str(job.to_uri(use_cluster_names_in_uris)),
    }
    if job.name:
        response_payload["name"] = job.name
    if job.description:
        response_payload["description"] = job.description
    if job.has_http_server_exposed:
        response_payload["http_url"] = job.http_url
        if job.http_url_named:
            # TEMPORARY FIX (ayushkovskiy, May 10): Too long DNS label (longer than 63
            # chars) is invalid, therefore we don't send it back to user (issue #642)
            http_url_named_sanitized = sanitize_dns_name(job.http_url_named)
            if http_url_named_sanitized is not None:
                response_payload["http_url_named"] = http_url_named_sanitized
    if job.internal_hostname:
        response_payload["internal_hostname"] = job.internal_hostname
    if job.schedule_timeout is not None:
        response_payload["schedule_timeout"] = job.schedule_timeout
    if job.max_run_time_minutes is not None:
        response_payload["max_run_time_minutes"] = job.max_run_time_minutes
    if history.started_at:
        response_payload["history"]["started_at"] = history.started_at_str
    if history.is_finished:
        response_payload["history"]["finished_at"] = history.finished_at_str
    if current_status.exit_code is not None:
        response_payload["history"]["exit_code"] = current_status.exit_code
    return response_payload


def infer_permissions_from_container(
    user: User,
    container: Container,
    registry_config: RegistryConfig,
    cluster_name: Optional[str],
) -> List[Permission]:
    permissions = [Permission(uri=str(user.to_job_uri(cluster_name)), action="write")]
    if container.belongs_to_registry(registry_config):
        permissions.append(
            Permission(
                uri=str(container.to_image_uri(registry_config, cluster_name)),
                action="read",
            )
        )
    for volume in container.volumes:
        action = "read" if volume.read_only else "write"
        uri = volume.uri
        # XXX (serhiy 04-Feb-2020) Temporary patch the URI
        if cluster_name:
            if uri.scheme == "storage" and uri.host != cluster_name:
                if uri.host:
                    assert uri.path[0] == "/"
                    uri = uri.with_path(f"/{uri.host}{uri.path}")
                    uri = uri.with_host(cluster_name)
                elif uri.path != "/":
                    assert uri.path == "" or uri.path[0] == "/"
                    uri = URL(f"{uri.scheme}://{cluster_name}{uri.path}")
                else:
                    uri = URL(f"{uri.scheme}://{cluster_name}")
        permission = Permission(uri=str(uri), action=action)
        permissions.append(permission)
    return permissions


class JobsHandler:
    def __init__(self, *, app: aiohttp.web.Application, config: Config) -> None:
        self._app = app
        self._config = config

        self._job_filter_factory = JobFilterFactory()
        self._job_response_validator = create_job_response_validator()
        self._job_set_status_validator = create_job_set_status_validator()
        self._bulk_jobs_response_validator = t.Dict(
            {"jobs": t.List(self._job_response_validator)}
        )

    @property
    def _jobs_service(self) -> JobsService:
        return self._app["jobs_service"]

    @property
    def _auth_client(self) -> AuthClient:
        return self._app["auth_client"]

    def register(self, app: aiohttp.web.Application) -> None:
        app.add_routes(
            (
                aiohttp.web.get("", self.handle_get_all),
                aiohttp.web.post("", self.create_job),
                aiohttp.web.delete("/{job_id}", self.handle_delete),
                aiohttp.web.get("/{job_id}", self.handle_get),
                aiohttp.web.put("/{job_id}/status", self.handle_put_status),
            )
        )

    def _check_user_can_submit_jobs(
        self, user_cluster_configs: Sequence[ClusterConfig]
    ) -> None:
        if not user_cluster_configs:
            raise aiohttp.web.HTTPForbidden(
                text=json.dumps({"error": "No clusters"}),
                content_type="application/json",
            )

    async def _create_job_request_validator(
        self, cluster_config: ClusterConfig
    ) -> t.Trafaret:
        # TODO: rework `gpu_models` to be retrieved from `cluster_config`
        gpu_models = await self._jobs_service.get_available_gpu_models(
            cluster_config.name
        )
        return create_job_request_validator(
            allowed_gpu_models=gpu_models,
            allowed_tpu_resources=cluster_config.orchestrator.tpu_resources,
            cluster_name=cluster_config.name,
        )

    def _get_cluster_config(
        self, cluster_configs: Sequence[ClusterConfig], cluster_name: str
    ) -> ClusterConfig:
        for config in cluster_configs:
            if config.name == cluster_name:
                return config
        raise aiohttp.web.HTTPForbidden(
            text=json.dumps(
                {
                    "error": (
                        "User is not allowed to submit jobs " "to the specified cluster"
                    )
                }
            ),
            content_type="application/json",
        )

    async def create_job(self, request: aiohttp.web.Request) -> aiohttp.web.Response:
        user = await authorized_user(request)

        orig_payload = await request.json()

        cluster_configs = await self._jobs_service.get_user_cluster_configs(user)
        self._check_user_can_submit_jobs(cluster_configs)
        default_cluster_name = cluster_configs[0].name

        job_cluster_name_validator = create_job_cluster_name_validator(
            default_cluster_name
        )
        request_payload = job_cluster_name_validator.check(orig_payload)
        self._check_user_can_submit_jobs(cluster_configs)
        cluster_name = request_payload["cluster_name"]
        cluster_config = self._get_cluster_config(cluster_configs, cluster_name)
        job_request_validator = await self._create_job_request_validator(cluster_config)
        request_payload = job_request_validator.check(request_payload)

        container = ContainerBuilder.from_container_payload(
            request_payload["container"], storage_config=cluster_config.storage
        ).build()

        permissions = infer_permissions_from_container(
            user,
            container,
            cluster_config.registry,
            cluster_name if self._config.use_cluster_names_in_uris else None,
        )
        await check_permissions(request, permissions)

        name = request_payload.get("name")
        description = request_payload.get("description")
        is_preemptible = request_payload["is_preemptible"]
        schedule_timeout = request_payload.get("schedule_timeout")
        max_run_time_minutes = request_payload.get("max_run_time_minutes")
        job_request = JobRequest.create(container, description)
        job, _ = await self._jobs_service.create_job(
            job_request,
            user=user,
            cluster_name=cluster_name,
            job_name=name,
            is_preemptible=is_preemptible,
            schedule_timeout=schedule_timeout,
            max_run_time_minutes=max_run_time_minutes,
        )
<<<<<<< HEAD
        response_payload = convert_job_to_job_response(
            job, cluster_name, self._config.use_cluster_names_in_uris
        )
=======
        response_payload = convert_job_to_job_response(job)
>>>>>>> f852163f
        self._job_response_validator.check(response_payload)
        return aiohttp.web.json_response(
            data=response_payload, status=aiohttp.web.HTTPAccepted.status_code
        )

    async def handle_get(self, request: aiohttp.web.Request) -> aiohttp.web.Response:
        job_id = request.match_info["job_id"]
        job = await self._jobs_service.get_job(job_id)

        permission = Permission(
            uri=str(job.to_uri(self._config.use_cluster_names_in_uris)), action="read"
        )
        await check_permissions(request, [permission])

<<<<<<< HEAD
        cluster_name = self._jobs_service.get_cluster_name(job)
        response_payload = convert_job_to_job_response(
            job, cluster_name, self._config.use_cluster_names_in_uris
        )
=======
        response_payload = convert_job_to_job_response(job)
>>>>>>> f852163f
        self._job_response_validator.check(response_payload)
        return aiohttp.web.json_response(
            data=response_payload, status=aiohttp.web.HTTPOk.status_code
        )

    async def handle_get_all(
        self, request: aiohttp.web.Request
    ) -> aiohttp.web.Response:
        # TODO (A Danshyn 10/08/18): remove once
        # AuthClient.get_permissions_tree accepts the token param
        await check_authorized(request)
        user = await untrusted_user(request)

        with log_debug_time(f"Retrieved job access tree for user '{user.name}'"):
            tree = await self._auth_client.get_permissions_tree(user.name, "job:")

        jobs: List[Job] = []

        try:
            bulk_job_filter = BulkJobFilterBuilder(
                query_filter=self._job_filter_factory.create_from_query(request.query),
                access_tree=tree,
                use_cluster_names_in_uris=self._config.use_cluster_names_in_uris,
            ).build()

            if bulk_job_filter.bulk_filter:
                with log_debug_time(
                    f"Read bulk jobs with {bulk_job_filter.bulk_filter}"
                ):
                    jobs.extend(
                        await self._jobs_service.get_all_jobs(
                            bulk_job_filter.bulk_filter
                        )
                    )

            if bulk_job_filter.shared_ids:
                with log_debug_time(
                    f"Read shared jobs with {bulk_job_filter.shared_ids_filter}"
                ):
                    jobs.extend(
                        await self._jobs_service.get_jobs_by_ids(
                            bulk_job_filter.shared_ids,
                            job_filter=bulk_job_filter.shared_ids_filter,
                        )
                    )
        except JobFilterException:
            pass

<<<<<<< HEAD
        response_payload = {
            "jobs": [
                convert_job_to_job_response(
                    job,
                    self._jobs_service.get_cluster_name(job),
                    self._config.use_cluster_names_in_uris,
                )
                for job in jobs
            ]
        }
=======
        response_payload = {"jobs": [convert_job_to_job_response(job) for job in jobs]}
>>>>>>> f852163f
        self._bulk_jobs_response_validator.check(response_payload)
        return aiohttp.web.json_response(
            data=response_payload, status=aiohttp.web.HTTPOk.status_code
        )

    async def handle_delete(
        self, request: aiohttp.web.Request
    ) -> aiohttp.web.StreamResponse:
        job_id = request.match_info["job_id"]
        job = await self._jobs_service.get_job(job_id)

        permission = Permission(
            uri=str(job.to_uri(self._config.use_cluster_names_in_uris)), action="write"
        )
        await check_permissions(request, [permission])

        await self._jobs_service.delete_job(job_id)
        raise aiohttp.web.HTTPNoContent()

    async def handle_put_status(
        self, request: aiohttp.web.Request
    ) -> aiohttp.web.StreamResponse:
        job_id = request.match_info["job_id"]
        job = await self._jobs_service.get_job(job_id)

        if self._config.use_cluster_names_in_uris and job.cluster_name:
            permission = Permission(uri=f"job://{job.cluster_name}", action="manage")
        else:
            permission = Permission(uri="job:", action="manage")
        await check_permissions(request, [permission])

        orig_payload = await request.json()
        request_payload = self._job_set_status_validator.check(orig_payload)

        status_item = JobStatusItem.create(
            JobStatus(request_payload["status"]),
            reason=request_payload.get("reason"),
            description=request_payload.get("description"),
            exit_code=request_payload.get("exit_code"),
        )

        try:
            await self._jobs_service.set_job_status(job_id, status_item)
        except JobStorageTransactionError as e:
            payload = {"error": str(e)}
            return aiohttp.web.json_response(
                payload, status=aiohttp.web.HTTPConflict.status_code
            )
        else:
            raise aiohttp.web.HTTPNoContent()


class JobFilterException(ValueError):
    pass


class JobFilterFactory:
    def __init__(self) -> None:
        self._job_name_validator = create_job_name_validator()
        self._user_name_validator = create_user_name_validator()
        self._cluster_name_validator = create_cluster_name_validator()

    def create_from_query(self, query: MultiDictProxy) -> JobFilter:  # type: ignore
        statuses = {JobStatus(s) for s in query.getall("status", [])}
        hostname = query.get("hostname")
        if hostname is None:
            job_name = self._job_name_validator.check(query.get("name"))
            owners = {
                self._user_name_validator.check(owner)
                for owner in query.getall("owner", [])
            }
            clusters = {
                self._cluster_name_validator.check(cluster_name)
                for cluster_name in query.getall("cluster_name", [])
            }
            return JobFilter(
                statuses=statuses, clusters=clusters, owners=owners, name=job_name
            )

        if "name" in query or "owner" in query or "cluster_name" in query:
            raise ValueError("Invalid request")

        label = hostname.partition(".")[0]
        job_name, sep, owner = label.rpartition(JOB_USER_NAMES_SEPARATOR)
        if not sep:
            return JobFilter(statuses=statuses, ids={label})
        job_name = self._job_name_validator.check(job_name)
        owner = self._user_name_validator.check(owner)
        return JobFilter(statuses=statuses, owners={owner}, name=job_name)


@dataclass(frozen=True)
class BulkJobFilter:
    bulk_filter: Optional[JobFilter]

    shared_ids: Set[str]
    shared_ids_filter: Optional[JobFilter]


class BulkJobFilterBuilder:
    def __init__(
        self,
        query_filter: JobFilter,
        access_tree: ClientSubTreeViewRoot,
        use_cluster_names_in_uris: bool = True,
    ) -> None:
        self._query_filter = query_filter
        self._access_tree = access_tree
        self._use_cluster_names_in_uris = use_cluster_names_in_uris

        self._has_access_to_all: bool = False
        self._has_clusters_shared_all: bool = False
        self._clusters_owners_shared_all: Set[Tuple[str, str]] = set()
        self._clusters_shared_any: Set[str] = set()
        self._owners_shared_all: Set[str] = set()
        self._shared_ids: Set[str] = set()

    def build(self) -> BulkJobFilter:
        self._traverse_access_tree()
        bulk_filter = self._create_bulk_filter()
        shared_ids_filter = self._query_filter if self._shared_ids else None
        return BulkJobFilter(
            bulk_filter=bulk_filter,
            shared_ids=self._shared_ids,
            shared_ids_filter=shared_ids_filter,
        )

    def _traverse_access_tree(self) -> None:
        tree = self._access_tree.sub_tree

        if not tree.can_list():
            # no job resources whatsoever
            raise JobFilterException("no jobs")

        if tree.can_read():
            # read access to all jobs = job:
            self._has_access_to_all = True
            return

        if self._use_cluster_names_in_uris:
            self._traverse_clusters(tree)
        else:
            self._traverse_owners(tree, "")

        if (
            not self._clusters_shared_any
            and not self._owners_shared_all
            and not self._shared_ids
        ):
            # no job resources whatsoever
            raise JobFilterException("no jobs")

    def _traverse_clusters(self, tree: ClientAccessSubTreeView) -> None:
        for cluster_name, sub_tree in tree.children.items():
            if not sub_tree.can_list():
                continue

            if (
                self._query_filter.clusters
                and cluster_name not in self._query_filter.clusters
            ):
                # skipping clusters
                continue

            if sub_tree.can_read():
                # read/write/manage access to all jobs on the cluster =
                # job://cluster
                self._has_clusters_shared_all = True
                self._clusters_shared_any.add(cluster_name)
                self._clusters_owners_shared_all.add((cluster_name, ""))
            else:
                self._traverse_owners(sub_tree, cluster_name)

    def _traverse_owners(
        self, tree: ClientAccessSubTreeView, cluster_name: str
    ) -> None:
        for owner, sub_tree in tree.children.items():
            if not sub_tree.can_list():
                continue

            if self._query_filter.owners and owner not in self._query_filter.owners:
                # skipping owners
                continue

            if sub_tree.can_read():
                # read/write/manage access to all owner's jobs =
                # job://cluster/owner
                self._owners_shared_all.add(owner)
                if cluster_name:
                    self._clusters_shared_any.add(cluster_name)
                    self._clusters_owners_shared_all.add((cluster_name, owner))
            else:
                # specific ids
                self._traverse_jobs(sub_tree)

    def _traverse_jobs(self, tree: ClientAccessSubTreeView) -> None:
        self._shared_ids.update(
            job_id for job_id, sub_tree in tree.children.items() if sub_tree.can_read()
        )

    def _create_bulk_filter(self) -> Optional[JobFilter]:
        if not (
            self._has_access_to_all
            or self._clusters_shared_any
            or self._owners_shared_all
        ):
            return None
        bulk_filter = self._query_filter
        # `self._clusters_shared_any` is already filtered against
        # `self._query_filter.clusters`.
        # if `self._clusters_shared_any` is empty, we still want to try to limit
        # the scope to the clusters passed in the query, otherwise pull all.
        if self._clusters_shared_any:
            bulk_filter = replace(bulk_filter, clusters=self._clusters_shared_any)
        # `self._owners_shared_all` is already filtered against
        # `self._query_filter.owners`.
        # if `self._owners_shared_all` is empty and no clusters share full
        # access, we still want to try to limit the scope to the owners
        # passed in the query, otherwise pull all.
        if not self._has_clusters_shared_all and self._owners_shared_all:
            bulk_filter = replace(bulk_filter, owners=self._owners_shared_all)
        if self._clusters_owners_shared_all:
            self._optimize_clusters_owners(
                self._clusters_owners_shared_all,
                bulk_filter.clusters,
                bulk_filter.owners,
            )
            if self._clusters_owners_shared_all:
                bulk_filter = replace(
                    bulk_filter, clusters_owners=self._clusters_owners_shared_all
                )
        return bulk_filter

    def _optimize_clusters_owners(
        self,
        clusters_owners: Set[Tuple[str, str]],
        clusters: AbstractSet[str],
        owners: AbstractSet[str],
    ) -> None:
        if not clusters:
            return

        if owners:
            # Collapse {(cluster_name, x) for all x} to {(cluster_name, "")}.
            for cluster_name in clusters:
                for owner in owners:
                    if (cluster_name, owner) not in clusters_owners:
                        break
                else:
                    for owner in owners:
                        clusters_owners.remove((cluster_name, owner))
                    clusters_owners.add((cluster_name, ""))

        # Collapse {(x, "") for all x} to the empty set (which means ALL).
        for cluster_name in clusters:
            if (cluster_name, "") not in clusters_owners:
                break
        else:
            clusters_owners.clear()
            return

        # Collapse {(x, owner) for all x} to {("", owner)}.
        for owner in owners:
            for cluster_name in clusters:
                if (cluster_name, owner) not in clusters_owners:
                    break
            else:
                for cluster_name in clusters:
                    clusters_owners.remove((cluster_name, owner))
                clusters_owners.add(("", owner))<|MERGE_RESOLUTION|>--- conflicted
+++ resolved
@@ -176,17 +176,12 @@
     }
 
 
-<<<<<<< HEAD
 def convert_job_to_job_response(
-    job: Job, cluster_name: str, use_cluster_names_in_uris: bool = True
+    job: Job, use_cluster_names_in_uris: bool = True
 ) -> Dict[str, Any]:
-    assert cluster_name, "empty cluster name must be already replaced with `default`"
-=======
-def convert_job_to_job_response(job: Job) -> Dict[str, Any]:
     assert (
         job.cluster_name
     ), "empty cluster name must be already replaced with `default`"
->>>>>>> f852163f
     history = job.status_history
     current_status = history.current
     response_payload: Dict[str, Any] = {
@@ -386,13 +381,9 @@
             schedule_timeout=schedule_timeout,
             max_run_time_minutes=max_run_time_minutes,
         )
-<<<<<<< HEAD
         response_payload = convert_job_to_job_response(
-            job, cluster_name, self._config.use_cluster_names_in_uris
-        )
-=======
-        response_payload = convert_job_to_job_response(job)
->>>>>>> f852163f
+            job, self._config.use_cluster_names_in_uris
+        )
         self._job_response_validator.check(response_payload)
         return aiohttp.web.json_response(
             data=response_payload, status=aiohttp.web.HTTPAccepted.status_code
@@ -407,14 +398,9 @@
         )
         await check_permissions(request, [permission])
 
-<<<<<<< HEAD
-        cluster_name = self._jobs_service.get_cluster_name(job)
         response_payload = convert_job_to_job_response(
-            job, cluster_name, self._config.use_cluster_names_in_uris
-        )
-=======
-        response_payload = convert_job_to_job_response(job)
->>>>>>> f852163f
+            job, self._config.use_cluster_names_in_uris
+        )
         self._job_response_validator.check(response_payload)
         return aiohttp.web.json_response(
             data=response_payload, status=aiohttp.web.HTTPOk.status_code
@@ -463,20 +449,14 @@
         except JobFilterException:
             pass
 
-<<<<<<< HEAD
         response_payload = {
             "jobs": [
                 convert_job_to_job_response(
-                    job,
-                    self._jobs_service.get_cluster_name(job),
-                    self._config.use_cluster_names_in_uris,
+                    job, self._config.use_cluster_names_in_uris,
                 )
                 for job in jobs
             ]
         }
-=======
-        response_payload = {"jobs": [convert_job_to_job_response(job) for job in jobs]}
->>>>>>> f852163f
         self._bulk_jobs_response_validator.check(response_payload)
         return aiohttp.web.json_response(
             data=response_payload, status=aiohttp.web.HTTPOk.status_code
