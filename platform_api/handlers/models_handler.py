--- conflicted
+++ resolved
@@ -3,11 +3,7 @@
 from typing import List, Optional
 
 from platform_api.config import StorageConfig
-<<<<<<< HEAD
 from platform_api.orchestrator import Job, JobRequest, Orchestrator, StatusService
-=======
-from platform_api.orchestrator import Job, JobRequest, Orchestrator
->>>>>>> 0d4bca15
 from platform_api.orchestrator.job_request import Container, ContainerVolume
 
 
@@ -60,18 +56,12 @@
 
 class ModelsHandler:
     def __init__(
-<<<<<<< HEAD
-            self, *, storage_config: StorageConfig, orchestrator: Orchestrator, status_service: StatusService
+            self, *, storage_config: StorageConfig, orchestrator: Orchestrator,
+            status_service: StatusService
             ) -> None:
         self._orchestrator = orchestrator
         self._storage_config = storage_config
         self._status_service = status_service
-=======
-            self, *, storage_config: StorageConfig, orchestrator: Orchestrator
-            ) -> None:
-        self._orchestrator = orchestrator
-        self._storage_config = storage_config
->>>>>>> 0d4bca15
 
         self._model_request_validator = self._create_model_request_validator()
 
@@ -98,30 +88,20 @@
         job_request = JobRequest.create(model_request.to_container())
         job = Job(orchestrator=self._orchestrator, job_request=job_request)
         start_status = await job.start()
-<<<<<<< HEAD
         import uuid
         status_id = str(uuid.uuid4())
         await self._status_service.set(status_id=status_id)
+
         return start_status, job.id, status_id
-=======
-        return start_status, job.id
->>>>>>> 0d4bca15
 
     async def handle_post(self, request):
         data = await request.json()
         self._model_request_validator.check(data)
         model_request = ModelRequest(
             data, storage_config=self._storage_config)
-<<<<<<< HEAD
         status, job_id, status_id = await self._create_job(model_request)
-        print(self._status_service._statuses)
         return aiohttp.web.json_response(
             data={'status': status, 'job_id': job_id, 'status_id': status_id},
-=======
-        status, job_id = await self._create_job(model_request)
-        return aiohttp.web.json_response(
-            data={'status': status, 'job_id': job_id},
->>>>>>> 0d4bca15
             status=aiohttp.web.HTTPAccepted.status_code)
 
     async def handle_get(self, request):
