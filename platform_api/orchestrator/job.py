from __future__ import annotations

import enum
import hashlib
import logging
from collections.abc import Callable, Iterable, Iterator, Sequence
from dataclasses import dataclass, field
from datetime import UTC, datetime, timedelta
from decimal import Decimal
from functools import partial
from typing import Any

import iso8601
from neuro_config_client import OrchestratorConfig, ResourcePreset
from neuro_config_client.entities import DEFAULT_ENERGY_SCHEDULE_NAME
from yarl import URL

<<<<<<< HEAD
=======
from platform_api.config import NO_ORG
from platform_api.old_kube_client.apolo import generate_namespace_name

>>>>>>> 8a219c3c
from .job_request import (
    ContainerResources,
    ContainerVolume,
    JobError,
    JobRequest,
    JobStatus,
)

JOB_NAME_SEPARATOR = "--"


logger = logging.getLogger(__name__)
current_datetime_factory = partial(datetime.now, UTC)


DEFAULT_ORPHANED_JOB_OWNER = "compute"


class JobStatusReason:
    # TODO (A.Yushkovskiy) Convert to enum to use as a type of `JobStatusItem.reason`
    # TODO (A.Yushkovskiy) Refactor job status reasons taxonomy (issue #796)
    # k8s reasons:
    # - 'waiting' reasons:
    POD_INITIALIZING = "PodInitializing"
    CONTAINER_CREATING = "ContainerCreating"
    ERR_IMAGE_PULL = "ErrImagePull"
    IMAGE_PULL_BACK_OFF = "ImagePullBackOff"
    INVALID_IMAGE_NAME = "InvalidImageName"
    # - 'terminated' reasons:
    OOM_KILLED = "OOMKilled"
    COMPLETED = "Completed"
    ERROR = "Error"
    CONTAINER_CANNOT_RUN = "ContainerCannotRun"
    # neuromation custom reasons:
    CREATING = "Creating"
    COLLECTED = "Collected"
    SCHEDULING = "Scheduling"
    PULLING = "Pulling"
    NOT_FOUND = "NotFound"  # "The job could not be scheduled or was preempted."
    CLUSTER_NOT_FOUND = "ClusterNotFound"
    CLUSTER_SCALING_UP = "ClusterScalingUp"
    CLUSTER_SCALE_UP_FAILED = "ClusterScaleUpFailed"
    RESTARTING = "Restarting"
    DISK_UNAVAILABLE = "DiskUnavailable"
    QUOTA_EXHAUSTED = "QuotaExhausted"
    LIFE_SPAN_ENDED = "LifeSpanEnded"
    USER_REQUESTED = "UserRequested"


@dataclass(frozen=True)
class JobStatusItem:
    status: JobStatus
    transition_time: datetime = field(compare=False)
    # TODO (A.Yushkovskiy) it's better to have `reason: Optional[JobStatusReason]`
    reason: str | None = None
    description: str | None = None
    exit_code: int | None = None

    @property
    def is_pending(self) -> bool:
        return self.status.is_pending

    @property
    def is_running(self) -> bool:
        return self.status.is_running

    @property
    def is_suspended(self) -> bool:
        return self.status.is_suspended

    @property
    def is_finished(self) -> bool:
        return self.status.is_finished

    @classmethod
    def create(
        cls,
        status: JobStatus,
        *,
        transition_time: datetime | None = None,
        current_datetime_factory: Callable[[], datetime] = current_datetime_factory,
        **kwargs: Any,
    ) -> JobStatusItem:
        transition_time = transition_time or current_datetime_factory()
        return cls(status=status, transition_time=transition_time, **kwargs)

    @classmethod
    def from_primitive(cls, payload: dict[str, Any]) -> JobStatusItem:
        status = JobStatus(payload["status"])
        transition_time = iso8601.parse_date(payload["transition_time"])
        return cls(
            status=status,
            transition_time=transition_time,
            reason=payload.get("reason"),
            description=payload.get("description"),
            exit_code=payload.get("exit_code"),
        )

    def to_primitive(self) -> dict[str, Any]:
        result: dict[str, Any] = {
            "status": str(self.status.value),
            "transition_time": self.transition_time.isoformat(),
            "reason": self.reason,
            "description": self.description,
        }
        if self.exit_code is not None:
            result["exit_code"] = self.exit_code
        return result


class JobStatusHistory:
    def __init__(self, items: list[JobStatusItem]) -> None:
        assert items, "JobStatusHistory should contain at least one entry"
        self._items = items

    @property
    def all(self) -> Sequence[JobStatusItem]:
        return self._items[:]

    @staticmethod
    def _find_with_status(
        items: Iterable[JobStatusItem], statuses: Sequence[JobStatus]
    ) -> JobStatusItem | None:
        for item in items:
            if item.status in statuses:
                return item
        return None

    @property
    def _first_running(self) -> JobStatusItem | None:
        return self._find_with_status(self._items, (JobStatus.RUNNING,))

    @property
    def _first_finished(self) -> JobStatusItem | None:
        return self._find_with_status(
            self._items, (JobStatus.SUCCEEDED, JobStatus.CANCELLED, JobStatus.FAILED)
        )

    @property
    def first(self) -> JobStatusItem:
        return self._items[0]

    @property
    def last(self) -> JobStatusItem:
        return self._items[-1]

    @property
    def current(self) -> JobStatusItem:
        return self.last

    @current.setter
    def current(self, item: JobStatusItem) -> None:
        if self.last != item:
            if self.last.is_finished:
                raise JobError("Invalid job status transition")
            self._items.append(item)

    @property
    def created_at(self) -> datetime:
        return self.first.transition_time

    @property
    def created_at_str(self) -> str:
        return self.created_at.isoformat()

    @property
    def created_at_timestamp(self) -> float:
        return self.created_at.timestamp()

    @property
    def started_at(self) -> datetime | None:
        """Return a `datetime` when a job became RUNNING.

        In case the job terminated instantly without an explicit transition to
        the RUNNING state, it is assumed that `started_at` gets its value from
        the transition time of the next state (either SUCCEEDED or FAILED or
        CANCELLED).
        """
        item = self._first_running or self._first_finished
        if item:
            return item.transition_time
        return None

    @property
    def continued_at(self) -> datetime | None:
        result: JobStatusItem | None = None
        for item in reversed(self._items):
            if item.status == JobStatus.RUNNING:
                result = item
            elif result is not None:
                return result.transition_time
        return None

    @property
    def started_at_str(self) -> str | None:
        if self.started_at:
            return self.started_at.isoformat()
        return None

    @property
    def is_running(self) -> bool:
        return self.last.is_running

    @property
    def is_suspended(self) -> bool:
        return self.last.is_suspended

    @property
    def is_finished(self) -> bool:
        return self.last.is_finished

    @property
    def finished_at(self) -> datetime | None:
        if self.last.is_finished:
            return self.last.transition_time
        return None

    @property
    def finished_at_str(self) -> str | None:
        if self.finished_at:
            return self.finished_at.isoformat()
        return None

    @property
    def restart_count(self) -> int:
        # This field is not 100% accurate because of polling nature of collecting
        # status items. On other side, even k8s `restartCount` can be wrong,
        # so it is should be OK.
        return sum(
            1
            for item in self._items
            if item.reason == JobStatusReason.RESTARTING
            or item.status == JobStatus.SUSPENDED
        )


@enum.unique
class JobRestartPolicy(str, enum.Enum):
    ALWAYS = "always"
    ON_FAILURE = "on-failure"
    NEVER = "never"

    def __str__(self) -> str:
        return self.value

    def __repr__(self) -> str:
        return self.__str__().__repr__()


@enum.unique
class JobPriority(enum.IntEnum):
    LOW = -1
    NORMAL = 0
    HIGH = 1

    def to_name(self) -> str:
        return self.name.lower()

    @classmethod
    def from_name(cls, name: str) -> JobPriority:
        return cls[name.upper()]


@dataclass
class JobRecord:
    request: JobRequest
    owner: str
    status_history: JobStatusHistory
    cluster_name: str
    project_name: str
    org_project_hash: bytes
    namespace: str
    org_name: str | None = None
    name: str | None = None
    preset_name: str | None = None
    tags: Sequence[str] = ()
    scheduler_enabled: bool = False
    preemptible_node: bool = False
    pass_config: bool = False
    materialized: bool = False
    privileged: bool = False
    max_run_time_minutes: int | None = None
    schedule_timeout: float | None = None
    restart_policy: JobRestartPolicy = JobRestartPolicy.NEVER
    priority: JobPriority = JobPriority.NORMAL
    energy_schedule_name: str = DEFAULT_ENERGY_SCHEDULE_NAME

    # Retention (allows other services as platform-monitoring to cleanup jobs resources)
    being_dropped: bool = False
    logs_removed: bool = False

    # for testing only
    allow_empty_cluster_name: bool = False

    @classmethod
    def create(
        cls,
        *,
        status: JobStatus = JobStatus.PENDING,
        current_datetime_factory: Callable[[], datetime] = current_datetime_factory,
        orphaned_job_owner: str = DEFAULT_ORPHANED_JOB_OWNER,
        **kwargs: Any,
    ) -> JobRecord:
        if not kwargs.get("status_history"):
            status_history = JobStatusHistory(
                [
                    JobStatusItem.create(
                        status, current_datetime_factory=current_datetime_factory
                    )
                ]
            )
            kwargs["status_history"] = status_history
        if not kwargs.get("owner"):
            kwargs["owner"] = orphaned_job_owner
        if not kwargs.get("project_name"):
            kwargs["project_name"] = get_base_owner(kwargs["owner"])

        org_name = kwargs.get("org_name")
        project_name = kwargs["project_name"]

        assert org_name is not None, "org_name is required"

        kwargs["org_project_hash"] = cls._create_org_project_hash(
            org_name, project_name
        )
        kwargs["namespace"] = generate_namespace_name(org_name, project_name)
        return cls(**kwargs)

    @classmethod
    def _create_org_project_hash(cls, org_name: str, project_name: str) -> bytes:
        return cls._create_hash(org_name, project_name)[:5]

    @classmethod
    def _create_hash(cls, *args: str) -> bytes:
        hasher = hashlib.new("sha256")
        for arg in args:
            hasher.update(arg.encode("utf-8"))
        return hasher.digest()

    @property
    def id(self) -> str:
        return self.request.job_id

    @property
    def base_owner(self) -> str:
        return get_base_owner(self.owner)

    @property
    def status(self) -> JobStatus:
        return self.status_history.current.status

    @status.setter
    def status(self, value: JobStatus) -> None:
        self.set_status(value)

    def set_status(
        self,
        value: JobStatus,
        *,
        current_datetime_factory: Callable[[], datetime] = current_datetime_factory,
    ) -> None:
        item = JobStatusItem.create(
            value, current_datetime_factory=current_datetime_factory
        )
        self.status_history.current = item

    @property
    def is_restartable(self) -> bool:
        return (
            self.scheduler_enabled
            or self.preemptible_node
            or self.restart_policy
            in (
                JobRestartPolicy.ALWAYS,
                JobRestartPolicy.ON_FAILURE,
            )
        )

    @property
    def is_finished(self) -> bool:
        return self.status_history.is_finished

    @property
    def finished_at(self) -> datetime | None:
        return self.status_history.finished_at

    @property
    def finished_at_str(self) -> str | None:
        return self.status_history.finished_at_str

    @property
    def has_nvidia_gpu(self) -> bool:
        return bool(self.request.container.resources.nvidia_gpu)

    @property
    def has_amd_gpu(self) -> bool:
        return bool(self.request.container.resources.amd_gpu)

    @property
    def has_intel_gpu(self) -> bool:
        return bool(self.request.container.resources.intel_gpu)

    def get_run_time(
        self,
        *,
        only_after: datetime | None = None,
        current_datetime_factory: Callable[[], datetime] = current_datetime_factory,
    ) -> timedelta:
        def _filter_only_after(begin: datetime, end: datetime) -> timedelta:
            if only_after is None or only_after <= begin:
                return end - begin
            if only_after < end:
                return end - only_after
            return timedelta()

        run_time = timedelta()
        prev_time: datetime | None = None
        for item in self.status_history.all:
            if prev_time:
                run_time += _filter_only_after(prev_time, item.transition_time)
            prev_time = item.transition_time if item.status.is_running else None
        if prev_time:
            # job still running
            run_time += _filter_only_after(prev_time, current_datetime_factory())
        return run_time

    def _is_time_for_deletion(
        self, delay: timedelta, current_datetime_factory: Callable[[], datetime]
    ) -> bool:
        assert self.finished_at
        deletion_planned_at = self.finished_at + delay
        return deletion_planned_at <= current_datetime_factory()

    def _is_reason_for_deletion(self) -> bool:
        return self.status_history.current.reason in (
            JobStatusReason.COLLECTED,
            JobStatusReason.CLUSTER_SCALE_UP_FAILED,
        )

    def _is_status_for_deletion(self) -> bool:
        return self.status_history.current.status in (JobStatus.CANCELLED,)

    def should_be_deleted(
        self,
        *,
        delay: timedelta = timedelta(),
        current_datetime_factory: Callable[[], datetime] = current_datetime_factory,
    ) -> bool:
        return (
            self.is_finished
            and self.materialized
            and (
                self._is_time_for_deletion(
                    delay=delay, current_datetime_factory=current_datetime_factory
                )
                or self._is_reason_for_deletion()
                or self._is_status_for_deletion()
            )
        )

    def to_primitive(self) -> dict[str, Any]:
        if not self.allow_empty_cluster_name and not self.cluster_name:
            raise RuntimeError(
                "empty cluster name must be already replaced with `default`"
            )
        statuses = [item.to_primitive() for item in self.status_history.all]
        # preserving `status` and `finished_at` for forward compat
        result = {
            "id": self.id,
            "owner": self.owner,
            "cluster_name": self.cluster_name,
            "project_name": self.project_name,
            "org_project_hash": self.org_project_hash.hex(),
            "namespace": self.namespace,
            "request": self.request.to_primitive(),
            "status": self.status.value,
            "statuses": statuses,
            "materialized": self.materialized,
            "finished_at": self.finished_at_str,
            "scheduler_enabled": self.scheduler_enabled,
            "preemptible_node": self.preemptible_node,
            "pass_config": self.pass_config,
            "privileged": self.privileged,
            "restart_policy": str(self.restart_policy),
            "priority": int(self.priority),
        }
        if self.schedule_timeout:
            result["schedule_timeout"] = self.schedule_timeout
        if self.max_run_time_minutes is not None:
            result["max_run_time_minutes"] = self.max_run_time_minutes
        if self.name:
            result["name"] = self.name
        if self.preset_name:
            result["preset_name"] = self.preset_name
        if self.tags:
            result["tags"] = self.tags
        if self.being_dropped:
            result["being_dropped"] = self.being_dropped
        if self.logs_removed:
            result["logs_removed"] = self.logs_removed
        if self.org_name:
            result["org_name"] = self.org_name
        if self.energy_schedule_name:
            result["energy_schedule_name"] = self.energy_schedule_name
        return result

    @classmethod
    def from_primitive(
        cls,
        payload: dict[str, Any],
        orphaned_job_owner: str = DEFAULT_ORPHANED_JOB_OWNER,
    ) -> JobRecord:
        request = JobRequest.from_primitive(payload["request"])
        status_history = cls.create_status_history_from_primitive(
            request.job_id, payload
        )
        owner = payload.get("owner") or orphaned_job_owner
        org_name = payload.get("org_name", None)
        project_name = payload["project_name"]
        org_project_hash = payload.get("org_project_hash")
        if org_project_hash and isinstance(org_project_hash, str):
            org_project_hash = bytes.fromhex(org_project_hash)
        elif not org_project_hash:
            assert org_name is not None, "org_name is required"
            org_project_hash = cls._create_org_project_hash(org_name, project_name)
        return cls(
            request=request,
            status_history=status_history,
            materialized=payload.get("materialized", False),
            owner=owner,
            cluster_name=payload.get("cluster_name") or "",
            name=payload.get("name"),
            preset_name=payload.get("preset_name"),
            tags=payload.get("tags", ()),
            org_name=org_name,
            project_name=project_name,
            org_project_hash=org_project_hash,
            namespace=payload["namespace"],
            scheduler_enabled=payload.get("scheduler_enabled", None)
            or payload.get("is_preemptible", False),
            preemptible_node=payload.get("preemptible_node", None)
            or payload.get("is_preemptible_node_required", False),
            pass_config=payload.get("pass_config", False),
            privileged=payload.get("privileged", False),
            max_run_time_minutes=payload.get("max_run_time_minutes", None),
            schedule_timeout=payload.get("schedule_timeout", None),
            restart_policy=JobRestartPolicy(
                payload.get("restart_policy", str(cls.restart_policy))
            ),
            priority=JobPriority(payload.get("priority", int(cls.priority))),
            being_dropped=payload.get("being_dropped", False),
            logs_removed=payload.get("logs_removed", False),
            energy_schedule_name=payload.get(
                "energy_schedule_name", cls.energy_schedule_name
            ),
        )

    @staticmethod
    def create_status_history_from_primitive(
        job_id: str, payload: dict[str, Any]
    ) -> JobStatusHistory:
        if "statuses" in payload:
            # already migrated to history
            items = [JobStatusItem.from_primitive(item) for item in payload["statuses"]]
        else:
            logger.info("Migrating job %s to status history", job_id)
            status = JobStatus(payload["status"])
            transition_time = None
            if status.is_finished:
                finished_at = payload.get("finished_at")
                if finished_at:
                    transition_time = iso8601.parse_date(finished_at)
            items = [JobStatusItem.create(status, transition_time=transition_time)]
        return JobStatusHistory(items)


class Job:
    def __init__(
        self,
        orchestrator_config: OrchestratorConfig,
        *,
        record: JobRecord,
        current_datetime_factory: Callable[[], datetime] = current_datetime_factory,
        image_pull_error_delay: timedelta = timedelta(minutes=2),
    ) -> None:
        self._orchestrator_config = orchestrator_config

        self._record = record
        self._job_request = record.request
        self._status_history = record.status_history

        self._current_datetime_factory = current_datetime_factory

        self._owner = record.owner
        self._name = record.name
        self._tags = record.tags

        self._scheduler_enabled = record.scheduler_enabled
        self._preemptible_node = record.preemptible_node
        self._pass_config = record.pass_config
        self._image_pull_error_delay = image_pull_error_delay

    @property
    def id(self) -> str:
        return self._job_request.job_id

    @property
    def description(self) -> str | None:
        return self._job_request.description

    @property
    def name(self) -> str | None:
        return self._name

    @property
    def preset_name(self) -> str | None:
        return self._record.preset_name

    @property
    def preset(self) -> ResourcePreset | None:
        try:
            return next(
                preset
                for preset in self._orchestrator_config.resource_presets
                if preset.name == self.preset_name
            )
        except StopIteration:
            return None

    @property
    def price_credits_per_hour(self) -> Decimal:
        preset = self.preset
        if preset:
            return preset.credits_per_hour
        # Default cost is maximal cost through all presets.
        # If there are no presets,
        # then it is a badly configured cluster in general,
        # and it is safe to assume zero cost
        result = max(
            (
                preset.credits_per_hour
                for preset in self._orchestrator_config.resource_presets
            ),
            default=Decimal(0),
        )
        for preset in self._orchestrator_config.resource_presets:
            if self.resources.check_fit_into_preset(preset):
                result = min(result, preset.credits_per_hour)
        return result

    @property
    def is_named(self) -> bool:
        return self.name is not None

    @property
    def tags(self) -> Sequence[str]:
        return self._tags

    @property
    def owner(self) -> str:
        return self._owner

    @property
    def base_owner(self) -> str:
        return get_base_owner(self._owner)

    @property
    def cluster_name(self) -> str:
        return self._record.cluster_name

    def to_uri(self) -> URL:
        assert self.cluster_name
        uri = URL.build(scheme="job", host=self.cluster_name)
        if self.org_name:
            uri /= self.org_name
        if self.project_name:
            uri /= self.project_name
        return uri / self.id

    @property
    def request(self) -> JobRequest:
        return self._job_request

    @property
    def env(self) -> dict[str, str]:
        return self._job_request.container.env

    @property
    def volumes(self) -> Sequence[ContainerVolume]:
        return self._job_request.container.volumes

    @property
    def resources(self) -> ContainerResources:
        return self._job_request.container.resources

    @property
    def has_nvidia_gpu(self) -> bool:
        return self._record.has_nvidia_gpu

    @property
    def has_amd_gpu(self) -> bool:
        return self._record.has_amd_gpu

    @property
    def has_intel_gpu(self) -> bool:
        return self._record.has_intel_gpu

    @property
    def status(self) -> JobStatus:
        return self._status_history.current.status

    @status.setter
    def status(self, value: JobStatus) -> None:
        self._record.set_status(
            value, current_datetime_factory=self._current_datetime_factory
        )

    @property
    def status_history(self) -> JobStatusHistory:
        return self._status_history

    @property
    def is_creating(self) -> bool:
        status_item = self.status_history.current
        return (
            status_item.status == JobStatus.PENDING
            and status_item.reason == JobStatusReason.CREATING
        )

    @property
    def is_running(self) -> bool:
        return self._status_history.is_running

    @property
    def is_finished(self) -> bool:
        return self._status_history.is_finished

    @property
    def finished_at(self) -> datetime | None:
        return self._status_history.finished_at

    @property
    def materialized(self) -> bool:
        return self._record.materialized

    @materialized.setter
    def materialized(self, value: bool) -> None:
        self._record.materialized = value

    @property
    def being_dropped(self) -> bool:
        return self._record.being_dropped

    @being_dropped.setter
    def being_dropped(self, value: bool) -> None:
        self._record.being_dropped = value

    @property
    def logs_removed(self) -> bool:
        return self._record.logs_removed

    @logs_removed.setter
    def logs_removed(self, value: bool) -> None:
        self._record.logs_removed = value

    @property
    def schedule_timeout(self) -> float | None:
        return self._record.schedule_timeout

    @property
    def _collection_reason(self) -> str | None:
        status_item = self._status_history.current
        if status_item.status == JobStatus.PENDING:
            if status_item.reason == JobStatusReason.INVALID_IMAGE_NAME:
                return f"Invalid image name '{self.request.container.image}'"
            # collect jobs stuck in ErrImagePull loop
            first_pull_error = None
            for item in reversed(self.status_history.all):
                if item.reason in (
                    JobStatusReason.ERR_IMAGE_PULL,
                    JobStatusReason.IMAGE_PULL_BACK_OFF,
                ):
                    first_pull_error = item
            if first_pull_error is not None:
                now = self._current_datetime_factory()
                if (
                    now - first_pull_error.transition_time
                    > self._image_pull_error_delay
                ):
                    return f"Image '{self.request.container.image}' can not be pulled"
        return None

    def collect_if_needed(self) -> None:
        reason = self._collection_reason
        if reason:
            logger.info("Collecting job %s. Reason: %s", self.id, reason)
            status_item = JobStatusItem.create(
                JobStatus.FAILED, reason=JobStatusReason.COLLECTED, description=reason
            )
            self.status_history.current = status_item

    @property
    def has_http_server_exposed(self) -> bool:
        return self._job_request.container.has_http_server_exposed

    @property
    def requires_http_auth(self) -> bool:
        return self._job_request.container.requires_http_auth

    @property
    def _http_scheme(self) -> str:
        if self._orchestrator_config.is_http_ingress_secure:
            return "https"
        return "http"

    @property
    def http_host(self) -> str:
        return self._orchestrator_config.job_hostname_template.format(
            job_id=self.id,
            namespace=self.namespace,
        )

    @property
    def host_segment_named(self) -> str:
        suffix = self._record.org_project_hash.hex()
        return f"{self.name}{JOB_NAME_SEPARATOR}{suffix}"

    @property
    def http_host_named(self) -> str | None:
        if not self.is_named:
            return None
        return self._orchestrator_config.job_hostname_template.format(
            job_id=self.host_segment_named,
            namespace=self.namespace,
        )

    @property
    def http_hosts(self) -> Iterator[str]:
        yield self.http_host
        if host_named := self.http_host_named:
            yield host_named

    @property
    def http_url(self) -> str:
        assert self.has_http_server_exposed
        return f"{self._http_scheme}://{self.http_host}"

    @property
    def http_url_named(self) -> str | None:
        assert self.has_http_server_exposed
        if host_named := self.http_host_named:
            return f"{self._http_scheme}://{host_named}"
        return None

    @property
    def finished_at_str(self) -> str | None:
        return self._status_history.finished_at_str

    @property
    def internal_hostname(self) -> str | None:
        return f"{self.id}.{self.namespace}"

    @property
    def internal_hostname_named(self) -> str | None:
        if not self.is_named:
            return None
        return f"{self.host_segment_named}.{self.namespace}"

    @property
    def scheduler_enabled(self) -> bool:
        return self._scheduler_enabled

    @property
    def preemptible_node(self) -> bool:
        return self._preemptible_node

    @property
    def energy_schedule_name(self) -> str | None:
        if self.scheduler_enabled:
            return self._record.energy_schedule_name
        return None

    @property
    def pass_config(self) -> bool:
        return self._pass_config

    @property
    def restart_policy(self) -> JobRestartPolicy:
        return self._record.restart_policy

    @property
    def privileged(self) -> bool:
        return self._record.privileged

    @property
    def is_restartable(self) -> bool:
        return self._record.is_restartable

    @property
    def is_external(self) -> bool:
        preset = self.preset
        return False if preset is None else preset.is_external_job

    def get_run_time(
        self, only_after: datetime | None = None, now: datetime | None = None
    ) -> timedelta:
        def datetime_factory() -> datetime:
            if now:
                return now
            return self._current_datetime_factory()

        return self._record.get_run_time(
            only_after=only_after,
            current_datetime_factory=datetime_factory,
        )

    @property
    def max_run_time_minutes(self) -> int | None:
        return self._record.max_run_time_minutes

    def get_total_price_credits(self) -> Decimal:
        runtime = self.get_run_time()
        runtime_microseconds = int(runtime.total_seconds() * 1e6)
        runtime_hours = Decimal(runtime_microseconds) / int(1e6) / 3600
        return runtime_hours * self.price_credits_per_hour

    @property
    def org_name(self) -> str | None:
        return self._record.org_name

    @property
    def project_name(self) -> str:
        return self._record.project_name

    @property
    def org_project_hash(self) -> bytes:
        return self._record.org_project_hash

    @property
    def priority(self) -> JobPriority:
        return self._record.priority

    @property
    def namespace(self) -> str:
        return self._record.namespace

    def to_primitive(self) -> dict[str, Any]:
        return self._record.to_primitive()

    @classmethod
    def from_primitive(
        cls,
        orchestrator_config: OrchestratorConfig,
        payload: dict[str, Any],
    ) -> Job:
        record = JobRecord.from_primitive(payload)
        return cls(
            orchestrator_config=orchestrator_config,
            record=record,
        )


def maybe_job_id(value: str) -> bool:
    """Check whether the string looks like a job id"""
    return value.startswith("job-")


def get_base_owner(value: str) -> str:
    return value.split("/", 1)[0]<|MERGE_RESOLUTION|>--- conflicted
+++ resolved
@@ -15,12 +15,6 @@
 from neuro_config_client.entities import DEFAULT_ENERGY_SCHEDULE_NAME
 from yarl import URL
 
-<<<<<<< HEAD
-=======
-from platform_api.config import NO_ORG
-from platform_api.old_kube_client.apolo import generate_namespace_name
-
->>>>>>> 8a219c3c
 from .job_request import (
     ContainerResources,
     ContainerVolume,
