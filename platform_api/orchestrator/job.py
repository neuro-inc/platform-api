import logging
import time
from dataclasses import dataclass, field
from datetime import datetime, timedelta, timezone
from functools import partial
from typing import Any, Callable, Dict, Iterable, Iterator, List, Optional, Sequence

import iso8601
from neuro_auth_client.client import Quota
from yarl import URL

from platform_api.cluster_config import OrchestratorConfig, StorageConfig

from .job_request import JobRequest, JobStatus


# For named jobs, their hostname is of the form of
# `{job-id}{JOB_USER_NAMES_SEPARATOR}{job-owner}.jobs.neu.ro`.
JOB_USER_NAMES_SEPARATOR = "--"

TIMEDELTA_ONE_MINUTE = timedelta(minutes=1)

logger = logging.getLogger(__name__)
current_datetime_factory = partial(datetime.now, timezone.utc)


@dataclass(frozen=True)
class AggregatedRunTime:
    total_gpu_run_time_delta: timedelta
    total_non_gpu_run_time_delta: timedelta

    @property
    def total_gpu_run_time_minutes(self) -> Optional[int]:
        return self._timedelta_to_minutes(self.total_gpu_run_time_delta)

    @property
    def total_non_gpu_run_time_minutes(self) -> Optional[int]:
        return self._timedelta_to_minutes(self.total_non_gpu_run_time_delta)

    @classmethod
    def from_quota(cls, quota: Quota) -> "AggregatedRunTime":
        # TODO (ajuszkowski 4-Apr-2019) platform-auth's Quota should have
        # a property `is_initialized` that should be saved in AggrRunTime instance
        return cls(
            total_gpu_run_time_delta=quota.total_gpu_run_time_delta,
            total_non_gpu_run_time_delta=quota.total_non_gpu_run_time_delta,
        )

<<<<<<< HEAD
    @classmethod
    def _timedelta_to_minutes(cls, delta: timedelta) -> Optional[int]:
        if delta == timedelta.max:
            return None
        return round(delta / TIMEDELTA_ONE_MINUTE)
=======
    def to_primitive(self) -> Dict[str, int]:
        result: Dict[str, int] = {}
        gpu_minutes = _timedelta_to_minutes(self.total_gpu_run_time_delta)
        if gpu_minutes is not None:
            result["total_gpu_run_time_minutes"] = gpu_minutes
        non_gpu_minutes = _timedelta_to_minutes(self.total_non_gpu_run_time_delta)
        if non_gpu_minutes is not None:
            result["total_non_gpu_run_time_minutes"] = non_gpu_minutes
        return result


def _timedelta_to_minutes(delta: timedelta) -> Optional[int]:
    if delta == timedelta.max:
        return None
    return round(delta / TIMEDELTA_ONE_MINUTE)
>>>>>>> d80c92b3


DEFAULT_QUOTA_NO_RESTRICTIONS: AggregatedRunTime = AggregatedRunTime.from_quota(Quota())
DEFAULT_ORPHANED_JOB_OWNER = "compute"


class JobStatusReason:
    # TODO (A.Yushkovskiy) Convert to enum to use as a type of `JobStatusItem.reason`
    # TODO (A.Yushkovskiy) Refactor job status reasons taxonomy (issue #796)
    # k8s reasons:
    # - 'waiting' reasons:
    POD_INITIALIZING = "PodInitializing"
    CONTAINER_CREATING = "ContainerCreating"
    ERR_IMAGE_PULL = "ErrImagePull"
    IMAGE_PULL_BACK_OFF = "ImagePullBackOff"
    INVALID_IMAGE_NAME = "InvalidImageName"
    # - 'terminated' reasons:
    OOM_KILLED = "OOMKilled"
    COMPLETED = "Completed"
    ERROR = "Error"
    CONTAINER_CANNOT_RUN = "ContainerCannotRun"
    # neuromation custom reasons:
    CREATING = "Creating"
    COLLECTED = "Collected"
    SCHEDULING = "Scheduling"
    NOT_FOUND = "NotFound"  # "The job could not be scheduled or was preempted."
    CLUSTER_NOT_FOUND = "ClusterNotFound"
    CLUSTER_SCALING_UP = "ClusterScalingUp"
    CLUSTER_SCALE_UP_FAILED = "ClusterScaleUpFailed"


@dataclass(frozen=True)
class JobStatusItem:
    status: JobStatus
    transition_time: datetime = field(compare=False)
    # TODO (A.Yushkovskiy) it's better to have `reason: Optional[JobStatusReason]`
    reason: Optional[str] = None
    description: Optional[str] = None
    exit_code: Optional[int] = None

    @property
    def is_pending(self) -> bool:
        return self.status.is_pending

    @property
    def is_running(self) -> bool:
        return self.status.is_running

    @property
    def is_finished(self) -> bool:
        return self.status.is_finished

    @classmethod
    def create(
        cls,
        status: JobStatus,
        *,
        transition_time: Optional[datetime] = None,
        current_datetime_factory: Callable[[], datetime] = current_datetime_factory,
        **kwargs: Any,
    ) -> "JobStatusItem":
        transition_time = transition_time or current_datetime_factory()
        return cls(status=status, transition_time=transition_time, **kwargs)

    @classmethod
    def from_primitive(cls, payload: Dict[str, Any]) -> "JobStatusItem":
        status = JobStatus(payload["status"])
        transition_time = iso8601.parse_date(payload["transition_time"])
        return cls(
            status=status,
            transition_time=transition_time,
            reason=payload.get("reason"),
            description=payload.get("description"),
            exit_code=payload.get("exit_code"),
        )

    def to_primitive(self) -> Dict[str, Any]:
        result: Dict[str, Any] = {
            "status": str(self.status.value),
            "transition_time": self.transition_time.isoformat(),
            "reason": self.reason,
            "description": self.description,
        }
        if self.exit_code is not None:
            result["exit_code"] = self.exit_code
        return result


class JobStatusHistory:
    def __init__(self, items: List[JobStatusItem]) -> None:
        assert items, "JobStatusHistory should contain at least one entry"
        self._items = items

    @property
    def all(self) -> Sequence[JobStatusItem]:
        return self._items[:]

    @staticmethod
    def _find_with_status(
        items: Iterable[JobStatusItem], statuses: Sequence[JobStatus]
    ) -> Optional[JobStatusItem]:
        for item in items:
            if item.status in statuses:
                return item
        return None

    @property
    def _first_pending(self) -> Optional[JobStatusItem]:
        return self._find_with_status(self._items, (JobStatus.PENDING,))

    @property
    def _first_running(self) -> Optional[JobStatusItem]:
        return self._find_with_status(self._items, (JobStatus.RUNNING,))

    @property
    def _first_finished(self) -> Optional[JobStatusItem]:
        return self._find_with_status(
            self._items, (JobStatus.SUCCEEDED, JobStatus.FAILED)
        )

    @property
    def first(self) -> JobStatusItem:
        return self._items[0]

    @property
    def last(self) -> JobStatusItem:
        return self._items[-1]

    @property
    def current(self) -> JobStatusItem:
        return self.last

    @current.setter
    def current(self, item: JobStatusItem) -> None:
        if self.last != item:
            self._items.append(item)

    @property
    def created_at(self) -> datetime:
        return self.first.transition_time

    @property
    def created_at_str(self) -> str:
        return self.created_at.isoformat()

    @property
    def created_at_timestamp(self) -> float:
        return self.created_at.timestamp()

    @property
    def started_at(self) -> Optional[datetime]:
        """Return a `datetime` when a job became RUNNING.

        In case the job terminated instantly without an explicit transition to
        the RUNNING state, it is assumed that `started_at` gets its value from
        the transition time of the next state (either SUCCEEDED or FINISHED).
        """
        item = self._first_running or self._first_finished
        if item:
            return item.transition_time
        return None

    @property
    def started_at_str(self) -> Optional[str]:
        if self.started_at:
            return self.started_at.isoformat()
        return None

    @property
    def is_running(self) -> bool:
        return self.last.is_running

    @property
    def is_finished(self) -> bool:
        return bool(self._first_finished)

    @property
    def finished_at(self) -> Optional[datetime]:
        if self._first_finished:
            return self._first_finished.transition_time
        return None

    @property
    def finished_at_str(self) -> Optional[str]:
        if self.finished_at:
            return self.finished_at.isoformat()
        return None


@dataclass
class JobRecord:
    request: JobRequest
    owner: str
    status_history: JobStatusHistory
    cluster_name: str
    name: Optional[str] = None
    is_preemptible: bool = False
    is_deleted: bool = False
    max_run_time_minutes: Optional[int] = None
    internal_hostname: Optional[str] = None
    schedule_timeout: Optional[float] = None

    # for testing only
    allow_empty_cluster_name: bool = False

    @classmethod
    def create(
        cls,
        *,
        status: JobStatus = JobStatus.PENDING,
        current_datetime_factory: Callable[[], datetime] = current_datetime_factory,
        orphaned_job_owner: str = DEFAULT_ORPHANED_JOB_OWNER,
        **kwargs: Any,
    ) -> "JobRecord":
        if not kwargs.get("status_history"):
            status_history = JobStatusHistory(
                [
                    JobStatusItem.create(
                        status, current_datetime_factory=current_datetime_factory
                    )
                ]
            )
            kwargs["status_history"] = status_history
        if not kwargs.get("owner"):
            kwargs["owner"] = orphaned_job_owner
        return cls(**kwargs)

    @property
    def id(self) -> str:
        return self.request.job_id

    @property
    def status(self) -> JobStatus:
        return self.status_history.current.status

    @status.setter
    def status(self, value: JobStatus) -> None:
        self.set_status(value)

    def set_status(
        self,
        value: JobStatus,
        *,
        current_datetime_factory: Callable[[], datetime] = current_datetime_factory,
    ) -> None:
        item = JobStatusItem.create(
            value, current_datetime_factory=current_datetime_factory
        )
        self.status_history.current = item

    @property
    def is_finished(self) -> bool:
        return self.status_history.is_finished

    @property
    def finished_at(self) -> Optional[datetime]:
        return self.status_history.finished_at

    @property
    def finished_at_str(self) -> Optional[str]:
        return self.status_history.finished_at_str

    @property
    def has_gpu(self) -> bool:
        return bool(self.request.container.resources.gpu)

    def get_run_time(
        self,
        *,
        current_datetime_factory: Callable[[], datetime] = current_datetime_factory,
    ) -> timedelta:
        end_time = self.finished_at or current_datetime_factory()
        start_time = self.status_history.created_at
        return end_time - start_time

    def _is_time_for_deletion(
        self, delay: timedelta, current_datetime_factory: Callable[[], datetime]
    ) -> bool:
        assert self.finished_at
        deletion_planned_at = self.finished_at + delay
        return deletion_planned_at <= current_datetime_factory()

    def _is_reason_for_deletion(self) -> bool:
        return self.status_history.current.reason in (
            JobStatusReason.COLLECTED,
            JobStatusReason.CLUSTER_SCALE_UP_FAILED,
        )

    def should_be_deleted(
        self,
        *,
        delay: timedelta = timedelta(),
        current_datetime_factory: Callable[[], datetime] = current_datetime_factory,
    ) -> bool:
        return (
            self.is_finished
            and not self.is_deleted
            and (
                self._is_time_for_deletion(
                    delay=delay, current_datetime_factory=current_datetime_factory
                )
                or self._is_reason_for_deletion()
            )
        )

    def to_primitive(self) -> Dict[str, Any]:
        if not self.allow_empty_cluster_name and not self.cluster_name:
            raise RuntimeError(
                "empty cluster name must be already replaced with `default`"
            )
        statuses = [item.to_primitive() for item in self.status_history.all]
        # preserving `status` and `finished_at` for forward compat
        result = {
            "id": self.id,
            "owner": self.owner,
            "cluster_name": self.cluster_name,
            "request": self.request.to_primitive(),
            "status": self.status.value,
            "statuses": statuses,
            "is_deleted": self.is_deleted,
            "finished_at": self.finished_at_str,
            "is_preemptible": self.is_preemptible,
        }
        if self.schedule_timeout:
            result["schedule_timeout"] = self.schedule_timeout
        if self.max_run_time_minutes:
            result["max_run_time_minutes"] = self.max_run_time_minutes
        if self.internal_hostname:
            result["internal_hostname"] = self.internal_hostname
        if self.name:
            result["name"] = self.name
        return result

    @classmethod
    def from_primitive(
        cls,
        payload: Dict[str, Any],
        orphaned_job_owner: str = DEFAULT_ORPHANED_JOB_OWNER,
    ) -> "JobRecord":
        request = JobRequest.from_primitive(payload["request"])
        status_history = cls.create_status_history_from_primitive(
            request.job_id, payload
        )
        return cls(
            request=request,
            status_history=status_history,
            is_deleted=payload.get("is_deleted", False),
            owner=payload.get("owner") or orphaned_job_owner,
            cluster_name=payload.get("cluster_name") or "",
            name=payload.get("name"),
            is_preemptible=payload.get("is_preemptible", False),
            max_run_time_minutes=payload.get("max_run_time_minutes", None),
            internal_hostname=payload.get("internal_hostname", None),
            schedule_timeout=payload.get("schedule_timeout", None),
        )

    @staticmethod
    def create_status_history_from_primitive(
        job_id: str, payload: Dict[str, Any]
    ) -> JobStatusHistory:
        if "statuses" in payload:
            # already migrated to history
            items = [JobStatusItem.from_primitive(item) for item in payload["statuses"]]
        else:
            logger.info(f"Migrating job {job_id} to status history")
            status = JobStatus(payload["status"])
            transition_time = None
            if status.is_finished:
                finished_at = payload.get("finished_at")
                if finished_at:
                    transition_time = iso8601.parse_date(finished_at)
            items = [JobStatusItem.create(status, transition_time=transition_time)]
        return JobStatusHistory(items)


class Job:
    def __init__(
        self,
        storage_config: StorageConfig,
        orchestrator_config: OrchestratorConfig,
        *,
        record: JobRecord,
        current_datetime_factory: Callable[[], datetime] = current_datetime_factory,
        is_forced_to_preemptible_pool: bool = False,
    ) -> None:
        """
        :param bool is_forced_to_preemptible_pool:
            used in tests only
        """

        self._storage_config = storage_config
        self._orchestrator_config = orchestrator_config

        self._record = record
        self._job_request = record.request
        self._status_history = record.status_history

        self._current_datetime_factory = current_datetime_factory

        self._owner = record.owner
        self._name = record.name

        self._is_preemptible = record.is_preemptible
        self._is_forced_to_preemptible_pool = is_forced_to_preemptible_pool

    @property
    def id(self) -> str:
        return self._job_request.job_id

    @property
    def description(self) -> Optional[str]:
        return self._job_request.description

    @property
    def name(self) -> Optional[str]:
        return self._name

    @property
    def owner(self) -> str:
        return self._owner

    @property
    def cluster_name(self) -> str:
        return self._record.cluster_name

    @property
    def storage_config(self) -> StorageConfig:
        return self._storage_config

    def to_uri(self) -> URL:
        base_uri = "job:"
        if self.owner:
            base_uri += "//" + self.owner
        return URL(f"{base_uri}/{self.id}")

    @property
    def request(self) -> JobRequest:
        return self._job_request

    @property
    def has_gpu(self) -> bool:
        return self._record.has_gpu

    @property
    def status(self) -> JobStatus:
        return self._status_history.current.status

    @status.setter
    def status(self, value: JobStatus) -> None:
        self._record.set_status(
            value, current_datetime_factory=self._current_datetime_factory
        )

    @property
    def status_history(self) -> JobStatusHistory:
        return self._status_history

    @property
    def is_creating(self) -> bool:
        status_item = self.status_history.current
        return (
            status_item.status == JobStatus.PENDING
            and status_item.reason == JobStatusReason.CREATING
        )

    @property
    def is_running(self) -> bool:
        return self._status_history.is_running

    @property
    def is_finished(self) -> bool:
        return self._status_history.is_finished

    @property
    def finished_at(self) -> Optional[datetime]:
        return self._status_history.finished_at

    @property
    def is_deleted(self) -> bool:
        return self._record.is_deleted

    @is_deleted.setter
    def is_deleted(self, value: bool) -> None:
        self._record.is_deleted = value

    @property
    def schedule_timeout(self) -> Optional[float]:
        return self._record.schedule_timeout

    @property
    def _collection_reason(self) -> Optional[str]:
        status_item = self._status_history.current
        if status_item.status == JobStatus.PENDING:
            # collect jobs stuck in ErrImagePull loop
            if status_item.reason in (
                JobStatusReason.ERR_IMAGE_PULL,
                JobStatusReason.IMAGE_PULL_BACK_OFF,
            ):
                return "Image can not be pulled"
            if status_item.reason == JobStatusReason.INVALID_IMAGE_NAME:
                return "Invalid image name"
        return None

    def collect_if_needed(self) -> None:
        reason = self._collection_reason
        if reason:
            logger.info("Collecting job %s. Reason: %s", self.id, reason)
            status_item = JobStatusItem.create(
                JobStatus.FAILED, reason=JobStatusReason.COLLECTED, description=reason
            )
            self.status_history.current = status_item

    @property
    def has_http_server_exposed(self) -> bool:
        return self._job_request.container.has_http_server_exposed

    @property
    def requires_http_auth(self) -> bool:
        return self._job_request.container.requires_http_auth

    @property
    def _http_scheme(self) -> str:
        if self._orchestrator_config.is_http_ingress_secure:
            return "https"
        return "http"

    @property
    def http_host(self) -> str:
        return self._orchestrator_config.jobs_domain_name_template.format(
            job_id=self.id
        )

    @property
    def http_host_named(self) -> Optional[str]:
        if not self.name:
            return None
        from platform_api.handlers.validators import JOB_USER_NAMES_SEPARATOR

        return self._orchestrator_config.jobs_domain_name_template.format(
            job_id=f"{self.name}{JOB_USER_NAMES_SEPARATOR}{self.owner}"
        )

    @property
    def http_hosts(self) -> Iterator[str]:
        yield self.http_host
        if self.http_host_named:
            yield self.http_host_named

    @property
    def http_url(self) -> str:
        assert self.has_http_server_exposed
        return f"{self._http_scheme}://{self.http_host}"

    @property
    def http_url_named(self) -> Optional[str]:
        assert self.has_http_server_exposed
        if not self.http_host_named:
            return None
        return f"{self._http_scheme}://{self.http_host_named}"

    @property
    def ssh_server(self) -> str:
        ssh_auth_domain_name = self._orchestrator_config.ssh_auth_domain_name
        return f"ssh://nobody@{ssh_auth_domain_name}:22"

    @property
    def finished_at_str(self) -> Optional[str]:
        return self._status_history.finished_at_str

    @property
    def internal_hostname(self) -> Optional[str]:
        return self._record.internal_hostname

    @internal_hostname.setter
    def internal_hostname(self, value: Optional[str]) -> None:
        self._record.internal_hostname = value

    @property
    def is_preemptible(self) -> bool:
        return self._is_preemptible

    @property
    def is_forced_to_preemptible_pool(self) -> bool:
        return self.is_preemptible and self._is_forced_to_preemptible_pool

    def get_run_time(self) -> timedelta:
        return self._record.get_run_time(
            current_datetime_factory=self._current_datetime_factory
        )

    @property
    def max_run_time(self) -> timedelta:
        mrt = self._record.max_run_time_minutes
        if mrt is None:
            return timedelta.max
        assert mrt > 0, f"max_run_time_minutes must be positive, got: {mrt}"
        return timedelta(minutes=mrt)

    def to_primitive(self) -> Dict[str, Any]:
        return self._record.to_primitive()

    @classmethod
    def from_primitive(
        cls,
        storage_config: StorageConfig,
        orchestrator_config: OrchestratorConfig,
        payload: Dict[str, Any],
    ) -> "Job":
        record = JobRecord.from_primitive(payload)
        return cls(
            storage_config=storage_config,
            orchestrator_config=orchestrator_config,
            record=record,
        )


@dataclass(frozen=True)
class JobStats:
    cpu: float
    memory: float

    gpu_duty_cycle: Optional[int] = None
    gpu_memory: Optional[float] = None

    timestamp: float = field(default_factory=time.time)<|MERGE_RESOLUTION|>--- conflicted
+++ resolved
@@ -46,29 +46,11 @@
             total_non_gpu_run_time_delta=quota.total_non_gpu_run_time_delta,
         )
 
-<<<<<<< HEAD
     @classmethod
     def _timedelta_to_minutes(cls, delta: timedelta) -> Optional[int]:
         if delta == timedelta.max:
             return None
         return round(delta / TIMEDELTA_ONE_MINUTE)
-=======
-    def to_primitive(self) -> Dict[str, int]:
-        result: Dict[str, int] = {}
-        gpu_minutes = _timedelta_to_minutes(self.total_gpu_run_time_delta)
-        if gpu_minutes is not None:
-            result["total_gpu_run_time_minutes"] = gpu_minutes
-        non_gpu_minutes = _timedelta_to_minutes(self.total_non_gpu_run_time_delta)
-        if non_gpu_minutes is not None:
-            result["total_non_gpu_run_time_minutes"] = non_gpu_minutes
-        return result
-
-
-def _timedelta_to_minutes(delta: timedelta) -> Optional[int]:
-    if delta == timedelta.max:
-        return None
-    return round(delta / TIMEDELTA_ONE_MINUTE)
->>>>>>> d80c92b3
 
 
 DEFAULT_QUOTA_NO_RESTRICTIONS: AggregatedRunTime = AggregatedRunTime.from_quota(Quota())
