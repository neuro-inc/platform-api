import abc
import asyncio
import enum
import json
import logging
import re
import ssl
from base64 import b64encode
from collections import defaultdict
from contextlib import suppress
from dataclasses import dataclass, field, replace
from datetime import datetime
from enum import Enum
from pathlib import Path, PurePath
from types import TracebackType
from typing import (
    Any,
    AsyncIterator,
    ClassVar,
    DefaultDict,
    Dict,
    Iterable,
    List,
    NoReturn,
    Optional,
    Sequence,
    Tuple,
    Type,
    Union,
)
from urllib.parse import urlsplit

import aiohttp
import iso8601
from aiohttp import WSMsgType
from async_timeout import timeout
from multidict import MultiDict
from yarl import URL

from platform_api.utils.stream import Stream

from .job_request import (
    ContainerResources,
    ContainerTPUResource,
    ContainerVolume,
    DiskContainerVolume,
    JobError,
    JobNotFoundException,
    JobRequest,
    Secret,
    SecretContainerVolume,
)
from .kube_config import KubeClientAuthType


logger = logging.getLogger(__name__)


class ServiceType(str, enum.Enum):
    CLUSTER_IP = "ClusterIP"
    NODE_PORT = "NodePort"
    LOAD_BALANCER = "LoadBalancer"


class KubeClientException(Exception):
    pass


class StatusException(KubeClientException):
    pass


class AlreadyExistsException(StatusException):
    pass


def _raise_status_job_exception(pod: Dict[str, Any], job_id: Optional[str]) -> NoReturn:
    if pod["code"] == 409:
        raise AlreadyExistsException(pod.get("reason", "job already exists"))
    elif pod["code"] == 404:
        raise JobNotFoundException(f"job {job_id} was not found")
    elif pod["code"] == 422:
        raise JobError(f"cant create job with id {job_id}")
    else:
        raise JobError("unexpected")


@dataclass(frozen=True)
class Volume(metaclass=abc.ABCMeta):
    name: str

    def create_mount(self, container_volume: ContainerVolume) -> "VolumeMount":
        raise NotImplementedError("Cannot create mount for abstract Volume type.")

    def to_primitive(self) -> Dict[str, Any]:
        raise NotImplementedError


@dataclass(frozen=True)
class PathVolume(Volume):
    path: PurePath

    def create_mount(self, container_volume: ContainerVolume) -> "VolumeMount":
        sub_path = container_volume.src_path.relative_to(self.path)
        return VolumeMount(
            volume=self,
            mount_path=container_volume.dst_path,
            sub_path=sub_path,
            read_only=container_volume.read_only,
        )


@dataclass(frozen=True)
class HostVolume(PathVolume):
    def to_primitive(self) -> Dict[str, Any]:
        return {
            "name": self.name,
            "hostPath": {"path": str(self.path), "type": "Directory"},
        }


@dataclass(frozen=True)
class SharedMemoryVolume(Volume):
    def to_primitive(self) -> Dict[str, Any]:
        return {"name": self.name, "emptyDir": {"medium": "Memory"}}

    def create_mount(self, container_volume: ContainerVolume) -> "VolumeMount":
        return VolumeMount(
            volume=self,
            mount_path=container_volume.dst_path,
            sub_path=PurePath(""),
            read_only=container_volume.read_only,
        )


@dataclass(frozen=True)
class NfsVolume(PathVolume):
    server: str

    def to_primitive(self) -> Dict[str, Any]:
        return {
            "name": self.name,
            "nfs": {"server": self.server, "path": str(self.path)},
        }


@dataclass(frozen=True)
class PVCVolume(PathVolume):
    claim_name: str

    def to_primitive(self) -> Dict[str, Any]:
        return {
            "name": self.name,
            "persistentVolumeClaim": {"claimName": self.claim_name},
        }


@dataclass(frozen=True)
class SecretEnvVar:
    name: str
    secret: Secret

    @classmethod
    def create(cls, name: str, secret: Secret) -> "SecretEnvVar":
        return cls(name=name, secret=secret)

    def to_primitive(self) -> Dict[str, Any]:
        return {
            "name": self.name,
            "valueFrom": {
                "secretKeyRef": {
                    "name": self.secret.k8s_secret_name,
                    "key": self.secret.secret_key,
                }
            },
        }


@dataclass(frozen=True)
class VolumeMount:
    volume: Volume
    mount_path: PurePath
    sub_path: PurePath = PurePath("")
    read_only: bool = False

    def to_primitive(self) -> Dict[str, Any]:
        sub_path = str(self.sub_path)
        raw = {
            "name": self.volume.name,
            "mountPath": str(self.mount_path),
            "readOnly": self.read_only,
        }
        if sub_path:
            raw["subPath"] = sub_path
        return raw


@dataclass(frozen=True)
class SecretVolume(Volume):
    k8s_secret_name: str

    def create_secret_mount(self, sec_volume: SecretContainerVolume) -> "VolumeMount":
        return VolumeMount(
            volume=self,
            mount_path=sec_volume.dst_path,
            sub_path=PurePath(sec_volume.secret.secret_key),
            read_only=True,
        )

    def to_primitive(self) -> Dict[str, Any]:
        return {
            "name": self.name,
            "secret": {"secretName": self.k8s_secret_name, "defaultMode": 0o400},
        }


@dataclass(frozen=True)
class PVCDiskVolume(Volume):
    claim_name: str

    def create_disk_mount(self, disk_volume: DiskContainerVolume) -> "VolumeMount":
        return VolumeMount(
            volume=self,
            mount_path=disk_volume.dst_path,
            read_only=disk_volume.read_only,
        )

    def to_primitive(self) -> Dict[str, Any]:
        return {
            "name": self.name,
            "persistentVolumeClaim": {"claimName": self.claim_name},
        }


@dataclass(frozen=True)
class Resources:
    cpu: float
    memory: int
    gpu: Optional[int] = None
    shm: Optional[bool] = None
    tpu_version: Optional[str] = None
    tpu_cores: Optional[int] = None

    gpu_key: ClassVar[str] = "nvidia.com/gpu"
    tpu_key_template: ClassVar[str] = "cloud-tpus.google.com/{version}"

    def __post_init__(self) -> None:
        if bool(self.tpu_version) ^ bool(self.tpu_cores):
            raise ValueError("invalid TPU configuration")

    @property
    def cpu_mcores(self) -> str:
        mcores = int(self.cpu * 1000)
        return f"{mcores}m"

    @property
    def memory_mib(self) -> str:
        return f"{self.memory}Mi"

    @property
    def tpu_key(self) -> str:
        return self.tpu_key_template.format(version=self.tpu_version)

    def to_primitive(self) -> Dict[str, Any]:
        payload: Dict[str, Any] = {
            "limits": {"cpu": self.cpu_mcores, "memory": self.memory_mib}
        }
        if self.gpu:
            payload["limits"][self.gpu_key] = self.gpu
        if self.tpu_version:
            payload["limits"][self.tpu_key] = self.tpu_cores
        return payload

    @classmethod
    def _parse_tpu_resource(cls, tpu: ContainerTPUResource) -> Tuple[str, int]:
        try:
            tpu_version, tpu_cores = tpu.type.rsplit("-", 1)
            return tpu_version, int(tpu_cores)
        except (ValueError, TypeError):
            raise ValueError(f"invalid TPU type format: '{tpu.type}'")

    @classmethod
    def from_container_resources(cls, resources: ContainerResources) -> "Resources":
        kwargs: Dict[str, Any] = {}
        if resources.tpu:
            kwargs["tpu_version"], kwargs["tpu_cores"] = cls._parse_tpu_resource(
                resources.tpu
            )
        return cls(
            cpu=resources.cpu,
            memory=resources.memory_mb,
            gpu=resources.gpu,
            shm=resources.shm,
            **kwargs,
        )


@dataclass(frozen=True)
class Service:
    name: str
    target_port: Optional[int]
    selector: Dict[str, str] = field(default_factory=dict)
    ssh_target_port: Optional[int] = None
    port: int = 80
    ssh_port: int = 22
    service_type: ServiceType = ServiceType.CLUSTER_IP
    cluster_ip: Optional[str] = None
    labels: Dict[str, str] = field(default_factory=dict)

    def _add_port_map(
        self,
        port: Optional[int],
        target_port: Optional[int],
        port_name: str,
        ports: List[Dict[str, Any]],
    ) -> None:
        if target_port:
            ports.append({"port": port, "targetPort": target_port, "name": port_name})

    def to_primitive(self) -> Dict[str, Any]:
        service_descriptor = {
            "metadata": {"name": self.name},
            "spec": {
                "type": self.service_type.value,
                "ports": [],
                "selector": self.selector,
            },
        }

        if self.cluster_ip:
            service_descriptor["spec"]["clusterIP"] = self.cluster_ip
        if self.labels:
            service_descriptor["metadata"]["labels"] = self.labels.copy()

        self._add_port_map(
            self.port, self.target_port, "http", service_descriptor["spec"]["ports"]
        )
        self._add_port_map(
            self.ssh_port,
            self.ssh_target_port,
            "ssh",
            service_descriptor["spec"]["ports"],
        )
        return service_descriptor

    @classmethod
    def create_for_pod(cls, pod: "PodDescriptor") -> "Service":
        return cls(
            name=pod.name,
            selector=pod.labels,
            target_port=pod.port,
            ssh_target_port=pod.ssh_port,
            labels=pod.labels,
        )

    @classmethod
    def create_headless_for_pod(cls, pod: "PodDescriptor") -> "Service":
        http_port = pod.port or cls.port
        return cls(
            name=pod.name,
            selector=pod.labels,
            cluster_ip="None",
            target_port=http_port,
            ssh_target_port=pod.ssh_port,
            labels=pod.labels,
        )

    def make_named(self, name: str) -> "Service":
        return replace(self, name=name)

    @classmethod
    def _find_port_by_name(
        cls, name: str, port_mappings: List[Dict[str, Any]]
    ) -> Dict[str, Any]:
        for port_mapping in port_mappings:
            if port_mapping.get("name", None) == name:
                return port_mapping
        return {}

    @classmethod
    def from_primitive(cls, payload: Dict[str, Any]) -> "Service":
        http_payload = cls._find_port_by_name("http", payload["spec"]["ports"])
        ssh_payload = cls._find_port_by_name("ssh", payload["spec"]["ports"])
        service_type = payload["spec"].get("type", Service.service_type.value)
        return cls(
            name=payload["metadata"]["name"],
            selector=payload["spec"].get("selector", {}),
            target_port=http_payload.get("targetPort", None),
            port=http_payload.get("port", Service.port),
            ssh_target_port=ssh_payload.get("targetPort", None),
            ssh_port=ssh_payload.get("port", Service.ssh_port),
            service_type=ServiceType(service_type),
            cluster_ip=payload["spec"].get("clusterIP"),
            labels=payload["metadata"].get("labels", {}),
        )


@dataclass(frozen=True)
class IngressRule:
    host: str
    service_name: Optional[str] = None
    service_port: Optional[int] = None

    @classmethod
    def from_primitive(cls, payload: Dict[str, Any]) -> "IngressRule":
        http_paths = payload.get("http", {}).get("paths", [])
        http_path = http_paths[0] if http_paths else {}
        backend = http_path.get("backend", {})
        service_name = backend.get("serviceName")
        service_port = backend.get("servicePort")
        return cls(
            host=payload.get("host", ""),
            service_name=service_name,
            service_port=service_port,
        )

    def to_primitive(self) -> Dict[str, Any]:
        payload: Dict[str, Any] = {"host": self.host}
        if self.service_name:
            payload["http"] = {
                "paths": [
                    {
                        "backend": {
                            "serviceName": self.service_name,
                            "servicePort": self.service_port,
                        }
                    }
                ]
            }
        return payload

    @classmethod
    def from_service(cls, host: str, service: Service) -> "IngressRule":
        return cls(host=host, service_name=service.name, service_port=service.port)


@dataclass(frozen=True)
class Ingress:
    name: str
    rules: List[IngressRule] = field(default_factory=list)
    annotations: Dict[str, str] = field(default_factory=dict)
    labels: Dict[str, str] = field(default_factory=dict)

    def to_primitive(self) -> Dict[str, Any]:
        rules: List[Any] = [rule.to_primitive() for rule in self.rules] or [None]
        metadata = {"name": self.name, "annotations": self.annotations}
        if self.labels:
            metadata["labels"] = self.labels.copy()
        primitive = {"metadata": metadata, "spec": {"rules": rules}}
        return primitive

    @classmethod
    def from_primitive(cls, payload: Dict[str, Any]) -> "Ingress":
        # TODO (A Danshyn 06/13/18): should be refactored along with PodStatus
        kind = payload["kind"]
        if kind == "Ingress":
            rules = [
                IngressRule.from_primitive(rule) for rule in payload["spec"]["rules"]
            ]
            payload_metadata = payload["metadata"]
            return cls(
                name=payload_metadata["name"],
                rules=rules,
                annotations=payload_metadata.get("annotations", {}),
                labels=payload_metadata.get("labels", {}),
            )
        elif kind == "Status":
            # TODO (A.Yushkovskiy, 28-Jun-2019) patch this method to raise a proper
            #  error, not always `JobNotFoundException` (see issue #792)
            _raise_status_job_exception(payload, job_id=None)
        else:
            raise ValueError(f"unknown kind: {kind}")

    def find_rule_index_by_host(self, host: str) -> int:
        for idx, rule in enumerate(self.rules):
            if rule.host == host:
                return idx
        return -1


@dataclass(frozen=True)
class DockerRegistrySecret:
    # TODO (A Danshyn 11/16/18): these two attributes along with `type` and
    # `data` should be extracted into a parent class.
    name: str
    namespace: str

    username: str
    password: str
    email: str
    registry_server: str

    # TODO (A Danshyn 11/16/18): should this be Optional?
    type: str = "kubernetes.io/dockerconfigjson"

    def _build_json(self) -> str:
        return b64encode(
            json.dumps(
                {
                    "auths": {
                        self.registry_server: {
                            "username": self.username,
                            "password": self.password,
                            "email": self.email,
                            "auth": b64encode(
                                (self.username + ":" + self.password).encode("utf-8")
                            ).decode("ascii"),
                        }
                    }
                }
            ).encode("utf-8")
        ).decode("ascii")

    def to_primitive(self) -> Dict[str, Any]:
        return {
            "apiVersion": "v1",
            "kind": "Secret",
            "metadata": {"name": self.name, "namespace": self.namespace},
            "data": {".dockerconfigjson": self._build_json()},
            "type": self.type,
        }


@dataclass(frozen=True)
class SecretRef:
    name: str

    def to_primitive(self) -> Dict[str, str]:
        return {"name": self.name}

    @classmethod
    def from_primitive(cls, payload: Dict[str, str]) -> "SecretRef":
        return cls(**payload)


@dataclass(frozen=True)
class Toleration:
    """
    https://kubernetes.io/docs/reference/generated/kubernetes-api/v1.12/#toleration-v1-core
    """

    key: str
    operator: str = "Equal"
    value: str = ""
    effect: str = ""

    def to_primitive(self) -> Dict[str, Any]:
        return {
            "key": self.key,
            "operator": self.operator,
            "value": self.value,
            "effect": self.effect,
        }


class NodeSelectorOperator(str, Enum):
    DOES_NOT_EXIST = "DoesNotExist"
    EXISTS = "Exists"
    IN = "In"
    NOT_IN = "NotIn"
    GT = "Gt"
    LT = "Lt"

    @property
    def requires_no_values(self) -> bool:
        return self in (self.DOES_NOT_EXIST, self.EXISTS)


@dataclass(frozen=True)
class NodeSelectorRequirement:
    key: str
    operator: NodeSelectorOperator
    values: List[str] = field(default_factory=list)

    def __post_init__(self) -> None:
        if not self.key:
            raise ValueError("blank key")
        if self.operator.requires_no_values and self.values:
            raise ValueError("values must be empty")

    @classmethod
    def create_exists(cls, key: str) -> "NodeSelectorRequirement":
        return cls(key=key, operator=NodeSelectorOperator.EXISTS)

    @classmethod
    def create_does_not_exist(cls, key: str) -> "NodeSelectorRequirement":
        return cls(key=key, operator=NodeSelectorOperator.DOES_NOT_EXIST)

    def to_primitive(self) -> Dict[str, Any]:
        payload = {"key": self.key, "operator": self.operator.value}
        if self.values:
            payload["values"] = self.values.copy()
        return payload


@dataclass(frozen=True)
class NodeSelectorTerm:
    match_expressions: List[NodeSelectorRequirement]

    def __post_init__(self) -> None:
        if not self.match_expressions:
            raise ValueError("no expressions")

    def to_primitive(self) -> Dict[str, Any]:
        return {
            "matchExpressions": [expr.to_primitive() for expr in self.match_expressions]
        }


@dataclass(frozen=True)
class NodePreferredSchedulingTerm:
    preference: NodeSelectorTerm
    weight: int = 100

    def to_primitive(self) -> Dict[str, Any]:
        return {"preference": self.preference.to_primitive(), "weight": self.weight}


@dataclass(frozen=True)
class NodeAffinity:
    required: List[NodeSelectorTerm] = field(default_factory=list)
    preferred: List[NodePreferredSchedulingTerm] = field(default_factory=list)

    def __post_init__(self) -> None:
        if not self.required and not self.preferred:
            raise ValueError("no terms")

    def to_primitive(self) -> Dict[str, Any]:
        payload: Dict[str, Any] = {}
        if self.required:
            payload["requiredDuringSchedulingIgnoredDuringExecution"] = {
                "nodeSelectorTerms": [term.to_primitive() for term in self.required]
            }
        if self.preferred:
            payload["preferredDuringSchedulingIgnoredDuringExecution"] = [
                term.to_primitive() for term in self.preferred
            ]
        return payload


@enum.unique
class PodRestartPolicy(str, enum.Enum):
    ALWAYS = "Always"
    ON_FAILURE = "OnFailure"
    NEVER = "Never"

    def __str__(self) -> str:
        return self.value

    def __repr__(self) -> str:
        return self.__str__().__repr__()


@dataclass(frozen=True)
class PodDescriptor:
    name: str
    image: str
    command: List[str] = field(default_factory=list)
    args: List[str] = field(default_factory=list)
    working_dir: Optional[str] = None
    env: Dict[str, str] = field(default_factory=dict)
    # TODO (artem): create base type `EnvVar` and merge `env` and `secret_env`
    secret_env_list: List[SecretEnvVar] = field(default_factory=list)
    volume_mounts: List[VolumeMount] = field(default_factory=list)
    volumes: List[Volume] = field(default_factory=list)
    resources: Optional[Resources] = None
    node_selector: Dict[str, str] = field(default_factory=dict)
    tolerations: List[Toleration] = field(default_factory=list)
    node_affinity: Optional[NodeAffinity] = None
    labels: Dict[str, str] = field(default_factory=dict)
    annotations: Dict[str, str] = field(default_factory=dict)

    port: Optional[int] = None
    ssh_port: Optional[int] = None
    health_check_path: str = "/"
    tty: bool = False

    status: Optional["PodStatus"] = None

    image_pull_secrets: List[SecretRef] = field(default_factory=list)

    # TODO (A Danshyn 12/09/2018): expose readiness probe properly
    readiness_probe: bool = False

    node_name: Optional[str] = None
    priority_class_name: Optional[str] = None

    created_at: Optional[datetime] = None

    tpu_version_annotation_key: ClassVar[str] = "tf-version.cloud-tpus.google.com"

    restart_policy: PodRestartPolicy = PodRestartPolicy.NEVER

    @classmethod
    def _process_secret_volumes(
        cls,
        secret_volume: Optional[SecretVolume],
        secret_volumes: List[SecretContainerVolume],
    ) -> Tuple[List[SecretVolume], List[VolumeMount]]:
        pod_volumes = []
        volume_mounts = []

        if secret_volumes:
            assert secret_volume
            pod_volumes = [secret_volume]
            for sec_volume in secret_volumes:
                volume_mounts.append(secret_volume.create_secret_mount(sec_volume))

        return pod_volumes, volume_mounts

    @classmethod
    def _process_disk_volumes(
        cls, disk_volumes: List[DiskContainerVolume]
    ) -> Tuple[List[PVCDiskVolume], List[VolumeMount]]:
        pod_volumes = []
        volume_mounts = []

        pvc_volumes: Dict[str, PVCDiskVolume] = dict()
        for index, disk_volume in enumerate(disk_volumes, 1):
            pvc_volume = pvc_volumes.get(disk_volume.disk.disk_id)
            if pvc_volume is None:
                pvc_volume = PVCDiskVolume(
                    name=f"disk-{index}", claim_name=disk_volume.disk.disk_id
                )
                pod_volumes.append(pvc_volume)
                pvc_volumes[disk_volume.disk.disk_id] = pvc_volume
            volume_mounts.append(pvc_volume.create_disk_mount(disk_volume))
        return pod_volumes, volume_mounts

    @classmethod
    def from_job_request(
        cls,
        volume: Volume,
        job_request: JobRequest,
        secret_volume: Optional[SecretVolume] = None,
        image_pull_secret_names: Optional[List[str]] = None,
        node_selector: Optional[Dict[str, str]] = None,
        tolerations: Optional[List[Toleration]] = None,
        node_affinity: Optional[NodeAffinity] = None,
        labels: Optional[Dict[str, str]] = None,
        priority_class_name: Optional[str] = None,
        restart_policy: PodRestartPolicy = PodRestartPolicy.NEVER,
    ) -> "PodDescriptor":
        container = job_request.container

        secret_volumes, secret_volume_mounts = cls._process_secret_volumes(
            secret_volume, container.secret_volumes
        )
        disk_volumes, disk_volume_mounts = cls._process_disk_volumes(
            container.disk_volumes
        )

        volumes = [volume, *secret_volumes, *disk_volumes]
        volume_mounts = [
            *(
                volume.create_mount(container_volume)
                for container_volume in container.volumes
            ),
            *secret_volume_mounts,
            *disk_volume_mounts,
        ]

        sec_env_list = [
            SecretEnvVar.create(env_name, secret)
            for env_name, secret in container.secret_env.items()
        ]

        if job_request.container.resources.shm:
            dev_shm_volume = SharedMemoryVolume(name="dshm")
            container_volume = ContainerVolume(
                URL(""),
                dst_path=PurePath("/dev/shm"),
                src_path=PurePath(""),
                read_only=False,
            )
            volume_mounts.append(dev_shm_volume.create_mount(container_volume))
            volumes.append(dev_shm_volume)

        resources = Resources.from_container_resources(container.resources)
        if image_pull_secret_names is not None:
            image_pull_secrets = [SecretRef(name) for name in image_pull_secret_names]
        else:
            image_pull_secrets = []

        annotations: Dict[str, str] = {}
        if container.resources.tpu:
            annotations[
                cls.tpu_version_annotation_key
            ] = container.resources.tpu.software_version
        return cls(
            name=job_request.job_id,
            image=container.image,
            command=container.entrypoint_list,
            args=container.command_list,
            working_dir=container.working_dir,
            env=container.env.copy(),
            secret_env_list=sec_env_list,
            volume_mounts=volume_mounts,
            volumes=volumes,
            resources=resources,
            port=container.port,
            ssh_port=container.ssh_port,
            health_check_path=container.health_check_path,
            tty=container.tty,
            image_pull_secrets=image_pull_secrets,
            node_selector=node_selector or {},
            tolerations=tolerations or [],
            node_affinity=node_affinity,
            labels=labels or {},
            annotations=annotations,
            priority_class_name=priority_class_name,
            restart_policy=restart_policy,
        )

    @property
    def env_list(self) -> List[Dict[str, str]]:
        return [dict(name=name, value=value) for name, value in self.env.items()]

    def to_primitive(self) -> Dict[str, Any]:
        volume_mounts = [mount.to_primitive() for mount in self.volume_mounts]
        volumes = [volume.to_primitive() for volume in self.volumes]
        env_list = self.env_list + [env.to_primitive() for env in self.secret_env_list]

        container_payload = {
            "name": f"{self.name}",
            "image": f"{self.image}",
            "imagePullPolicy": "Always",
            "env": env_list,
            "volumeMounts": volume_mounts,
            "terminationMessagePolicy": "FallbackToLogsOnError",
        }
        if self.command:
            container_payload["command"] = self.command
        if self.args:
            container_payload["args"] = self.args
        if self.resources:
            container_payload["resources"] = self.resources.to_primitive()
        if self.tty:
            container_payload["tty"] = True
        container_payload["stdin"] = True
        if self.working_dir is not None:
            container_payload["workingDir"] = self.working_dir

        ports = self._to_primitive_ports()
        if ports:
            container_payload["ports"] = ports
        readiness_probe = self._to_primitive_readiness_probe()
        if readiness_probe:
            container_payload["readinessProbe"] = readiness_probe

        tolerations = self.tolerations.copy()
        if self.resources and self.resources.gpu:
            tolerations.append(
                Toleration(
                    key=self.resources.gpu_key, operator="Exists", effect="NoSchedule"
                )
            )

        payload: Dict[str, Any] = {
            "kind": "Pod",
            "apiVersion": "v1",
            "metadata": {"name": self.name},
            "spec": {
                "automountServiceAccountToken": False,
                "containers": [container_payload],
                "volumes": volumes,
                "restartPolicy": str(self.restart_policy),
                "imagePullSecrets": [
                    secret.to_primitive() for secret in self.image_pull_secrets
                ],
                "tolerations": [
                    toleration.to_primitive() for toleration in tolerations
                ],
            },
        }
        if self.labels:
            payload["metadata"]["labels"] = self.labels
        if self.annotations:
            payload["metadata"]["annotations"] = self.annotations.copy()
        if self.node_selector:
            payload["spec"]["nodeSelector"] = self.node_selector.copy()
        if self.node_affinity:
            payload["spec"]["affinity"] = {
                "nodeAffinity": self.node_affinity.to_primitive()
            }
        if self.priority_class_name:
            payload["spec"]["priorityClassName"] = self.priority_class_name
        return payload

    def _to_primitive_ports(self) -> List[Dict[str, int]]:
        ports = []
        if self.port:
            ports.append({"containerPort": self.port})
        if self.ssh_port:
            ports.append({"containerPort": self.ssh_port})
        return ports

    def _to_primitive_readiness_probe(self) -> Dict[str, Any]:
        if not self.readiness_probe:
            return {}

        if self.port:
            return {
                "httpGet": {"port": self.port, "path": self.health_check_path},
                "initialDelaySeconds": 1,
                "periodSeconds": 1,
            }

        if self.ssh_port:
            return {
                "tcpSocket": {"port": self.ssh_port},
                "initialDelaySeconds": 1,
                "periodSeconds": 1,
            }

        return {}

    @classmethod
    def _assert_resource_kind(cls, expected_kind: str, payload: Dict[str, Any]) -> None:
        kind = payload["kind"]
        if kind == "Status":
            _raise_status_job_exception(payload, job_id="")
        elif kind != expected_kind:
            raise ValueError(f"unknown kind: {kind}")

    @classmethod
    def from_primitive(cls, payload: Dict[str, Any]) -> "PodDescriptor":
        cls._assert_resource_kind(expected_kind="Pod", payload=payload)

        metadata = payload["metadata"]
        container_payload = payload["spec"]["containers"][0]
        # TODO (R Zubairov 09/13/18): remove medium emptyDir
        # TODO (A Danshyn 06/19/18): set rest of attributes
        status = None
        if "status" in payload:
            status = PodStatus.from_primitive(payload["status"])
        if "imagePullSecrets" in payload["spec"]:
            secrets = [
                SecretRef.from_primitive(secret)
                for secret in payload["spec"]["imagePullSecrets"]
            ]
        else:
            secrets = []
        tolerations = [
            Toleration(
                key=t.get("key", ""),
                operator=t.get("operator", Toleration.operator),
                value=t.get("value", Toleration.value),
                effect=t.get("effect", Toleration.effect),
            )
            for t in payload["spec"].get("tolerations", ())
        ]
        return cls(
            name=metadata["name"],
            created_at=iso8601.parse_date(metadata["creationTimestamp"]),
            image=container_payload["image"],
            status=status,
            image_pull_secrets=secrets,
            node_name=payload["spec"].get("nodeName"),
            command=container_payload.get("command"),
            args=container_payload.get("args"),
            tty=container_payload.get("tty", False),
            tolerations=tolerations,
            labels=metadata.get("labels", {}),
            priority_class_name=payload["spec"].get("priorityClassName"),
            restart_policy=PodRestartPolicy(
                payload["spec"].get("restartPolicy", str(cls.restart_policy))
            ),
            working_dir=container_payload.get("workingDir"),
        )


class ContainerStatus:
    def __init__(self, payload: Optional[Dict[str, Any]] = None) -> None:
        self._payload = payload or {}

    @property
    def _state(self) -> Dict[str, Any]:
        return self._payload.get("state", {})

    @property
    def is_waiting(self) -> bool:
        return not self._state or "waiting" in self._state

    @property
    def is_terminated(self) -> bool:
        return bool(self._state) and "terminated" in self._state

    @property
    def reason(self) -> Optional[str]:
        """Return the reason of the current state.

        'waiting' reasons:
            'PodInitializing'
            'ContainerCreating'
            'ErrImagePull'
            'CrashLoopBackOff'
        see
        https://github.com/kubernetes/kubernetes/blob/29232e3edc4202bb5e34c8c107bae4e8250cd883/pkg/kubelet/kubelet_pods.go#L1463-L1468
        https://github.com/kubernetes/kubernetes/blob/886e04f1fffbb04faf8a9f9ee141143b2684ae68/pkg/kubelet/images/types.go#L25-L43

        'terminated' reasons:
            'OOMKilled'
            'Completed'
            'Error'
            'ContainerCannotRun'
        see
        https://github.com/kubernetes/kubernetes/blob/c65f65cf6aea0f73115a2858a9d63fc2c21e5e3b/pkg/kubelet/dockershim/docker_container.go#L306-L409
        """
        for state in self._state.values():
            return state.get("reason")
        return None

    @property
    def message(self) -> Optional[str]:
        for state in self._state.values():
            return state.get("message")
        return None

    @property
    def exit_code(self) -> Optional[int]:
        assert self.is_terminated
        return self._state["terminated"]["exitCode"]

    @property
    def is_creating(self) -> bool:
        # TODO (A Danshyn 07/20/18): handle PodInitializing
        # TODO (A Danshyn 07/20/18): consider handling other reasons
        # https://github.com/kubernetes/kubernetes/blob/886e04f1fffbb04faf8a9f9ee141143b2684ae68/pkg/kubelet/images/types.go#L25-L43
        return self.is_waiting and self.reason in (None, "ContainerCreating")


class PodConditionType(enum.Enum):
    UNKNOWN = "Unknown"
    POD_SCHEDULED = "PodScheduled"
    READY = "Ready"
    INITIALIZED = "Initialized"
    CONTAINERS_READY = "ContainersReady"


class PodCondition:
    # https://kubernetes.io/docs/concepts/workloads/pods/pod-lifecycle/#pod-conditions

    def __init__(self, payload: Dict[str, Any]) -> None:
        self._payload = payload

    @property
    def transition_time(self) -> datetime:
        return iso8601.parse_date(self._payload["lastTransitionTime"])

    @property
    def reason(self) -> str:
        return self._payload.get("reason", "")

    @property
    def message(self) -> str:
        return self._payload.get("message", "")

    @property
    def status(self) -> Optional[bool]:
        val = self._payload["status"]
        if val == "Unknown":
            return None
        elif val == "True":
            return True
        elif val == "False":
            return False
        raise ValueError(f"Invalid status {val!r}")

    @property
    def type(self) -> PodConditionType:
        try:
            return PodConditionType(self._payload["type"])
        except (KeyError, ValueError):
            return PodConditionType.UNKNOWN


class KubernetesEvent:
    def __init__(self, payload: Dict[str, Any]) -> None:
        self._payload = payload or {}

    @property
    def involved_object(self) -> Dict[str, str]:
        return self._payload["involvedObject"]

    @property
    def reason(self) -> Optional[str]:
        return self._payload.get("reason", None)

    @property
    def first_timestamp(self) -> datetime:
        return iso8601.parse_date(self._payload["firstTimestamp"])

    @property
    def last_timestamp(self) -> datetime:
        return iso8601.parse_date(self._payload["lastTimestamp"])

    @property
    def count(self) -> int:
        return self._payload["count"]


class PodStatus:
    def __init__(self, payload: Dict[str, Any]) -> None:
        self._payload = payload
        self._container_status = self._init_container_status()

    def _init_container_status(self) -> ContainerStatus:
        payload = None
        if "containerStatuses" in self._payload:
            payload = self._payload["containerStatuses"][0]
        return ContainerStatus(payload=payload)

    @property
    def phase(self) -> str:
        """
        "Pending", "Running", "Succeeded", "Failed", "Unknown"
        """
        return self._payload["phase"]

    @property
    def is_phase_pending(self) -> bool:
        return self.phase == "Pending"

    @property
    def is_scheduled(self) -> bool:
        if not self.is_phase_pending:
            return True
        for cond in self.conditions:
            if cond.type == PodConditionType.POD_SCHEDULED:
                return bool(cond.status)
        return False

    @property
    def reason(self) -> Optional[str]:
        """

        If kubelet decides to evict the pod, it sets the "Failed" phase along with
        the "Evicted" reason.
        https://github.com/kubernetes/kubernetes/blob/a3ccea9d8743f2ff82e41b6c2af6dc2c41dc7b10/pkg/kubelet/eviction/eviction_manager.go#L543-L566
        If a node the pod scheduled on fails, node lifecycle controller sets
        the "NodeList" reason.
        https://github.com/kubernetes/kubernetes/blob/a3ccea9d8743f2ff82e41b6c2af6dc2c41dc7b10/pkg/controller/util/node/controller_utils.go#L109-L126
        """
        # the pod status reason has a greater priority
        return self._payload.get("reason") or self._container_status.reason

    @property
    def message(self) -> Optional[str]:
        return self._payload.get("message") or self._container_status.message

    @property
    def container_status(self) -> ContainerStatus:
        return self._container_status

    @property
    def is_container_creating(self) -> bool:
        return self._container_status.is_creating

    @property
    def is_node_lost(self) -> bool:
        return self.reason == "NodeLost"

    @property
    def conditions(self) -> List[PodCondition]:
        return [PodCondition(val) for val in self._payload.get("conditions", [])]

    @classmethod
    def from_primitive(cls, payload: Dict[str, Any]) -> "PodStatus":
        return cls(payload)


class ExecChannel(int, enum.Enum):
    STDIN = 0
    STDOUT = 1
    STDERR = 2
    ERROR = 3
    RESIZE = 4


class PodExec:
    RE_EXIT = re.compile(
        br"^command terminated with non-zero exit code: "
        br"Error executing in Docker Container: (\d+)$"
    )

    def __init__(self, ws: aiohttp.ClientWebSocketResponse) -> None:
        self._ws = ws
        self._channels: DefaultDict[ExecChannel, Stream] = DefaultDict(Stream)
        loop = asyncio.get_event_loop()
        self._reader_task = loop.create_task(self._read_data())
        self._exit_code = loop.create_future()

    async def _read_data(self) -> None:
        try:
            async for msg in self._ws:
                if msg.type != WSMsgType.BINARY:
                    # looks weird, but the official client doesn't distinguish TEXT and
                    # BINARY WS messages
                    logger.warning("Unknown pod exec mgs type %r", msg)
                    continue
                data = msg.data
                if isinstance(data, str):
                    bdata = data.encode()
                else:
                    bdata = data
                if not bdata:
                    # an empty WS message. Have no idea how it can happen.
                    continue
                channel = ExecChannel(bdata[0])
                bdata = bdata[1:]
                if channel == ExecChannel.ERROR:
                    match = self.RE_EXIT.match(bdata)
                    if match is not None:
                        # exit code received
                        if not self._exit_code.done():
                            self._exit_code.set_result(int(match.group(1)))
                        continue
                    else:
                        # redirect internal error channel into stderr
                        channel = ExecChannel.STDERR
                stream = self._channels[channel]
                await stream.feed(bdata)

            await self.close()
        except asyncio.CancelledError:
            raise
        except Exception:
            logger.exception("PodExec._read_data")
            await self.close()

    async def close(self) -> None:
        if not self._exit_code.done():
            # Don't have exit status yet, assume a normal termination
            self._exit_code.set_result(0)
        if not self._reader_task.done():
            self._reader_task.cancel()
            for stream in self._channels.values():
                await stream.close()
            with suppress(asyncio.CancelledError):
                await self._reader_task
        await self._ws.close()

    async def wait(self) -> int:
        return await self._exit_code

    async def __aenter__(self) -> "PodExec":
        return self

    async def __aexit__(
        self,
        exc_type: Optional[Type[BaseException]],
        exc_val: Optional[BaseException],
        exc_tb: Optional[TracebackType],
    ) -> None:
        await self.close()

    async def write_stdin(self, data: bytes) -> None:
        msg = bytes((ExecChannel.STDIN,)) + data
        await self._ws.send_bytes(msg)

    async def read_stdout(self) -> bytes:
        return await self._channels[ExecChannel.STDOUT].read()

    async def read_stderr(self) -> bytes:
        return await self._channels[ExecChannel.STDERR].read()

    async def read_error(self) -> bytes:
        return await self._channels[ExecChannel.ERROR].read()


@dataclass(frozen=True)
class NodeTaint:
    key: str
    value: str
    effect: str = "NoSchedule"

    def to_primitive(self) -> Dict[str, Any]:
        return {"key": self.key, "value": self.value, "effect": self.effect}


class KubeClient:
    def __init__(
        self,
        *,
        base_url: str,
        namespace: str,
        cert_authority_path: Optional[str] = None,
        cert_authority_data_pem: Optional[str] = None,
        auth_type: KubeClientAuthType = KubeClientAuthType.CERTIFICATE,
        auth_cert_path: Optional[str] = None,
        auth_cert_key_path: Optional[str] = None,
        token: Optional[str] = None,
        token_path: Optional[str] = None,
        conn_timeout_s: int = 300,
        read_timeout_s: int = 100,
        conn_pool_size: int = 100,
    ) -> None:
        self._base_url = base_url
        self._namespace = namespace

        self._cert_authority_data_pem = cert_authority_data_pem
        self._cert_authority_path = cert_authority_path

        self._auth_type = auth_type
        self._auth_cert_path = auth_cert_path
        self._auth_cert_key_path = auth_cert_key_path
        self._token = token
        self._token_path = token_path

        self._conn_timeout_s = conn_timeout_s
        self._read_timeout_s = read_timeout_s
        self._conn_pool_size = conn_pool_size
        self._client: Optional[aiohttp.ClientSession] = None

        self._kubelet_port = 10255

    @property
    def _is_ssl(self) -> bool:
        return urlsplit(self._base_url).scheme == "https"

    def _create_ssl_context(self) -> Optional[ssl.SSLContext]:
        if not self._is_ssl:
            return None
        ssl_context = ssl.create_default_context(
            cafile=self._cert_authority_path, cadata=self._cert_authority_data_pem
        )
        if self._auth_type == KubeClientAuthType.CERTIFICATE:
            ssl_context.load_cert_chain(
                self._auth_cert_path,  # type: ignore
                self._auth_cert_key_path,
            )
        return ssl_context

    async def init(self) -> None:
        if self._client:
            return
        connector = aiohttp.TCPConnector(
            limit=self._conn_pool_size, ssl=self._create_ssl_context()
        )
        if self._auth_type == KubeClientAuthType.TOKEN:
            token = self._token
            if not token:
                assert self._token_path is not None
                token = Path(self._token_path).read_text()
            headers = {"Authorization": "Bearer " + token}
        else:
            headers = {}
        timeout = aiohttp.ClientTimeout(
            connect=self._conn_timeout_s, total=self._read_timeout_s
        )
        self._client = aiohttp.ClientSession(
            connector=connector, timeout=timeout, headers=headers
        )

    async def close(self) -> None:
        if self._client:
            await self._client.close()
            self._client = None

    async def __aenter__(self) -> "KubeClient":
        await self.init()
        return self

    async def __aexit__(self, *args: Any) -> None:
        await self.close()

    @property
    def _api_v1_url(self) -> str:
        return f"{self._base_url}/api/v1"

    @property
    def _apis_networking_v1_url(self) -> str:
        return f"{self._base_url}/apis/networking.k8s.io/v1"

    def _generate_namespace_url(self, namespace_name: str) -> str:
        return f"{self._api_v1_url}/namespaces/{namespace_name}"

    @property
    def _namespace_url(self) -> str:
        return self._generate_namespace_url(self._namespace)

    @property
    def _pods_url(self) -> str:
        return f"{self._namespace_url}/pods"

    def _generate_pod_url(self, pod_id: str) -> str:
        return f"{self._pods_url}/{pod_id}"

    def _generate_all_network_policies_url(
        self, namespace_name: Optional[str] = None
    ) -> str:
        namespace_name = namespace_name or self._namespace
        namespace_url = f"{self._apis_networking_v1_url}/namespaces/{namespace_name}"
        return f"{namespace_url}/networkpolicies"

    def _generate_network_policy_url(
        self, name: str, namespace_name: Optional[str] = None
    ) -> str:
        all_nps_url = self._generate_all_network_policies_url(namespace_name)
        return f"{all_nps_url}/{name}"

    def _generate_endpoint_url(self, name: str, namespace: str) -> str:
        return f"{self._generate_namespace_url(namespace)}/endpoints/{name}"

    @property
    def _nodes_url(self) -> str:
        return f"{self._api_v1_url}/nodes"

    def _generate_node_url(self, name: str) -> str:
        return f"{self._nodes_url}/{name}"

    @property
    def _v1beta1_namespace_url(self) -> str:
        return (
            f"{self._base_url}/apis/extensions/v1beta1" f"/namespaces/{self._namespace}"
        )

    @property
    def _ingresses_url(self) -> str:
        return f"{self._v1beta1_namespace_url}/ingresses"

    def _generate_ingress_url(self, ingress_name: str) -> str:
        return f"{self._ingresses_url}/{ingress_name}"

    @property
    def _services_url(self) -> str:
        return f"{self._namespace_url}/services"

    def _generate_service_url(self, service_name: str) -> str:
        return f"{self._services_url}/{service_name}"

    def _generate_pod_log_url(self, pod_name: str, container_name: str) -> str:
        return (
            f"{self._generate_pod_url(pod_name)}/log"
            f"?container={pod_name}&follow=true"
        )

    def _generate_all_secrets_url(self, namespace_name: Optional[str] = None) -> str:
        namespace_name = namespace_name or self._namespace
        namespace_url = self._generate_namespace_url(namespace_name)
        return f"{namespace_url}/secrets"

    def _generate_all_pvcs_url(self, namespace_name: Optional[str] = None) -> str:
        namespace_name = namespace_name or self._namespace
        namespace_url = self._generate_namespace_url(namespace_name)
        return f"{namespace_url}/persistentvolumeclaims"

    def _generate_secret_url(
        self, secret_name: str, namespace_name: Optional[str] = None
    ) -> str:
        all_secrets_url = self._generate_all_secrets_url(namespace_name)
        return f"{all_secrets_url}/{secret_name}"

    def _generate_pvc_url(
        self, pvc_name: str, namespace_name: Optional[str] = None
    ) -> str:
        all_pvcs_url = self._generate_all_pvcs_url(namespace_name)
        return f"{all_pvcs_url}/{pvc_name}"

    async def _request(self, *args: Any, **kwargs: Any) -> Dict[str, Any]:
        assert self._client
        async with self._client.request(*args, **kwargs) as response:
            # TODO (A Danshyn 05/21/18): check status code etc
            payload = await response.json()
            logging.debug("k8s response payload: %s", payload)
            return payload

<<<<<<< HEAD
    async def get_all_resource_links(self) -> Dict[str, List[str]]:
        resources: Dict[str, List[str]] = defaultdict(list)
        job_label_name = "platform.neuromation.io/job"
        params = {"labelSelector": job_label_name}
=======
    async def get_all_job_resources_links(self, job_id: str) -> AsyncIterator[str]:
        job_label_name = "platform.neuromation.io/job"
        params = {"labelSelector": f"{job_label_name}={job_id}"}
>>>>>>> 3242544c
        urls = [
            self._pods_url,
            self._ingresses_url,
            self._services_url,
            self._generate_all_network_policies_url(),
        ]
        for url in urls:
            payload = await self._request(method="GET", url=url, params=params)
            for item in payload["items"]:
                metadata = item["metadata"]
<<<<<<< HEAD
                job_id = metadata["labels"][job_label_name]
                resources[job_id].append(metadata["selfLink"])
        return resources

    async def delete_resource_link(self, link: str) -> None:
=======
                assert metadata["labels"][job_label_name] == job_id
                yield metadata["selfLink"]

    async def delete_resource_by_link(self, link: str) -> None:
>>>>>>> 3242544c
        await self._delete_resource_url(f"{self._base_url}{link}")

    async def _delete_resource_url(self, url: str) -> None:
        payload = await self._request(method="DELETE", url=url)
        self._check_status_payload(payload)

    async def get_endpoint(
        self, name: str, namespace: Optional[str] = None
    ) -> Dict[str, Any]:
        url = self._generate_endpoint_url(name, namespace or self._namespace)
        return await self._request(method="GET", url=url)

    async def create_node(
        self,
        name: str,
        capacity: Dict[str, Any],
        labels: Optional[Dict[str, str]] = None,
        taints: Optional[Sequence[NodeTaint]] = None,
    ) -> None:
        taints = taints or []
        payload = {
            "apiVersion": "v1",
            "kind": "Node",
            "metadata": {"name": name, "labels": labels or {}},
            "spec": {"taints": [taint.to_primitive() for taint in taints]},
            "status": {
                # TODO (ajuszkowski, 29-0-2019) add enum for capacity
                "capacity": capacity,
                "conditions": [{"status": "True", "type": "Ready"}],
            },
        }
        url = self._nodes_url
        result = await self._request(method="POST", url=url, json=payload)
        self._check_status_payload(result)

    async def delete_node(self, name: str) -> None:
        url = self._generate_node_url(name)
        await self._delete_resource_url(url)

    async def create_pod(self, descriptor: PodDescriptor) -> PodDescriptor:
        payload = await self._request(
            method="POST", url=self._pods_url, json=descriptor.to_primitive()
        )
        pod = PodDescriptor.from_primitive(payload)
        return pod

    async def set_raw_pod_status(
        self, name: str, payload: Dict[str, Any]
    ) -> Dict[str, Any]:
        url = self._generate_pod_url(name) + "/status"
        return await self._request(method="PUT", url=url, json=payload)

    async def get_pod(self, pod_name: str) -> PodDescriptor:
        url = self._generate_pod_url(pod_name)
        payload = await self._request(method="GET", url=url)
        return PodDescriptor.from_primitive(payload)

    async def get_raw_pod(self, name: str) -> Dict[str, Any]:
        url = self._generate_pod_url(name)
        return await self._request(method="GET", url=url)

    async def get_pod_status(self, pod_id: str) -> PodStatus:
        pod = await self.get_pod(pod_id)
        if pod.status is None:
            raise ValueError("Missing pod status")
        return pod.status

    async def delete_pod(self, pod_name: str, force: bool = False) -> PodStatus:
        url = self._generate_pod_url(pod_name)
        request_payload = None
        if force:
            request_payload = {
                "apiVersion": "v1",
                "kind": "DeleteOptions",
                "gracePeriodSeconds": 0,
            }
        payload = await self._request(method="DELETE", url=url, json=request_payload)
        pod = PodDescriptor.from_primitive(payload)
        return pod.status  # type: ignore

    async def create_ingress(
        self,
        name: str,
        rules: Optional[List[IngressRule]] = None,
        annotations: Optional[Dict[str, str]] = None,
        labels: Optional[Dict[str, str]] = None,
    ) -> Ingress:
        rules = rules or []
        annotations = annotations or {}
        labels = labels or {}
        ingress = Ingress(
            name=name, rules=rules, annotations=annotations, labels=labels
        )
        payload = await self._request(
            method="POST", url=self._ingresses_url, json=ingress.to_primitive()
        )
        return Ingress.from_primitive(payload)

    async def get_ingress(self, name: str) -> Ingress:
        url = self._generate_ingress_url(name)
        payload = await self._request(method="GET", url=url)
        return Ingress.from_primitive(payload)

    async def delete_all_ingresses(
        self, *, labels: Optional[Dict[str, str]] = None
    ) -> None:
        params: Dict[str, str] = {}
        if labels:
            params["labelSelector"] = ",".join(
                "=".join(item) for item in labels.items()
            )
        payload = await self._request(
            method="DELETE", url=self._ingresses_url, params=params
        )
        self._check_status_payload(payload)

    async def delete_ingress(self, name: str) -> None:
        url = self._generate_ingress_url(name)
        await self._delete_resource_url(url)

    def _check_status_payload(self, payload: Dict[str, Any]) -> None:
        if payload["kind"] == "Status":
            if payload["status"] == "Failure":
                if payload.get("reason") == "AlreadyExists":
                    raise AlreadyExistsException(payload["reason"])
                raise StatusException(payload["reason"])

    async def add_ingress_rule(self, name: str, rule: IngressRule) -> Ingress:
        # TODO (A Danshyn 06/13/18): test if does not exist already
        url = self._generate_ingress_url(name)
        headers = {"Content-Type": "application/json-patch+json"}
        patches = [{"op": "add", "path": "/spec/rules/-", "value": rule.to_primitive()}]
        payload = await self._request(
            method="PATCH", url=url, headers=headers, json=patches
        )
        return Ingress.from_primitive(payload)

    async def remove_ingress_rule(self, name: str, host: str) -> Ingress:
        # TODO (A Danshyn 06/13/18): this one should have a retry in case of
        # a race condition
        ingress = await self.get_ingress(name)
        rule_index = ingress.find_rule_index_by_host(host)
        if rule_index < 0:
            raise StatusException("NotFound")
        url = self._generate_ingress_url(name)
        rule = [
            {"op": "test", "path": f"/spec/rules/{rule_index}/host", "value": host},
            {"op": "remove", "path": f"/spec/rules/{rule_index}"},
        ]
        headers = {"Content-Type": "application/json-patch+json"}
        payload = await self._request(
            method="PATCH", url=url, headers=headers, json=rule
        )
        return Ingress.from_primitive(payload)

    async def create_service(self, service: Service) -> Service:
        url = self._services_url
        payload = await self._request(
            method="POST", url=url, json=service.to_primitive()
        )
        return Service.from_primitive(payload)

    async def get_service(self, name: str) -> Service:
        url = self._generate_service_url(name)
        payload = await self._request(method="GET", url=url)
        self._check_status_payload(payload)
        return Service.from_primitive(payload)

    async def delete_service(self, name: str) -> None:
        url = self._generate_service_url(name)
        await self._delete_resource_url(url)

    async def create_docker_secret(self, secret: DockerRegistrySecret) -> None:
        url = self._generate_all_secrets_url(secret.namespace)
        payload = await self._request(
            method="POST", url=url, json=secret.to_primitive()
        )
        self._check_status_payload(payload)

    async def update_docker_secret(
        self, secret: DockerRegistrySecret, create_non_existent: bool = False
    ) -> None:
        try:
            url = self._generate_secret_url(secret.name, secret.namespace)
            payload = await self._request(
                method="PUT", url=url, json=secret.to_primitive()
            )
            self._check_status_payload(payload)
        except StatusException as exc:
            if exc.args[0] != "NotFound" or not create_non_existent:
                raise

            await self.create_docker_secret(secret)

    async def get_raw_secret(
        self, secret_name: str, namespace_name: Optional[str] = None
    ) -> Dict[str, Any]:
        url = self._generate_secret_url(secret_name, namespace_name)
        payload = await self._request(method="GET", url=url)
        self._check_status_payload(payload)
        return payload

    async def delete_secret(
        self, secret_name: str, namespace_name: Optional[str] = None
    ) -> None:
        url = self._generate_secret_url(secret_name, namespace_name)
        await self._delete_resource_url(url)
<<<<<<< HEAD
=======

    async def get_raw_pvc(
        self, pvc_name: str, namespace_name: Optional[str] = None
    ) -> Dict[str, Any]:
        url = self._generate_pvc_url(pvc_name, namespace_name)
        payload = await self._request(method="GET", url=url)
        self._check_status_payload(payload)
        return payload
>>>>>>> 3242544c

    async def get_pod_events(
        self, pod_id: str, namespace: str
    ) -> List[KubernetesEvent]:
        params = {
            "fieldSelector": (
                "involvedObject.kind=Pod"
                f",involvedObject.namespace={namespace}"
                f",involvedObject.name={pod_id}"
            )
        }
        url = f"{self._api_v1_url}/namespaces/{namespace}/events"
        payload = await self._request(method="GET", url=url, params=params)
        self._check_status_payload(payload)
        return [KubernetesEvent(item) for item in payload.get("items", [])]

    async def exec_pod(
        self, pod_id: str, command: Union[str, Iterable[str]], *, tty: bool
    ) -> PodExec:
        url = URL(self._generate_pod_url(pod_id)) / "exec"
        s_tty = str(int(tty))  # 0 or 1
        args = MultiDict(
            {
                "container": pod_id,
                "tty": s_tty,
                "stdin": "1",
                "stdout": "1",
                "stderr": "1",
            }
        )
        if isinstance(command, str):
            args["command"] = command
        else:
            for part in command:
                args.add("command", part)

        url = url.with_query(args)
        ws = await self._client.ws_connect(url, method="POST")  # type: ignore
        return PodExec(ws)

    async def wait_pod_is_running(
        self, pod_name: str, timeout_s: float = 10.0 * 60, interval_s: float = 1.0
    ) -> None:
        """Wait until the pod transitions from the waiting state.

        Raise JobError if there is no such pod.
        Raise asyncio.TimeoutError if it takes too long for the pod.
        """
        async with timeout(timeout_s):
            while True:
                pod_status = await self.get_pod_status(pod_name)
                if not pod_status.container_status.is_waiting:
                    return
                await asyncio.sleep(interval_s)

    async def wait_pod_is_terminated(
        self, pod_name: str, timeout_s: float = 10.0 * 60, interval_s: float = 1.0
    ) -> None:
        """Wait until the pod transitions to the terminated state.

        Raise JobError if there is no such pod.
        Raise asyncio.TimeoutError if it takes too long for the pod.
        """
        async with timeout(timeout_s):
            while True:
                pod_status = await self.get_pod_status(pod_name)
                if pod_status.container_status.is_terminated:
                    return
                await asyncio.sleep(interval_s)

    async def create_default_network_policy(
        self,
        name: str,
        pod_labels: Dict[str, str],
        namespace_name: Optional[str] = None,
    ) -> Dict[str, Any]:
        assert pod_labels
        # https://tools.ietf.org/html/rfc1918#section-3
        rules: List[Dict[str, Any]] = [
            # allowing pods to connect to public networks only
            {
                "to": [
                    {
                        "ipBlock": {
                            "cidr": "0.0.0.0/0",
                            "except": [
                                "10.0.0.0/8",
                                "172.16.0.0/12",
                                "192.168.0.0/16",
                                "169.254.0.0/16",
                            ],
                        }
                    }
                ]
            },
            # allowing labeled pods to make DNS queries in our private
            # networks, because pods' /etc/resolv.conf files still
            # point to the internal DNS
            {
                "to": [
                    {"ipBlock": {"cidr": "10.0.0.0/8"}},
                    {"ipBlock": {"cidr": "172.16.0.0/12"}},
                    {"ipBlock": {"cidr": "192.168.0.0/16"}},
                    {"ipBlock": {"cidr": "169.254.0.0/16"}},
                ],
                "ports": [
                    {"port": 53, "protocol": "UDP"},
                    {"port": 53, "protocol": "TCP"},
                ],
            },
            # allowing labeled pods to connect to each other
            {"to": [{"podSelector": {"matchLabels": pod_labels}}]},
        ]
        return await self.create_egress_network_policy(
            name, pod_labels=pod_labels, rules=rules, namespace_name=namespace_name
        )

    async def create_egress_network_policy(
        self,
        name: str,
        *,
        pod_labels: Dict[str, str],
        rules: List[Dict[str, Any]],
        namespace_name: Optional[str] = None,
        labels: Optional[Dict[str, str]] = None,
    ) -> Dict[str, Any]:
        assert pod_labels
        assert rules
        labels = labels or {}
        request_payload = {
            "apiVersion": "networking.k8s.io/v1",
            "kind": "NetworkPolicy",
            "metadata": {"name": name, "labels": labels},
            "spec": {
                # applying the rules below to labeled pods
                "podSelector": {"matchLabels": pod_labels},
                "policyTypes": ["Egress"],
                "egress": rules,
            },
        }
        url = self._generate_all_network_policies_url(namespace_name)
        payload = await self._request(method="POST", url=url, json=request_payload)
        self._check_status_payload(payload)
        return payload

    async def get_network_policy(
        self, name: str, namespace_name: Optional[str] = None
    ) -> Dict[str, Any]:
        url = self._generate_network_policy_url(name, namespace_name)
        payload = await self._request(method="GET", url=url)
        self._check_status_payload(payload)
        return payload

    async def delete_network_policy(
        self, name: str, namespace_name: Optional[str] = None
    ) -> None:
        url = self._generate_network_policy_url(name, namespace_name)
        await self._delete_resource_url(url)

    def _generate_node_proxy_url(self, name: str, port: int) -> str:
        return f"{self._api_v1_url}/nodes/{name}:{port}/proxy"

    def _generate_node_stats_summary_url(self, name: str) -> str:
        proxy_url = self._generate_node_proxy_url(name, self._kubelet_port)
        return f"{proxy_url}/stats/summary"<|MERGE_RESOLUTION|>--- conflicted
+++ resolved
@@ -1466,16 +1466,10 @@
             logging.debug("k8s response payload: %s", payload)
             return payload
 
-<<<<<<< HEAD
     async def get_all_resource_links(self) -> Dict[str, List[str]]:
         resources: Dict[str, List[str]] = defaultdict(list)
         job_label_name = "platform.neuromation.io/job"
         params = {"labelSelector": job_label_name}
-=======
-    async def get_all_job_resources_links(self, job_id: str) -> AsyncIterator[str]:
-        job_label_name = "platform.neuromation.io/job"
-        params = {"labelSelector": f"{job_label_name}={job_id}"}
->>>>>>> 3242544c
         urls = [
             self._pods_url,
             self._ingresses_url,
@@ -1486,18 +1480,27 @@
             payload = await self._request(method="GET", url=url, params=params)
             for item in payload["items"]:
                 metadata = item["metadata"]
-<<<<<<< HEAD
                 job_id = metadata["labels"][job_label_name]
                 resources[job_id].append(metadata["selfLink"])
         return resources
 
-    async def delete_resource_link(self, link: str) -> None:
-=======
+    async def get_all_job_resources_links(self, job_id: str) -> AsyncIterator[str]:
+        job_label_name = "platform.neuromation.io/job"
+        params = {"labelSelector": f"{job_label_name}={job_id}"}
+        urls = [
+            self._pods_url,
+            self._ingresses_url,
+            self._services_url,
+            self._generate_all_network_policies_url(),
+        ]
+        for url in urls:
+            payload = await self._request(method="GET", url=url, params=params)
+            for item in payload["items"]:
+                metadata = item["metadata"]
                 assert metadata["labels"][job_label_name] == job_id
                 yield metadata["selfLink"]
 
     async def delete_resource_by_link(self, link: str) -> None:
->>>>>>> 3242544c
         await self._delete_resource_url(f"{self._base_url}{link}")
 
     async def _delete_resource_url(self, url: str) -> None:
@@ -1705,8 +1708,6 @@
     ) -> None:
         url = self._generate_secret_url(secret_name, namespace_name)
         await self._delete_resource_url(url)
-<<<<<<< HEAD
-=======
 
     async def get_raw_pvc(
         self, pvc_name: str, namespace_name: Optional[str] = None
@@ -1715,7 +1716,6 @@
         payload = await self._request(method="GET", url=url)
         self._check_status_payload(payload)
         return payload
->>>>>>> 3242544c
 
     async def get_pod_events(
         self, pod_id: str, namespace: str
