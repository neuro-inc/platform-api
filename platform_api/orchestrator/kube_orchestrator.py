import asyncio
import logging
from dataclasses import dataclass
from pathlib import PurePath
from typing import Dict, Optional

from ..config import OrchestratorConfig  # noqa
from .base import LogReader, Orchestrator
from .job import Job, JobStatusItem
from .job_request import Container, JobStatus
from .kube_client import *  # noqa
from .kube_client import (
    DockerRegistrySecret,
    HostVolume,
    IngressRule,
    KubeClient,
    KubeClientAuthType,
    NfsVolume,
    PodDescriptor,
    PodExec,
    PodStatus,
    Service,
    Volume,
)
from .logs import PodContainerLogReader


logger = logging.getLogger(__name__)


class JobStatusItemFactory:
    def __init__(self, pod_status: PodStatus) -> None:
        self._pod_status = pod_status
        self._container_status = pod_status.container_status

        self._status = self._parse_status()

    def _parse_status(self) -> JobStatus:
        """Map a pod phase and its container statuses to a job status.

        See
        https://kubernetes.io/docs/concepts/workloads/pods/pod-lifecycle#pod-phase
        """
        phase = self._pod_status.phase
        if phase == "Succeeded":
            return JobStatus.SUCCEEDED
        elif phase in ("Failed", "Unknown"):
            return JobStatus.FAILED
        elif phase == "Running":
            return JobStatus.RUNNING
        elif phase == "Pending":
            if not self._pod_status.is_container_creating:
                return JobStatus.FAILED
        return JobStatus.PENDING

    def _parse_reason_waiting(self) -> Optional[str]:
        return self._pod_status.container_status.reason

    def _parse_reason(self) -> Optional[str]:
        if self._status == JobStatus.FAILED:
            return self._container_status.reason
        if self._status == JobStatus.PENDING:
            return self._parse_reason_waiting()

        return None

    def _compose_description(self) -> Optional[str]:
        if self._status == JobStatus.FAILED:
            if (
                self._container_status.is_terminated
                and self._container_status.exit_code
            ):
                description = self._container_status.message or ""
                return description + (
                    f"\nExit code: {self._container_status.exit_code}"
                )
        return None

    def create(self) -> JobStatusItem:
        return JobStatusItem.create(
            self._status,
            reason=self._parse_reason(),
            description=self._compose_description(),
        )


@dataclass(frozen=True)
class KubeConfig(OrchestratorConfig):
    jobs_ingress_name: str = ""

    endpoint_url: str = ""
    cert_authority_path: Optional[str] = None

    auth_type: KubeClientAuthType = KubeClientAuthType.CERTIFICATE
    auth_cert_path: Optional[str] = None
    auth_cert_key_path: Optional[str] = None

    namespace: str = "default"

    client_conn_timeout_s: int = 300
    client_read_timeout_s: int = 300
    client_conn_pool_size: int = 100

    storage_volume_name: str = "storage"

    job_deletion_delay_s: int = 60 * 60 * 24

    node_label_gpu: Optional[str] = None

    def __post_init__(self):
        if not all((self.jobs_ingress_name, self.endpoint_url)):
            raise ValueError("Missing required settings")

    @property
    def storage_mount_path(self) -> PurePath:
        return self.storage.host_mount_path

    @property
    def jobs_ingress_domain_name(self) -> str:
        return self.jobs_domain_name

    @property
    def ssh_ingress_domain_name(self) -> str:
        return self.ssh_domain_name

    def create_storage_volume(self) -> Volume:
        if self.storage.is_nfs:
            return NfsVolume(  # type: ignore
                name=self.storage_volume_name,
                server=self.storage.nfs_server,
                path=self.storage.nfs_export_path,
            )
        return HostVolume(  # type: ignore
            name=self.storage_volume_name, path=self.storage_mount_path
        )


def convert_pod_status_to_job_status(pod_status: PodStatus) -> JobStatusItem:
    return JobStatusItemFactory(pod_status).create()


class KubeOrchestrator(Orchestrator):
<<<<<<< HEAD
    def __init__(
        self, *, config: KubeConfig, loop: Optional[AbstractEventLoop] = None
    ) -> None:
        if loop is None:
            loop = asyncio.get_event_loop()
        self._loop = loop
=======
    def __init__(self, *, config: KubeConfig) -> None:
        self._loop = asyncio.get_event_loop()
>>>>>>> 81d2a583

        self._config = config

        # TODO (A Danshyn 05/21/18): think of the namespace life-time;
        # should we ensure it does exist before continuing

        self._client = KubeClient(
            base_url=config.endpoint_url,
            cert_authority_path=config.cert_authority_path,
            auth_type=config.auth_type,
            auth_cert_path=config.auth_cert_path,
            auth_cert_key_path=config.auth_cert_key_path,
            namespace=config.namespace,
            conn_timeout_s=config.client_conn_timeout_s,
            read_timeout_s=config.client_read_timeout_s,
            conn_pool_size=config.client_conn_pool_size,
        )

        self._storage_volume = self._config.create_storage_volume()

        # TODO (A Danshyn 11/16/18): make this configurable at some point
        self._docker_secret_name_prefix = "neurouser-"

    @property
    def config(self) -> KubeConfig:
        return self._config

    async def __aenter__(self) -> "KubeOrchestrator":
        await self._client.init()
        return self

    async def __aexit__(self, *args) -> None:
        if self._client:
            await self._client.close()

    def _get_pod_namespace(self, descriptor: PodDescriptor) -> str:
        # TODO (A Yushkovskiy 31.10.2018): get namespace for the pod, not statically
        return self._config.namespace

    def _get_docker_secret_name(self, job: Job) -> str:
        return (self._docker_secret_name_prefix + job.owner).lower()

    async def _create_docker_secret(self, job: Job, token: str) -> DockerRegistrySecret:
        secret = DockerRegistrySecret(
            name=self._get_docker_secret_name(job),
            namespace=self._config.namespace,
            username=job.owner,
            password=token,
            email=self._config.registry.email,
            registry_server=self._config.registry.host,
        )
        await self._client.update_docker_secret(secret, create_non_existent=True)
        return secret

    async def _create_pod_descriptor(self, job: Job) -> PodDescriptor:
        secret_names = [self._get_docker_secret_name(job)]
        node_selector = await self._get_pod_node_selector(job.request.container)
        return PodDescriptor.from_job_request(
            self._storage_volume, job.request, secret_names, node_selector=node_selector
        )

    async def start_job(self, job: Job, token: str) -> JobStatus:
        await self._create_docker_secret(job, token)
        descriptor = await self._create_pod_descriptor(job)
        status = await self._client.create_pod(descriptor)
        if job.has_http_server_exposed or job.has_ssh_server_exposed:
            logger.info(f"Starting Service for {job.id}.")
            service = await self._create_service(descriptor)
            if job.has_http_server_exposed:
                logger.info(f"Starting Ingress for {job.id}")
                await self._client.add_ingress_rule(
                    name=self._config.jobs_ingress_name,
                    rule=IngressRule.from_service(
                        domain_name=self._config.jobs_ingress_domain_name,
                        service=service,
                    ),
                )
        job.status = convert_pod_status_to_job_status(status).status
        job.internal_hostname = self._get_service_internal_hostname(job.id, descriptor)
        return job.status

    def _get_service_internal_hostname(
        self, service_name: str, pod_descriptor: PodDescriptor
    ) -> str:
        return f"{service_name}.{self._get_pod_namespace(pod_descriptor)}"

    async def _get_pod_node_selector(self, container: Container) -> Dict[str, str]:
        selector: Dict[str, str] = {}

        if not self._config.node_label_gpu:
            return selector

        pool_types = await self.get_resource_pool_types()
        for pool_type in pool_types:
            if container.resources.check_fit_into_pool_type(pool_type):
                if pool_type.gpu_model:
                    selector[self._config.node_label_gpu] = pool_type.gpu_model.id
                break

        return selector

    async def get_job_status(self, job_id: str) -> JobStatusItem:
        pod_id = job_id
        status = await self._client.get_pod_status(pod_id)
        job_status = convert_pod_status_to_job_status(status)

        # Pod in pending state, and no container information available
        # possible we are observing the case when Container requested
        # too much resources, check events for NotTriggerScaleUp event
        if (
            job_status.status == JobStatus.PENDING
            and not status.is_container_status_available
        ):
            pod_events = await self._client.get_pod_events(
                pod_id, self._get_pod_namespace(None)
            )
            if pod_events:
                # Handle clusters with autoscaler and without it
                event = any(
                    event.reason == "NotTriggerScaleUp"
                    or event.reason == "FailedScheduling"
                    for event in pod_events
                )
                if event:
                    logger.info(
                        f"Found pod that requested too much resources. ID={job_id}"
                    )
                    # Update the reason field of the job to Too Much Requested
                    job_status = JobStatusItem.create(
                        job_status.status,
                        transition_time=job_status.transition_time,
                        reason="Cluster doesn't have resources to fulfill request.",
                        description=job_status.description,
                    )

        return job_status

    async def get_job_log_reader(self, job: Job) -> LogReader:
        return PodContainerLogReader(
            client=self._client, pod_name=job.id, container_name=job.id
        )

    async def exec_pod(self, job_id: str, command: str) -> PodExec:
        return await self._client.exec_pod(job_id, command)

    async def _create_service(self, pod: PodDescriptor) -> Service:
        return await self._client.create_service(Service.create_for_pod(pod))

    def _get_ingress_rule_host_for_pod(self, pod_id) -> str:
        ingress_rule = IngressRule.from_service(
            domain_name=self._config.jobs_ingress_domain_name,
            service=Service(name=pod_id, target_port=0),  # type: ignore
        )
        return ingress_rule.host

    async def _delete_service(self, pod_id: str) -> None:
        # TODO (Rafa) we shall ensure that ingress exists, as it is not required
        # for SSH, thus Pods without HTTP but thus which are having SSH,
        # will not have it
        host = self._get_ingress_rule_host_for_pod(pod_id)
        try:
            await self._client.remove_ingress_rule(
                name=self._config.jobs_ingress_name, host=host
            )
        except Exception:
            logger.exception(f"Failed to remove ingress rule {host}")
        try:
            await self._client.delete_service(name=pod_id)
        except Exception:
            logger.exception(f"Failed to remove service {pod_id}")

    async def delete_job(self, job: Job) -> JobStatus:
        pod_id = job.id
        if job.has_http_server_exposed or job.has_ssh_server_exposed:
            await self._delete_service(pod_id)
        status = await self._client.delete_pod(pod_id)
        return convert_pod_status_to_job_status(status).status<|MERGE_RESOLUTION|>--- conflicted
+++ resolved
@@ -140,17 +140,8 @@
 
 
 class KubeOrchestrator(Orchestrator):
-<<<<<<< HEAD
-    def __init__(
-        self, *, config: KubeConfig, loop: Optional[AbstractEventLoop] = None
-    ) -> None:
-        if loop is None:
-            loop = asyncio.get_event_loop()
-        self._loop = loop
-=======
     def __init__(self, *, config: KubeConfig) -> None:
         self._loop = asyncio.get_event_loop()
->>>>>>> 81d2a583
 
         self._config = config
 
