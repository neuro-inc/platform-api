import asyncio
import logging
import operator
from dataclasses import replace
from datetime import datetime, timezone
from typing import Any, Dict, Iterable, List, Optional, Union

from platform_api.cluster_config import (
    OrchestratorConfig,
    RegistryConfig,
    StorageConfig,
)

from .base import Orchestrator
from .job import Job, JobRestartPolicy, JobStatusItem, JobStatusReason
from .job_request import (
    JobAlreadyExistsException,
    JobError,
    JobNotFoundException,
    JobStatus,
)
from .kube_client import (
    AlreadyExistsException,
    DockerRegistrySecret,
    HostVolume,
    IngressRule,
    KubeClient,
    NfsVolume,
    NodeAffinity,
    NodePreferredSchedulingTerm,
    NodeSelectorRequirement,
    NodeSelectorTerm,
    PodDescriptor,
    PodExec,
    PodRestartPolicy,
    PodStatus,
    PVCVolume,
    SecretVolume,
    Service,
    StatusException,
    Toleration,
    Volume,
)
from .kube_config import KubeConfig


logger = logging.getLogger(__name__)


class JobStatusItemFactory:
    def __init__(self, pod_status: PodStatus) -> None:
        self._pod_status = pod_status
        self._container_status = pod_status.container_status

        self._status = self._parse_status()

    def _parse_status(self) -> JobStatus:
        """Map a pod phase and its container statuses to a job status.

        See
        https://kubernetes.io/docs/concepts/workloads/pods/pod-lifecycle#pod-phase
        """
        phase = self._pod_status.phase
        if phase == "Succeeded":
            return JobStatus.SUCCEEDED
        elif phase in ("Failed", "Unknown"):
            return JobStatus.FAILED
        elif phase == "Running":
            return JobStatus.RUNNING
        else:
            return JobStatus.PENDING

    def _parse_reason(self) -> Optional[str]:
        if self._status.is_running and (
            self._container_status.is_waiting or self._container_status.is_terminated
        ):
            return JobStatusReason.RESTARTING
        if self._status in (JobStatus.PENDING, JobStatus.FAILED):
            return self._container_status.reason
        return None

    def _compose_description(self) -> Optional[str]:
        if self._status == JobStatus.FAILED:
            if (
                self._container_status.is_terminated
                and self._container_status.exit_code
            ):
                return self._container_status.message
        return None

    def _parse_exit_code(self) -> Optional[int]:
        if self._status.is_finished and self._container_status.is_terminated:
            return self._container_status.exit_code
        return None

    def create(self) -> JobStatusItem:
        return JobStatusItem.create(
            self._status,
            reason=self._parse_reason(),
            description=self._compose_description(),
            exit_code=self._parse_exit_code(),
        )


def convert_pod_status_to_job_status(pod_status: PodStatus) -> JobStatusItem:
    return JobStatusItemFactory(pod_status).create()


class KubeOrchestrator(Orchestrator):
    def __init__(
        self,
        *,
        storage_config: StorageConfig,
        registry_config: RegistryConfig,
        kube_config: OrchestratorConfig,
    ) -> None:
        self._loop = asyncio.get_event_loop()

        assert isinstance(kube_config, KubeConfig)

        self._storage_config = storage_config
        self._registry_config = registry_config
        self._kube_config: KubeConfig = kube_config

        # TODO (A Danshyn 05/21/18): think of the namespace life-time;
        # should we ensure it does exist before continuing

        self._client = KubeClient(
            base_url=kube_config.endpoint_url,
            cert_authority_data_pem=kube_config.cert_authority_data_pem,
            cert_authority_path=kube_config.cert_authority_path,
            auth_type=kube_config.auth_type,
            auth_cert_path=kube_config.auth_cert_path,
            auth_cert_key_path=kube_config.auth_cert_key_path,
            token=kube_config.token,
            token_path=kube_config.token_path,
            namespace=kube_config.namespace,
            conn_timeout_s=kube_config.client_conn_timeout_s,
            read_timeout_s=kube_config.client_read_timeout_s,
            conn_pool_size=kube_config.client_conn_pool_size,
        )

        self._storage_volume = self.create_storage_volume()

        # TODO (A Danshyn 11/16/18): make this configurable at some point
        self._docker_secret_name_prefix = "neurouser-"

        self._restart_policy_map = {
            JobRestartPolicy.ALWAYS: PodRestartPolicy.ALWAYS,
            JobRestartPolicy.ON_FAILURE: PodRestartPolicy.ON_FAILURE,
            JobRestartPolicy.NEVER: PodRestartPolicy.NEVER,
        }

    @property
    def config(self) -> OrchestratorConfig:
        return self._kube_config

    @property
    def storage_config(self) -> StorageConfig:
        return self._storage_config

    async def __aenter__(self) -> "KubeOrchestrator":
        await self._client.init()
        return self

    async def __aexit__(self, *args: Any) -> None:
        if self._client:
            await self._client.close()

    def create_storage_volume(self) -> Volume:
        if self._storage_config.is_nfs:
            return NfsVolume(
                name=self._kube_config.storage_volume_name,
                server=self._storage_config.nfs_server,  # type: ignore
                path=self._storage_config.nfs_export_path,  # type: ignore
            )
        if self._storage_config.is_pvc:
            assert self._storage_config.pvc_name
            return PVCVolume(
                name=self._kube_config.storage_volume_name,
                path=self._storage_config.host_mount_path,
                claim_name=self._storage_config.pvc_name,
            )
        return HostVolume(
            name=self._kube_config.storage_volume_name,
            path=self._storage_config.host_mount_path,
        )

    def create_secret_volume(self, user_name: str) -> SecretVolume:
        return SecretVolume(
            name=self._kube_config.secret_volume_name,
            k8s_secret_name=self._get_k8s_secret_name(user_name),
        )

    def _get_k8s_secret_name(self, user_name: str) -> str:
        return f"user--{user_name}--secrets"

    def _get_user_resource_name(self, job: Job) -> str:
        return (self._docker_secret_name_prefix + job.owner).lower()

    def _get_docker_secret_name(self, job: Job) -> str:
        return self._get_user_resource_name(job)

    async def _create_docker_secret(self, job: Job) -> DockerRegistrySecret:
        secret = DockerRegistrySecret(
            name=self._get_docker_secret_name(job),
            namespace=self._kube_config.namespace,
            username=self._registry_config.username,
            password=self._registry_config.password,
            email=self._registry_config.email,
            registry_server=self._registry_config.host,
        )
        await self._client.update_docker_secret(secret, create_non_existent=True)
        return secret

    async def _create_user_network_policy(self, job: Job) -> None:
        name = self._get_user_resource_name(job)
        pod_labels = self._get_user_pod_labels(job)
        try:
            await self._client.create_default_network_policy(
                name, pod_labels, namespace_name=self._kube_config.namespace
            )
            logger.info(f"Created default network policy for user '{job.owner}'")
        except AlreadyExistsException:
            logger.info(
                f"Default network policy for user '{job.owner}' already exists."
            )

    async def _create_pod_network_policy(self, job: Job) -> None:
        tpu_ipv4_cidr_block = self._kube_config.tpu_ipv4_cidr_block
        if not job.request.container.resources.tpu or not tpu_ipv4_cidr_block:
            # no need to create a network policy
            return

        name = self._get_job_pod_name(job)
        pod_labels = self._get_job_labels(job)
        rules: List[Dict[str, Any]] = [
            # allowing the pod to connect to TPU nodes within internal network
            {"to": [{"ipBlock": {"cidr": tpu_ipv4_cidr_block}}]}
        ]
        labels = self._get_pod_labels(job)
        await self._client.create_egress_network_policy(
            name,
            pod_labels=pod_labels,
            rules=rules,
            namespace_name=self._kube_config.namespace,
            labels=labels,
        )

    async def _delete_pod_network_policy(self, job: Job) -> None:
        name = self._get_job_pod_name(job)
        try:
            await self._client.delete_network_policy(
                name, namespace_name=self._kube_config.namespace
            )
        except Exception as e:
            logger.warning(f"Failed to remove network policy {name}: {e}")

    async def _create_pod_descriptor(self, job: Job) -> PodDescriptor:
        node_selector = await self._get_pod_node_selector(job)
        tolerations = self._get_pod_tolerations(job)
        node_affinity = self._get_pod_node_affinity(job)
        labels = self._get_pod_labels(job)
        # NOTE: both node selector and affinity must be satisfied for the pod
        # to be scheduled onto a node.

        return PodDescriptor.from_job_request(
            self._storage_volume,
            job.request,
            secret_volume=self.create_secret_volume(job.owner),
            image_pull_secret_names=[self._get_docker_secret_name(job)],
            node_selector=node_selector,
            tolerations=tolerations,
            node_affinity=node_affinity,
            labels=labels,
            priority_class_name=self._kube_config.jobs_pod_priority_class_name,
            restart_policy=self._get_pod_restart_policy(job),
        )

    def _get_user_pod_labels(self, job: Job) -> Dict[str, str]:
        return {"platform.neuromation.io/user": job.owner}

    def _get_job_labels(self, job: Job) -> Dict[str, str]:
        return {"platform.neuromation.io/job": job.id}

    def _get_gpu_labels(self, job: Job) -> Dict[str, str]:
        if not job.has_gpu or not job.gpu_model_id:
            return {}
        return {"platform.neuromation.io/gpu-model": job.gpu_model_id}

    def _get_pod_labels(self, job: Job) -> Dict[str, str]:
        labels = self._get_job_labels(job)
        labels.update(self._get_user_pod_labels(job))
        labels.update(self._get_gpu_labels(job))
        return labels

    def _get_pod_restart_policy(self, job: Job) -> PodRestartPolicy:
        return self._restart_policy_map[job.restart_policy]

    async def get_missing_disks(self, disk_names: List[str]) -> List[str]:
        assert disk_names, "no disk names"
        missing = []
        for disk in disk_names:
            try:
                await self._client.get_raw_pvc(disk, self._kube_config.namespace)
            except StatusException:
                missing.append(disk)
        return sorted(missing)

    async def get_missing_secrets(
        self, user_name: str, secret_names: List[str]
    ) -> List[str]:
        assert secret_names, "no sec names"
        user_secret_name = self._get_k8s_secret_name(user_name)
        try:
            raw = await self._client.get_raw_secret(
                user_secret_name, self._kube_config.namespace
            )
            keys = raw.get("data", {}).keys()
            missing = set(secret_names) - set(keys)
            return sorted(missing)

        except StatusException:
            return secret_names

    def _get_service_name_for_named(self, job: Job) -> str:
        from platform_api.handlers.validators import JOB_USER_NAMES_SEPARATOR

        return f"{job.name}{JOB_USER_NAMES_SEPARATOR}{job.owner}"

    async def prepare_job(self, job: Job) -> None:
        # TODO (A Yushkovskiy 31.10.2018): get namespace for the pod, not statically
        job.internal_hostname = f"{job.id}.{self._kube_config.namespace}"
        if job.is_named:
            job.internal_hostname_named = (
                f"{self._get_service_name_for_named(job)}.{self._kube_config.namespace}"
            )

    async def start_job(self, job: Job) -> JobStatus:
        await self._create_docker_secret(job)
        await self._create_user_network_policy(job)
        try:
            await self._create_pod_network_policy(job)

            descriptor = await self._create_pod_descriptor(job)
            pod = await self._client.create_pod(descriptor)

            logger.info(f"Starting Service for {job.id}.")
            service = await self._create_service(descriptor)
            if job.is_named:
                # As job deletion can fail, we have to try to remove old service
                # with same name just to be sure
                service_name = self._get_service_name_for_named(job)
                await self._delete_service(service_name)
                await self._create_service(descriptor, name=service_name)

            if job.has_http_server_exposed:
                logger.info(f"Starting Ingress for {job.id}")
                await self._create_ingress(job, service)
        except AlreadyExistsException as e:
            raise JobAlreadyExistsException(str(e))

        job.status_history.current = await self._get_pod_status(job, pod)
        return job.status

    def _get_pod_tolerations(self, job: Job) -> List[Toleration]:
        tolerations = [
            Toleration(
                key=self._kube_config.jobs_pod_toleration_key,
                operator="Exists",
                effect="NoSchedule",
            )
        ]
        if self._kube_config.node_label_preemptible and job.is_preemptible:
            tolerations.append(
                Toleration(
                    key=self._kube_config.node_label_preemptible,
                    operator="Exists",
                    effect="NoSchedule",
                )
            )
        return tolerations

    def _get_pod_node_affinity(self, job: Job) -> Optional[NodeAffinity]:
        requirements = []
        preferences = []

        if self._kube_config.node_label_job:
            # requiring a job node
            requirements.append(
                NodeSelectorRequirement.create_exists(self._kube_config.node_label_job)
            )

        if self._kube_config.node_label_preemptible:
            if job.is_preemptible:
                preemptible_requirement = NodeSelectorRequirement.create_exists(
                    self._kube_config.node_label_preemptible
                )
                if job.is_forced_to_preemptible_pool:
                    # requiring a preemptible node
                    requirements.append(preemptible_requirement)
                else:
                    # preferring a preemptible node
                    preferences.append(preemptible_requirement)
            else:
                # requiring a non-preemptible node
                requirements.append(
                    NodeSelectorRequirement.create_does_not_exist(
                        self._kube_config.node_label_preemptible
                    )
                )

        required_terms = []
        preferred_terms = []

        if requirements:
            node_selector_term = NodeSelectorTerm(requirements)
            required_terms.append(node_selector_term)

        if preferences:
            node_selector_term = NodeSelectorTerm(preferences)
            preferred_terms.append(NodePreferredSchedulingTerm(node_selector_term))

        # NOTE:
        # The pod is scheduled onto a node only if at least one of
        # `NodeSelectorTerm`s is satisfied.
        # `NodeSelectorTerm` is satisfied only if its `match_expressions` are
        # satisfied.

        if required_terms or preferred_terms:
            return NodeAffinity(required=required_terms, preferred=preferred_terms)
        return None

    async def _get_pod_node_selector(self, job: Job) -> Dict[str, str]:
        container = job.request.container
        selector: Dict[str, str] = {}

        if not self._kube_config.node_label_gpu:
            return selector

        pool_types = await self.get_resource_pool_types()
        for pool_type in pool_types:
            if container.resources.check_fit_into_pool_type(pool_type):
                if pool_type.gpu_model:
                    selector[self._kube_config.node_label_gpu] = pool_type.gpu_model
                break

        return selector

    def _get_job_pod_name(self, job: Job) -> str:
        # TODO (A Danshyn 11/15/18): we will need to start storing jobs'
        # kube pod names explicitly at some point
        return job.id

    async def get_job_status(self, job: Job) -> JobStatusItem:
        if job.is_finished:
            return job.status_history.current

        # handling PENDING/RUNNING jobs

        if job.is_restartable:
            pod = await self._check_restartable_job_pod(job)
        else:
            pod = await self._client.get_pod(self._get_job_pod_name(job))
        return await self._get_pod_status(job, pod)

    async def _get_pod_status(self, job: Job, pod: PodDescriptor) -> JobStatusItem:
        pod_status = pod.status
        assert pod_status is not None  # should always be present
        job_status = convert_pod_status_to_job_status(pod_status)

        if not pod_status.is_phase_pending:
            return job_status

        # Pod in pending state.
        # Possible we are observing the case when Container requested
        # too much resources -- we will check for NotTriggerScaleUp event.
        # Or it tries to mount disk that is used by another job
        # -- we will check for FailedAttachVolume event.
        now = datetime.now(timezone.utc)
        assert pod.created_at is not None
        pod_events = await self._client.get_pod_events(
            self._get_job_pod_name(job), self._kube_config.namespace
        )

        if pod_status.is_scheduled:
            failed_volume_events = [
                e for e in pod_events if e.reason == "FailedAttachVolume"
            ]
            failed_volume_events.sort(key=operator.attrgetter("last_timestamp"))
            if failed_volume_events:
                return JobStatusItem.create(
                    JobStatus.PENDING,
                    transition_time=now,
                    reason=JobStatusReason.DISK_UNAVAILABLE,
                    description="Waiting for another job to release disk resource",
                )
            return job_status

        logger.info(f"Found unscheduled pod. Job '{job.id}'")
        schedule_timeout = (
            job.schedule_timeout or self._kube_config.job_schedule_timeout
        )

        scaleup_events = [e for e in pod_events if e.reason == "TriggeredScaleUp"]
        scaleup_events.sort(key=operator.attrgetter("last_timestamp"))
        if scaleup_events and (
            (now - scaleup_events[-1].last_timestamp).total_seconds()
            < self._kube_config.job_schedule_scaleup_timeout + schedule_timeout
        ):
            # waiting for cluster scaleup
            return JobStatusItem.create(
                JobStatus.PENDING,
                transition_time=now,
                reason=JobStatusReason.CLUSTER_SCALING_UP,
                description="Scaling up the cluster to get more resources",
            )

        if (now - pod.created_at).total_seconds() < schedule_timeout:
            # Wait for scheduling for 3 minutes at least by default
            if job_status.reason is None:
                job_status = replace(job_status, reason=JobStatusReason.SCHEDULING)
            return job_status

        return JobStatusItem.create(
            JobStatus.FAILED,
            transition_time=now,
            reason=JobStatusReason.CLUSTER_SCALE_UP_FAILED,
            description="Failed to scale up the cluster to get more resources",
        )

    async def _check_restartable_job_pod(self, job: Job) -> PodDescriptor:
        assert job.is_restartable

        pod_name = self._get_job_pod_name(job)
        do_recreate_pod = False
        try:
            pod = await self._client.get_pod(pod_name)
            pod_status = pod.status
            assert pod_status is not None
            if pod_status.is_node_lost:
                logger.info(f"Detected NodeLost in pod '{pod_name}'. Job '{job.id}'")
                # if the pod's status reason is `NodeLost` regardless of
                # the pod's status phase, we need to forcefully delete the
                # pod and reschedule another one instead.
                logger.info(f"Forcefully deleting pod '{pod_name}'. Job '{job.id}'")
                await self._client.delete_pod(pod_name, force=True)
                do_recreate_pod = True
        except JobNotFoundException:
            logger.info(f"Pod '{pod_name}' was lost. Job '{job.id}'")
            # if the job is still in PENDING/RUNNING, but the underlying
            # pod is gone, this may mean that the node was
            # preempted/failed (the node resource may no longer exist)
            # and the pods GC evicted the pod, effectively by
            # forcefully deleting it.
            do_recreate_pod = True

        if do_recreate_pod:
            logger.info(f"Recreating preempted pod '{pod_name}'. Job '{job.id}'")
            descriptor = await self._create_pod_descriptor(job)
            try:
                pod = await self._client.create_pod(descriptor)
            except JobError:
                # handing possible 422 and other failures
                raise JobNotFoundException(
                    f"Pod '{pod_name}' not found. Job '{job.id}'"
                )

        return pod

    async def _check_pod_exists(self, pod_name: str) -> bool:
        try:
            await self._client.get_pod_status(pod_name)
            return True
        except JobNotFoundException:
            return False

    async def exec_pod(
        self, job_id: str, command: Union[str, Iterable[str]], *, tty: bool
    ) -> PodExec:
        return await self._client.exec_pod(job_id, command, tty=tty)

    async def _create_service(
        self, pod: PodDescriptor, name: Optional[str] = None
    ) -> Service:
        service = Service.create_headless_for_pod(pod)
        if name is not None:
            service = service.make_named(name)
        return await self._client.create_service(service)

    async def _delete_service(self, name: str) -> None:
        try:
            await self._client.delete_service(name=name)
        except Exception:
            logger.exception(f"Failed to remove service {name}")

    async def delete_job(self, job: Job) -> JobStatus:
        if job.has_http_server_exposed:
            await self._delete_ingress(job)

        await self._delete_service(self._get_job_pod_name(job))
        if job.is_named:
            await self._delete_service(self._get_service_name_for_named(job))

        await self._delete_pod_network_policy(job)

        pod_id = self._get_job_pod_name(job)
        status = await self._client.delete_pod(pod_id)
        return convert_pod_status_to_job_status(status).status

    def _get_job_ingress_name(self, job: Job) -> str:
        return job.id

    def _get_ingress_annotations(self, job: Job) -> Dict[str, str]:
        annotations: Dict[str, str] = {}
        if self._kube_config.jobs_ingress_class == "traefik":
            annotations = {
                "kubernetes.io/ingress.class": "traefik",
                "traefik.ingress.kubernetes.io/error-pages": (
                    "default:\n"
                    "  status:\n"
                    '  - "500-600"\n'
                    "  backend: error-pages\n"
                    "  query: /"
                ),
            }
            if job.requires_http_auth:
                oauth_url = self._kube_config.jobs_ingress_oauth_url
                assert oauth_url
                annotations.update(
                    {
                        "ingress.kubernetes.io/auth-type": "forward",
                        "ingress.kubernetes.io/auth-trust-headers": "true",
                        "ingress.kubernetes.io/auth-url": str(oauth_url),
                    }
                )
        return annotations

    def _get_job_name_ingress_labels(
        self, job: Job, service: Service
    ) -> Dict[str, str]:
        labels = self._get_user_pod_labels(job)
        if job.name:
            labels["platform.neuromation.io/job-name"] = job.name
        return labels

    def _get_ingress_labels(self, job: Job, service: Service) -> Dict[str, str]:
        return {**service.labels, **self._get_job_name_ingress_labels(job, service)}

    async def _delete_ingresses_by_job_name(self, job: Job, service: Service) -> None:
        labels = self._get_job_name_ingress_labels(job, service)
        try:
            await self._client.delete_all_ingresses(labels=labels)
        except Exception as e:
            logger.warning(f"Failed to remove ingresses {labels}: {e}")

    async def _create_ingress(self, job: Job, service: Service) -> None:
        if job.name:
            await self._delete_ingresses_by_job_name(job, service)
        name = self._get_job_ingress_name(job)
        rules = [
            IngressRule.from_service(host=host, service=service)
            for host in job.http_hosts
        ]
        labels = self._get_ingress_labels(job, service)
        annotations = self._get_ingress_annotations(job)
        await self._client.create_ingress(
            name, rules=rules, annotations=annotations, labels=labels
        )

    async def _delete_ingress(self, job: Job) -> None:
        name = self._get_job_ingress_name(job)
        try:
            await self._client.delete_ingress(name)
        except Exception as e:
            logger.warning(f"Failed to remove ingress {name}: {e}")

<<<<<<< HEAD
    async def get_all_resource_links(self) -> Dict[str, List[str]]:
        return await self._client.get_all_resource_links()

    async def delete_resource_link(self, url: str) -> None:
        await self._client.delete_resource_link(url)
=======
    async def delete_all_job_resources(self, job_id: str) -> None:
        async for link in self._client.get_all_job_resources_links(job_id):
            await self._client.delete_resource_by_link(link)
>>>>>>> 3242544c
<|MERGE_RESOLUTION|>--- conflicted
+++ resolved
@@ -675,14 +675,12 @@
         except Exception as e:
             logger.warning(f"Failed to remove ingress {name}: {e}")
 
-<<<<<<< HEAD
     async def get_all_resource_links(self) -> Dict[str, List[str]]:
         return await self._client.get_all_resource_links()
 
-    async def delete_resource_link(self, url: str) -> None:
-        await self._client.delete_resource_link(url)
-=======
+    async def delete_resource_by_link(self, url: str) -> None:
+        await self._client.delete_resource_by_link(url)
+
     async def delete_all_job_resources(self, job_id: str) -> None:
         async for link in self._client.get_all_job_resources_links(job_id):
-            await self._client.delete_resource_by_link(link)
->>>>>>> 3242544c
+            await self._client.delete_resource_by_link(link)