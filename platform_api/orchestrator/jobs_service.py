--- conflicted
+++ resolved
@@ -406,17 +406,7 @@
             raise JobsServiceException(
                 f"Cannot pass config: ENV '{NEURO_PASSED_CONFIG}' " "already specified"
             )
-<<<<<<< HEAD
         token = await self._make_pass_config_token(user.name, job_request.job_id)
-        pass_config_data = json.dumps(
-            {
-                "token": token,
-                "cluster": cluster_name,
-                "url": str(self._api_base_url),
-            }
-        )
-=======
-        token = await self._auth_client.get_user_token(user.name)
         pass_config_data = base64.b64encode(
             json.dumps(
                 {
@@ -426,7 +416,6 @@
                 }
             ).encode()
         ).decode()
->>>>>>> adf36426
         new_env = {
             **job_request.container.env,
             NEURO_PASSED_CONFIG: pass_config_data,
