--- conflicted
+++ resolved
@@ -9,19 +9,13 @@
 from typing import (
     AsyncIterator,
     Callable,
-<<<<<<< HEAD
     Dict,
-=======
->>>>>>> ac982bb5
     Iterable,
     List,
     Optional,
     Sequence,
     Tuple,
-<<<<<<< HEAD
-=======
     Union,
->>>>>>> ac982bb5
 )
 
 from async_generator import asynccontextmanager
