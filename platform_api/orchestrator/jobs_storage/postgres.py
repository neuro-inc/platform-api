from contextlib import asynccontextmanager
from dataclasses import dataclass, replace
from datetime import datetime, timedelta, timezone
from typing import (
    AbstractSet,
    Any,
    AsyncIterator,
    Dict,
    Iterable,
    List,
    Mapping,
    Optional,
)

import sqlalchemy as sa
import sqlalchemy.dialects.postgresql as sapg
import sqlalchemy.sql as sasql
<<<<<<< HEAD
from asyncpg import SerializationError, UniqueViolationError
from sqlalchemy import Boolean, Integer, and_, asc, desc, func, or_, select
from sqlalchemy.engine import Row
from sqlalchemy.exc import DBAPIError, IntegrityError
from sqlalchemy.ext.asyncio import AsyncConnection, AsyncEngine
=======
from asyncpg import Connection, SerializationError, UniqueViolationError
from asyncpg.pool import Pool
from asyncpg.protocol.protocol import Record
from sqlalchemy import Boolean, and_, asc, desc, func, or_
>>>>>>> 72efb941

from platform_api.orchestrator.job import JobRecord
from platform_api.orchestrator.job_request import JobError, JobStatus
from platform_api.orchestrator.jobs_storage import JobFilter
from platform_api.utils.asyncio import asyncgeneratorcontextmanager

from ..base_postgres_storage import BasePostgresStorage
from .base import (
    ClusterOwnerNameSet,
    JobsStorage,
    JobStorageJobFoundError,
    JobStorageTransactionError,
)


@dataclass(frozen=True)
class JobTables:
    jobs: sa.Table

    @classmethod
    def create(cls) -> "JobTables":
        metadata = sa.MetaData()
        jobs_table = sa.Table(
            "jobs",
            metadata,
            sa.Column("id", sa.String(), primary_key=True),
            sa.Column("owner", sa.String(), nullable=False),
            sa.Column("name", sa.String(), nullable=True),
            sa.Column("cluster_name", sa.String(), nullable=False),
            sa.Column("tags", sapg.JSONB(), nullable=True),
            # Denormalized fields for optimized access/unique constrains checks
            sa.Column("status", sa.String(), nullable=False),
            sa.Column(
                "created_at", sapg.TIMESTAMP(timezone=True, precision=6), nullable=False
            ),
            sa.Column(
                "finished_at", sapg.TIMESTAMP(timezone=True, precision=6), nullable=True
            ),
            # All other fields
            sa.Column("payload", sapg.JSONB(), nullable=False),
        )
        return cls(
            jobs=jobs_table,
        )


class PostgresJobsStorage(BasePostgresStorage, JobsStorage):
    def __init__(self, engine: AsyncEngine, tables: Optional[JobTables] = None) -> None:
        super().__init__(engine)
        self._tables = tables or JobTables.create()

    # Parsing/serialization

    def _job_to_values(self, job: JobRecord) -> Dict[str, Any]:
        payload = job.to_primitive()
        return {
            "id": payload.pop("id"),
            "owner": payload.pop("owner"),
            "name": payload.pop("name", None),
            "cluster_name": payload.pop("cluster_name"),
            "tags": payload.pop("tags", None),
            "status": job.status_history.current.status,
            "created_at": job.status_history.created_at,
            "finished_at": job.status_history.finished_at,
            "payload": payload,
        }

    def _record_to_job(self, record: Row) -> JobRecord:
        payload = record["payload"]
        payload["id"] = record["id"]
        payload["owner"] = record["owner"]
        payload["name"] = record["name"]
        payload["cluster_name"] = record["cluster_name"]
        if record["tags"] is not None:
            payload["tags"] = record["tags"]
        return JobRecord.from_primitive(payload)

    # Simple operations

    def _make_description(self, values: Mapping[str, Any]) -> str:
        if values["name"] is not None:
            return f"id={values['id']}, owner={values['owner']}, name={values['name']}"
        return f"id={values['id']}"

    async def _select_row(
        self, job_id: str, conn: Optional[AsyncConnection] = None
    ) -> Row:
        query = self._tables.jobs.select(self._tables.jobs.c.id == job_id)
        record = await self._fetchrow(query, conn=conn)
        if not record:
            raise JobError(f"no such job {job_id}")
        return record

    async def _insert_values(
        self, values: Mapping[str, Any], conn: Optional[AsyncConnection] = None
    ) -> None:
        query = self._tables.jobs.insert().values(values)
        try:
            await self._execute(query, conn=conn)
        except IntegrityError as exc:
            if isinstance(exc.orig.__cause__, UniqueViolationError):
                e = exc.orig.__cause__
                if e.constraint_name == "jobs_name_owner_uq":
                    # We need to retrieve conflicting job from database to
                    # build JobStorageJobFoundError
                    base_owner = values["owner"].split("/")[0]
                    query = (
                        self._tables.jobs.select()
                        .where(self._tables.jobs.c.name == values["name"])
                        .where(
                            func.split_part(self._tables.jobs.c.owner, "/", 1)
                            == base_owner
                        )
                        .where(
                            self._tables.jobs.c.status.in_(JobStatus.active_values())
                        )
                    )
                    record = await self._fetchrow(query)
                    if record:
                        raise JobStorageJobFoundError(
                            job_name=values["name"],
                            job_owner=base_owner,
                            found_job_id=record["id"],
                        )
                    else:
                        # Conflicted entry gone. Retry insert. Possible infinite
                        # loop has very low probability
                        await self._insert_values(values, conn=conn)
                # Conflicting id case:
                raise JobStorageTransactionError(
                    "Job {" + self._make_description(values) + "} has changed"
                )
            raise

    # Public api

    async def set_job(self, job: JobRecord) -> None:
        # Update or Create logic.
        values = self._job_to_values(job)
        job_id = values.pop("id")
        query = (
            self._tables.jobs.update()
            .values(values)
            .where(self._tables.jobs.c.id == job_id)
            .returning(self._tables.jobs.c.id)
        )
        async with self._transaction() as conn:
            result = await self._fetchrow(query, conn=conn)
            if result:
                # Docs on status messages are placed here:
                # https://www.postgresql.org/docs/current/protocol-message-formats.html
                return
            # There was no row with such id, lets insert it.
            values["id"] = job_id
            await self._insert_values(values, conn=conn)

    async def get_job(self, job_id: str) -> JobRecord:
        record = await self._select_row(job_id)
        return self._record_to_job(record)

    async def drop_job(self, job_id: str) -> None:
        query = (
            self._tables.jobs.delete()
            .where(self._tables.jobs.c.id == job_id)
            .returning(self._tables.jobs.c.id)
        )
        async with self._transaction() as conn:
            result = await self._fetchrow(query, conn=conn)
        if result is None:
            raise JobError(f"no such job {job_id}")

    @asynccontextmanager
    async def try_create_job(self, job: JobRecord) -> AsyncIterator[JobRecord]:
        # No need to do any checks -- INSERT cannot be executed twice
        yield job
        values = self._job_to_values(job)
        async with self._transaction() as conn:
            await self._insert_values(values, conn=conn)

    @asynccontextmanager
    async def try_update_job(self, job_id: str) -> AsyncIterator[JobRecord]:
        try:
            async with self._engine.execution_options(
                isolation_level="REPEATABLE READ"
            ).begin() as conn:
                # The isolation level 'serializable' is not used here because:
                # - we only care about single row synchronization (we just want to
                # protect from concurrent writes between our SELECT and
                # UPDATE queries)
                # - in 'serializable' mode concurrent reads to same pages of index are
                # forbidden (breaks tests)
                # - in 'serializable' sequential search (default for small tables) locks
                # whole table (breaks tests)
                record = await self._select_row(job_id, conn=conn)
                job = self._record_to_job(record)
                yield job
                values = self._job_to_values(job)
                query = (
                    self._tables.jobs.update()
                    .values(values)
                    .where(self._tables.jobs.c.id == job_id)
                )
                await self._execute(query, conn=conn)
        except DBAPIError as exc:
            if isinstance(exc.orig.__cause__, SerializationError):
                raise JobStorageTransactionError(
                    "Job {" + self._make_description(values) + "} has changed"
                )
            else:
                raise

    def _clause_for_filter(self, job_filter: JobFilter) -> sasql.ClauseElement:
        return JobFilterClauseBuilder.by_job_filter(job_filter, self._tables)

    @asyncgeneratorcontextmanager
    async def iter_all_jobs(
        self,
        job_filter: Optional[JobFilter] = None,
        *,
        reverse: bool = False,
        limit: Optional[int] = None,
    ) -> AsyncIterator[JobRecord]:
        query = self._tables.jobs.select()
        if job_filter is not None:
            query = query.where(self._clause_for_filter(job_filter))
        if reverse:
            query = query.order_by(desc(self._tables.jobs.c.created_at))
        else:
            query = query.order_by(asc(self._tables.jobs.c.created_at))
        if limit:
            query = query.limit(limit)
        async with self._cursor(query) as cursor:
            async for record in cursor:
                yield self._record_to_job(record)

    async def get_jobs_by_ids(
        self, job_ids: Iterable[str], job_filter: Optional[JobFilter] = None
    ) -> List[JobRecord]:
        if job_filter is None:
            job_filter = JobFilter()
        if job_filter.ids:
            job_ids = set(job_ids) & job_filter.ids
        if not list(job_ids):
            return []
        job_filter = replace(job_filter, ids=set(job_ids))
        all_jobs = []
        async with self.iter_all_jobs(job_filter) as it:
            async for job in it:
                all_jobs.append(job)
        # Restore ordering
        id_to_job = {job.id: job for job in all_jobs}
        all_jobs = [id_to_job[job_id] for job_id in job_ids if job_id in id_to_job]
        return all_jobs

    async def get_jobs_for_deletion(
        self, *, delay: timedelta = timedelta()
    ) -> List[JobRecord]:
        job_filter = JobFilter(
            statuses={JobStatus(item) for item in JobStatus.finished_values()},
            materialized=True,
        )
        for_deletion = []
        async with self.iter_all_jobs(job_filter) as it:
            async for job in it:
                if job.should_be_deleted(delay=delay):
                    for_deletion.append(job)
        return for_deletion

    async def get_jobs_for_drop(
        self,
        *,
        delay: timedelta = timedelta(),
        limit: Optional[int] = None,
    ) -> List[JobRecord]:
        job_filter = JobFilter(
            statuses={JobStatus(item) for item in JobStatus.finished_values()},
            materialized=False,
            fully_billed=True,
        )
        now = datetime.now(timezone.utc)
        query = (
            self._tables.jobs.select()
            .where(self._clause_for_filter(job_filter))
            .where(self._tables.jobs.c.finished_at < now - delay)
        )
        if limit:
            query = query.limit(limit)
        return [self._record_to_job(record) for record in await self._fetch(query)]

<<<<<<< HEAD
    async def get_tags(self, owner: str) -> List[str]:
        # This methods has the following requirements:
        # - it should return all job tags for the given owner
        # - tags should be sorted by created_at date of the most recent job
        # - tags that have the same created_at date should be sorted alphabetically
        # To achieve these goals we:
        # - Sort and enumerate tags jsonb array for each job using SQL functions
        # defined at alembic migration (..._create_jobs_table.py)
        # - Flatten those array into single result set using postgresql
        # function jsonb_array_elements
        # - Add created_at as the third column
        # Now we can have duplicated tags. To eliminate them, we properly order
        # result set and use DISTINCT ON. Unfortunately, this requires makes us
        # to use "tag_name" as the first ordering key.
        # - Using the result of the previous step as a subquery, we reorder it
        # properly.
        #
        # It's complicated, I know :).

        sorted_tags = sasql.func.sort_json_str_array(self._tables.jobs.c.tags)
        enumerated_tags = sasql.func.enumerate_json_array(sorted_tags)
        tag = sasql.func.jsonb_array_elements(enumerated_tags).alias("tag")
        tag_col = sa.column("value", type_=sapg.JSONB)
        tag_name = tag_col["value"].astext.label("tag_name")

        sub_query = (
            select(
                [
                    tag_name,
                    self._tables.jobs.c.created_at,
                    tag_col["index"].astext.cast(Integer).label("index"),
                ]
            )
            .distinct(tag_name)
            .select_from(self._tables.jobs)
            .select_from(tag)
            .where(self._tables.jobs.c.owner == owner)
            .where(self._tables.jobs.c.tags != "null")
            .order_by(
                tag_name,
                desc(self._tables.jobs.c.created_at),
                tag_col["index"].astext.cast(Integer),
            )
            .alias()
        )
        query = (
            select([sub_query.c.tag_name])
            .select_from(sub_query)
            .order_by(desc(sub_query.c.created_at), sub_query.c.index)
        )
        return [record["tag_name"] for record in await self._fetch(query)]

=======
>>>>>>> 72efb941

class JobFilterClauseBuilder:
    def __init__(self, tables: JobTables):
        self._clauses: List[sasql.ClauseElement] = []
        self._tables = tables

    def filter_statuses(self, statuses: AbstractSet[JobStatus]) -> None:
        self._clauses.append(self._tables.jobs.c.status.in_(statuses))

    def filter_owners(self, owners: AbstractSet[str]) -> None:
        self._clauses.append(self._tables.jobs.c.owner.in_(owners))

    def filter_base_owners(self, base_owners: AbstractSet[str]) -> None:
        self._clauses.append(
            func.split_part(self._tables.jobs.c.owner, "/", 1).in_(base_owners)
        )

    def filter_clusters(self, clusters: ClusterOwnerNameSet) -> None:
        cluster_clauses = []
        clusters_empty_owners = []
        for cluster, owners in clusters.items():
            if not owners:
                clusters_empty_owners.append(cluster)
                continue
            owners_empty_names = []
            for owner, names in owners.items():
                if not names:
                    owners_empty_names.append(owner)
                    continue
                cluster_clauses.append(
                    (self._tables.jobs.c.cluster_name == cluster)
                    & (self._tables.jobs.c.owner == owner)
                    & self._tables.jobs.c.name.in_(names)
                )
            cluster_clauses.append(
                (self._tables.jobs.c.cluster_name == cluster)
                & self._tables.jobs.c.owner.in_(owners_empty_names)
            )
        cluster_clauses.append(
            self._tables.jobs.c.cluster_name.in_(clusters_empty_owners)
        )
        self._clauses.append(or_(*cluster_clauses))

    def filter_name(self, name: str) -> None:
        self._clauses.append(self._tables.jobs.c.name == name)

    def filter_ids(self, ids: AbstractSet[str]) -> None:
        self._clauses.append(self._tables.jobs.c.id.in_(ids))

    def filter_tags(self, tags: AbstractSet[str]) -> None:
        self._clauses.append(self._tables.jobs.c.tags.contains(list(tags)))

    def filter_since(self, since: datetime) -> None:
        self._clauses.append(since <= self._tables.jobs.c.created_at)

    def filter_until(self, until: datetime) -> None:
        self._clauses.append(self._tables.jobs.c.created_at <= until)

    def _filter_bool_from_payload(self, field: str, filter_val: bool) -> None:
        val_sql = self._tables.jobs.c.payload[field].astext.cast(Boolean)
        if filter_val:
            self._clauses.append(val_sql == filter_val)
        else:
            self._clauses.append(or_(val_sql == filter_val, val_sql == None))  # noqa

    def filter_materialized(self, materialized: bool) -> None:
        self._filter_bool_from_payload("materialized", materialized)

    def filter_fully_billed(self, fully_billed: bool) -> None:
        self._filter_bool_from_payload("fully_billed", fully_billed)

    def filter_being_dropped(self, being_dropped: bool) -> None:
        self._filter_bool_from_payload("being_dropped", being_dropped)

    def filter_logs_removed(self, logs_removed: bool) -> None:
        self._filter_bool_from_payload("logs_removed", logs_removed)

    def build(self) -> sasql.ClauseElement:
        return and_(*self._clauses)

    @classmethod
    def by_job_filter(
        cls, job_filter: JobFilter, tables: JobTables
    ) -> sasql.ClauseElement:
        builder = cls(tables)
        if job_filter.statuses:
            builder.filter_statuses(job_filter.statuses)
        if job_filter.owners:
            builder.filter_owners(job_filter.owners)
        if job_filter.base_owners:
            builder.filter_base_owners(job_filter.base_owners)
        if job_filter.clusters:
            builder.filter_clusters(job_filter.clusters)
        if job_filter.name:
            builder.filter_name(job_filter.name)
        if job_filter.ids:
            builder.filter_ids(job_filter.ids)
        if job_filter.tags:
            builder.filter_tags(job_filter.tags)
        if job_filter.materialized is not None:
            builder.filter_materialized(job_filter.materialized)
        if job_filter.fully_billed is not None:
            builder.filter_fully_billed(job_filter.fully_billed)
        if job_filter.being_dropped is not None:
            builder.filter_being_dropped(job_filter.being_dropped)
        if job_filter.logs_removed is not None:
            builder.filter_logs_removed(job_filter.logs_removed)
        builder.filter_since(job_filter.since)
        builder.filter_until(job_filter.until)
        return builder.build()<|MERGE_RESOLUTION|>--- conflicted
+++ resolved
@@ -15,18 +15,11 @@
 import sqlalchemy as sa
 import sqlalchemy.dialects.postgresql as sapg
 import sqlalchemy.sql as sasql
-<<<<<<< HEAD
 from asyncpg import SerializationError, UniqueViolationError
-from sqlalchemy import Boolean, Integer, and_, asc, desc, func, or_, select
+from sqlalchemy import Boolean, and_, asc, desc, func, or_
 from sqlalchemy.engine import Row
 from sqlalchemy.exc import DBAPIError, IntegrityError
 from sqlalchemy.ext.asyncio import AsyncConnection, AsyncEngine
-=======
-from asyncpg import Connection, SerializationError, UniqueViolationError
-from asyncpg.pool import Pool
-from asyncpg.protocol.protocol import Record
-from sqlalchemy import Boolean, and_, asc, desc, func, or_
->>>>>>> 72efb941
 
 from platform_api.orchestrator.job import JobRecord
 from platform_api.orchestrator.job_request import JobError, JobStatus
@@ -316,61 +309,6 @@
             query = query.limit(limit)
         return [self._record_to_job(record) for record in await self._fetch(query)]
 
-<<<<<<< HEAD
-    async def get_tags(self, owner: str) -> List[str]:
-        # This methods has the following requirements:
-        # - it should return all job tags for the given owner
-        # - tags should be sorted by created_at date of the most recent job
-        # - tags that have the same created_at date should be sorted alphabetically
-        # To achieve these goals we:
-        # - Sort and enumerate tags jsonb array for each job using SQL functions
-        # defined at alembic migration (..._create_jobs_table.py)
-        # - Flatten those array into single result set using postgresql
-        # function jsonb_array_elements
-        # - Add created_at as the third column
-        # Now we can have duplicated tags. To eliminate them, we properly order
-        # result set and use DISTINCT ON. Unfortunately, this requires makes us
-        # to use "tag_name" as the first ordering key.
-        # - Using the result of the previous step as a subquery, we reorder it
-        # properly.
-        #
-        # It's complicated, I know :).
-
-        sorted_tags = sasql.func.sort_json_str_array(self._tables.jobs.c.tags)
-        enumerated_tags = sasql.func.enumerate_json_array(sorted_tags)
-        tag = sasql.func.jsonb_array_elements(enumerated_tags).alias("tag")
-        tag_col = sa.column("value", type_=sapg.JSONB)
-        tag_name = tag_col["value"].astext.label("tag_name")
-
-        sub_query = (
-            select(
-                [
-                    tag_name,
-                    self._tables.jobs.c.created_at,
-                    tag_col["index"].astext.cast(Integer).label("index"),
-                ]
-            )
-            .distinct(tag_name)
-            .select_from(self._tables.jobs)
-            .select_from(tag)
-            .where(self._tables.jobs.c.owner == owner)
-            .where(self._tables.jobs.c.tags != "null")
-            .order_by(
-                tag_name,
-                desc(self._tables.jobs.c.created_at),
-                tag_col["index"].astext.cast(Integer),
-            )
-            .alias()
-        )
-        query = (
-            select([sub_query.c.tag_name])
-            .select_from(sub_query)
-            .order_by(desc(sub_query.c.created_at), sub_query.c.index)
-        )
-        return [record["tag_name"] for record in await self._fetch(query)]
-
-=======
->>>>>>> 72efb941
 
 class JobFilterClauseBuilder:
     def __init__(self, tables: JobTables):
