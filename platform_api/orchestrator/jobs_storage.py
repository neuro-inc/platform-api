--- conflicted
+++ resolved
@@ -565,15 +565,14 @@
 
     async def migrate(self) -> bool:
         version = int(await self._client.get("version") or "0")
-        if version >= 1:
+        if version < 1:
+            await self._reindex_job_owners()
+            await self._update_job_cluster_names()
+        if version < 2:
+            await self._reindex_job_clusters()
+        else:
             return False
-        await self._reindex_job_owners()
-<<<<<<< HEAD
-        await self._reindex_job_clusters()
-=======
-        await self._update_job_cluster_names()
->>>>>>> 53d3d91a
-        await self._client.set("version", "1")
+        await self._client.set("version", "2")
         return True
 
     async def _reindex_job_owners(self) -> None:
@@ -586,7 +585,6 @@
 
         logger.info("Finished reindexing job owners")
 
-<<<<<<< HEAD
     async def _reindex_job_clusters(self) -> None:
         logger.info("Starting reindexing job clusters")
 
@@ -596,7 +594,7 @@
         await tr.execute()
 
         logger.info("Finished reindexing job clusters")
-=======
+
     async def _update_job_cluster_names(self) -> None:
         logger.info("Starting updating job cluster names")
 
@@ -613,7 +611,6 @@
         await tr.execute()
 
         logger.info(f"Finished updating job cluster names ({changed}/{total})")
->>>>>>> 53d3d91a
 
     async def _iter_all_jobs(self) -> AsyncIterator[JobRecord]:
         jobs_key = self._generate_jobs_index_key()
