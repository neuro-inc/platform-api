import asyncio
import itertools
import json
import logging
from abc import ABC, abstractmethod
from dataclasses import dataclass, field
from datetime import timedelta
from typing import (
    AbstractSet,
    Any,
    AsyncContextManager,
    AsyncIterator,
    Dict,
    Iterable,
    Iterator,
    List,
    Optional,
    Sequence,
    Set,
    Tuple,
    Type,
    cast,
)
from uuid import uuid4

import aioredis
from aioredis.commands import Pipeline
from async_generator import asynccontextmanager

from .job import AggregatedRunTime, JobRecord
from .job_request import JobError, JobStatus


logger = logging.getLogger(__name__)


class JobsStorageException(Exception):
    pass


class JobStorageTransactionError(JobsStorageException):
    pass


class JobStorageJobFoundError(JobsStorageException):
    def __init__(self, job_name: str, job_owner: str, found_job_id: str):
        super().__init__(
            f"job with name '{job_name}' and owner '{job_owner}' "
            f"already exists: '{found_job_id}'"
        )


@dataclass(frozen=True)
class JobFilter:
    statuses: AbstractSet[JobStatus] = field(
        default_factory=cast(Type[Set[JobStatus]], set)
    )
    clusters: AbstractSet[str] = field(default_factory=cast(Type[Set[str]], set))
    owners: AbstractSet[str] = field(default_factory=cast(Type[Set[str]], set))
    name: Optional[str] = None
    ids: AbstractSet[str] = field(default_factory=cast(Type[Set[str]], set))

    def check(self, job: JobRecord) -> bool:
        if self.statuses and job.status not in self.statuses:
            return False
        if self.clusters and job.cluster_name not in self.clusters:
            return False
        if self.owners and job.owner not in self.owners:
            return False
        if self.name and self.name != job.name:
            return False
        if self.ids and job.id not in self.ids:
            return False
        return True


class JobsStorage(ABC):
    @abstractmethod
    def try_create_job(self, job: JobRecord) -> AsyncContextManager[JobRecord]:
        pass

    @abstractmethod
    async def set_job(self, job: JobRecord) -> None:
        pass

    @abstractmethod
    async def get_job(self, job_id: str) -> JobRecord:
        pass

    @abstractmethod
    def try_update_job(self, job_id: str) -> AsyncContextManager[JobRecord]:
        pass

    @abstractmethod
    async def get_all_jobs(
        self, job_filter: Optional[JobFilter] = None
    ) -> List[JobRecord]:
        pass

    @abstractmethod
    async def get_jobs_by_ids(
        self, job_ids: Iterable[str], job_filter: Optional[JobFilter] = None
    ) -> List[JobRecord]:
        pass

    async def get_running_jobs(self) -> List[JobRecord]:
        filt = JobFilter(statuses={JobStatus.RUNNING})
        return await self.get_all_jobs(filt)

    @abstractmethod
    async def get_jobs_for_deletion(
        self, *, delay: timedelta = timedelta()
    ) -> List[JobRecord]:
        pass

    async def get_unfinished_jobs(self) -> List[JobRecord]:
        filt = JobFilter(statuses={JobStatus.PENDING, JobStatus.RUNNING})
        return await self.get_all_jobs(filt)

    @abstractmethod
    async def get_aggregated_run_time(self, job_filter: JobFilter) -> AggregatedRunTime:
        pass

    async def migrate(self) -> bool:
        return False


class InMemoryJobsStorage(JobsStorage):
    def __init__(self) -> None:
        # job_id to job mapping:
        self._job_records: Dict[str, str] = {}
        # job_name+owner to job_id mapping:
        self._last_alive_job_records: Dict[Tuple[str, str], str] = {}

    @asynccontextmanager
    async def try_create_job(self, job: JobRecord) -> AsyncIterator[JobRecord]:
        if job.name is not None:
            key = (job.owner, job.name)
            same_name_job_id = self._last_alive_job_records.get(key)
            if same_name_job_id is not None:
                same_name_job = await self.get_job(same_name_job_id)
                if not same_name_job.is_finished:
                    raise JobStorageJobFoundError(job.name, job.owner, same_name_job_id)
            self._last_alive_job_records[key] = job.id
        yield job
        await self.set_job(job)

    async def set_job(self, job: JobRecord) -> None:
        payload = json.dumps(job.to_primitive())
        self._job_records[job.id] = payload

    def _parse_job_payload(self, payload: str) -> JobRecord:
        return JobRecord.from_primitive(json.loads(payload))

    async def get_job(self, job_id: str) -> JobRecord:
        payload = self._job_records.get(job_id)
        if payload is None:
            raise JobError(f"no such job {job_id}")
        return self._parse_job_payload(payload)

    @asynccontextmanager
    async def try_update_job(self, job_id: str) -> AsyncIterator[JobRecord]:
        job = await self.get_job(job_id)
        yield job
        await self.set_job(job)

    async def get_all_jobs(
        self, job_filter: Optional[JobFilter] = None
    ) -> List[JobRecord]:
        jobs = []
        for payload in self._job_records.values():
            job = self._parse_job_payload(payload)
            if job_filter and not job_filter.check(job):
                continue
            jobs.append(job)
        return jobs

    async def get_jobs_by_ids(
        self, job_ids: Iterable[str], job_filter: Optional[JobFilter] = None
    ) -> List[JobRecord]:
        jobs = []
        for job_id in job_ids:
            try:
                job = await self.get_job(job_id)
            except JobError:
                # skipping missing
                continue
            if not job_filter or job_filter.check(job):
                jobs.append(job)
        return jobs

    async def get_aggregated_run_time(self, job_filter: JobFilter) -> AggregatedRunTime:
        # TODO (ajuszkowski 4-Apr-2019) add a test on this method if it's used anywhere
        jobs = await self.get_all_jobs(job_filter)
        gpu_run_time_delta, non_gpu_run_time_delta = timedelta(), timedelta()
        for job in jobs:
            job_run_time = job.get_run_time()
            if job.has_gpu:
                gpu_run_time_delta += job_run_time
            else:
                non_gpu_run_time_delta += job_run_time
        return AggregatedRunTime(
            total_gpu_run_time_delta=gpu_run_time_delta,
            total_non_gpu_run_time_delta=non_gpu_run_time_delta,
        )

    async def get_jobs_for_deletion(
        self, *, delay: timedelta = timedelta()
    ) -> List[JobRecord]:
        return [
            job
            for job in await self.get_all_jobs()
            if job.should_be_deleted(delay=delay)
        ]


class RedisJobsStorage(JobsStorage):
    def __init__(self, client: aioredis.Redis, encoding: str = "utf8") -> None:
        self._client = client
        # TODO (ajuszkowski 1-mar-2019) I think it's better to somehow get encoding
        # from redis configuration (client or server?), e.g. 'self._client.encoding'
        self._encoding = encoding

    def _decode(self, value: bytes) -> str:
        return value.decode(self._encoding)

    def _generate_job_key(self, job_id: str) -> str:
        return f"jobs:{job_id}"

    def _generate_jobs_status_index_key(self, status: JobStatus) -> str:
        return f"jobs.status.{status}"

    def _generate_jobs_owner_index_key(self, owner: str) -> str:
        return f"jobs.owner.{owner}"

    def _generate_jobs_cluster_index_key(self, cluster_name: str) -> str:
        return f"jobs.cluster.{cluster_name}"

    def _generate_jobs_name_index_zset_key(self, owner: str, job_name: str) -> str:
        assert owner, "job owner is not defined"
        assert job_name, "job name is not defined"
        return f"jobs.name.{owner}.{job_name}"

    def _generate_jobs_deleted_index_key(self) -> str:
        return "jobs.deleted"

    def _generate_jobs_index_key(self) -> str:
        return "jobs"

    def _generate_temp_zset_key(self) -> str:
        """ Temporary index used for storing the result of operations over
        Z-sets (union, intersection)
        """
        return f"temp_zset_{uuid4()}"

    @asynccontextmanager
    async def _acquire_conn(self) -> AsyncIterator[aioredis.Redis]:
        pool = self._client.connection
        conn = None
        try:
            conn = await pool.acquire()
            yield aioredis.Redis(conn)
        finally:
            if conn:
                pool.release(conn)

    @asynccontextmanager
    async def _watch_keys(
        self, key: str, *other_keys: Sequence[str], description: str
    ) -> AsyncIterator[JobsStorage]:
        async with self._acquire_conn() as client:
            try:
                await client.watch(key, *other_keys)

                yield type(self)(client=client)
            except (aioredis.errors.MultiExecError, aioredis.errors.WatchVariableError):
                raise JobStorageTransactionError(
                    "Job {" + description + "} has changed"
                )
            finally:
                await client.unwatch()

    @asynccontextmanager
    async def _watch_all_job_keys(
        self, job_id: str, owner: str, job_name: str
    ) -> AsyncIterator[JobsStorage]:
        id_key = self._generate_job_key(job_id)
        name_key = self._generate_jobs_name_index_zset_key(owner, job_name)
        desc = f"id={job_id}, owner={owner}, name={job_name}"
        async with self._watch_keys(id_key, name_key, description=desc) as storage:
            yield storage

    @asynccontextmanager
    async def _watch_job_id_key(self, job_id: str) -> AsyncIterator[JobsStorage]:
        id_key = self._generate_job_key(job_id)
        async with self._watch_keys(id_key, description=f"id={job_id}") as storage:
            yield storage

    @asynccontextmanager
    async def try_update_job(self, job_id: str) -> AsyncIterator[JobRecord]:
        """ NOTE: this method yields the job retrieved from the database
        """
        async with self._watch_job_id_key(job_id) as storage:
            # NOTE: this method does not need to WATCH the job-last-created key as it
            # does not rely on this key
            job = await storage.get_job(job_id)
            yield job
            await storage.update_job_atomic(job, is_job_creation=False)

    @asynccontextmanager
    async def try_create_job(
        self, job: JobRecord, *, skip_index: bool = False
    ) -> AsyncIterator[JobRecord]:
        """ NOTE: this method yields the job, the same object as it came as an argument

        :param bool skip_index:
            Prevents indexing the job by owner and cluster for testing purposes.
        """
        if job.name:
            async with self._watch_all_job_keys(job.id, job.owner, job.name) as storage:
                other_id = await storage.get_last_created_job_id(job.owner, job.name)
                if other_id is not None:
                    other = await self.get_job(other_id)
                    assert other.name is not None
                    if not other.is_finished:
                        raise JobStorageJobFoundError(other.name, other.owner, other_id)
                # with yield below, the job creation signal is sent to the orchestrator.
                # Thus, if a job with the same name already exists, the appropriate
                # exception is thrown before sending this signal to the orchestrator.
                yield job
                # after the orchestrator has started the job, it fills the 'job' object
                # with some new values, so we write the new value of 'job' to Redis:
                await storage.update_job_atomic(
                    job, is_job_creation=True, skip_index=skip_index
                )
        else:
            async with self._watch_job_id_key(job.id) as storage:
                yield job
                await storage.update_job_atomic(
                    job, is_job_creation=True, skip_index=skip_index
                )

    async def set_job(self, job: JobRecord) -> None:
        # TODO (ajuszkowski, 4-feb-2019) remove this method from interface as well
        # because it does not watch keys that it updates AND it does not update
        # the 'last-job-created' key!
        await self.update_job_atomic(job, is_job_creation=True)

    def _update_owner_index(self, tr: Pipeline, job: JobRecord) -> None:
        owner_key = self._generate_jobs_owner_index_key(job.owner)
        score = job.status_history.created_at_timestamp
        tr.zadd(owner_key, score, job.id, exist=tr.ZSET_IF_NOT_EXIST)

    def _update_cluster_index(self, tr: Pipeline, job: JobRecord) -> None:
        cluster_key = self._generate_jobs_cluster_index_key(job.cluster_name)
        score = job.status_history.created_at_timestamp
        tr.zadd(cluster_key, score, job.id, exist=tr.ZSET_IF_NOT_EXIST)

    def _update_name_index(self, tr: Pipeline, job: JobRecord) -> None:
        assert job.name
        name_key = self._generate_jobs_name_index_zset_key(job.owner, job.name)
        tr.zadd(name_key, job.status_history.created_at_timestamp, job.id)

    async def update_job_atomic(
        self, job: JobRecord, *, is_job_creation: bool, skip_index: bool = False
    ) -> None:
        payload = json.dumps(job.to_primitive())

        tr = self._client.multi_exec()
        tr.set(self._generate_job_key(job.id), payload)

        for status in JobStatus:
            tr.srem(self._generate_jobs_status_index_key(status), job.id)
        tr.sadd(self._generate_jobs_status_index_key(job.status), job.id)

        if is_job_creation:
            tr.sadd(self._generate_jobs_index_key(), job.id)
            if not skip_index:
                self._update_owner_index(tr, job)
                self._update_cluster_index(tr, job)
            if job.name:
                self._update_name_index(tr, job)

        if job.is_deleted:
            tr.sadd(self._generate_jobs_deleted_index_key(), job.id)
        await tr.execute()

    def _parse_job_payload(self, payload: str) -> JobRecord:
        return JobRecord.from_primitive(json.loads(payload))

    async def get_job(self, job_id: str) -> JobRecord:
        payload = await self._client.get(self._generate_job_key(job_id))
        if payload is None:
            raise JobError(f"no such job {job_id}")
        return self._parse_job_payload(payload)

    async def get_last_created_job_id(self, owner: str, job_name: str) -> Optional[str]:
        job_ids_key = self._generate_jobs_name_index_zset_key(owner, job_name)
        last_job_id_singleton = await self._client.zrange(
            job_ids_key, start=-1, stop=-1
        )
        if last_job_id_singleton:
            last_job_id = self._decode(last_job_id_singleton[0])
            return last_job_id
        return None

    async def _get_jobs(self, ids: Iterable[str]) -> List[JobRecord]:
        jobs: List[JobRecord] = []
        if not ids:
            return jobs
        keys = [self._generate_job_key(id_) for id_ in ids]
        payloads = await self._client.mget(*keys)
        for chunk in self._iterate_in_chunks(payloads, chunk_size=10):
            jobs.extend(
                self._parse_job_payload(payload) for payload in chunk if payload
            )
            await asyncio.sleep(0.0)
        return jobs

    def _iterate_in_chunks(self, payloads: List[Any], chunk_size: int) -> Iterator[Any]:
        # in case there are lots of jobs to retrieve, the parsing code below
        # blocks the concurrent execution for significant amount of time.
        # to mitigate the issue, we call `asyncio.sleep` to let other
        # coroutines execute too.
        return itertools.zip_longest(*([iter(payloads)] * chunk_size))

    async def _get_job_ids(
        self,
        *,
        statuses: AbstractSet[JobStatus],
        clusters: AbstractSet[str],
        owners: AbstractSet[str],
        name: Optional[str] = None,
    ) -> List[str]:
        if name and not owners:
            raise JobsStorageException(
                "filtering jobs by name is allowed only together with owners"
            )

        status_keys = [self._generate_jobs_status_index_key(s) for s in statuses]

        if name:
            owner_keys = [
                self._generate_jobs_name_index_zset_key(owner, name) for owner in owners
            ]
        else:
            owner_keys = [
                self._generate_jobs_owner_index_key(owner) for owner in owners
            ]
        cluster_keys = [
            self._generate_jobs_cluster_index_key(cluster) for cluster in clusters
        ]

        temp_key = self._generate_temp_zset_key()
        tr = self._client.multi_exec()

        index_keys = owner_keys or cluster_keys
        if index_keys:
            tr.zunionstore(temp_key, *index_keys, aggregate=tr.ZSET_AGGREGATE_MAX)
            if owner_keys and cluster_keys:
                cluster_temp_key = self._generate_temp_zset_key()
                tr.zunionstore(
                    cluster_temp_key, *cluster_keys, aggregate=tr.ZSET_AGGREGATE_MAX
                )
                tr.zinterstore(
                    temp_key,
                    temp_key,
                    cluster_temp_key,
                    aggregate=tr.ZSET_AGGREGATE_MAX,
                )
                tr.delete(cluster_temp_key)
            if status_keys:
                status_temp_key = self._generate_temp_zset_key()
                tr.zunionstore(
                    status_temp_key, *status_keys, aggregate=tr.ZSET_AGGREGATE_MAX
                )
                tr.zinterstore(
                    temp_key, temp_key, status_temp_key, aggregate=tr.ZSET_AGGREGATE_MAX
                )
                tr.delete(status_temp_key)
            tr.zrange(temp_key)
        else:
            status_keys = status_keys or [self._generate_jobs_index_key()]
            tr.sunion(*status_keys)

        tr.delete(temp_key)
        *_, payloads, _ = await tr.execute()

        return [job_id.decode() for job_id in payloads]

    async def _get_job_ids_for_deletion(self) -> List[str]:
        tr = self._client.multi_exec()
        tr.sdiff(
            self._generate_jobs_status_index_key(JobStatus.FAILED),
            self._generate_jobs_deleted_index_key(),
        )
        tr.sdiff(
            self._generate_jobs_status_index_key(JobStatus.SUCCEEDED),
            self._generate_jobs_deleted_index_key(),
        )
        failed, succeeded = await tr.execute()
        return [id_.decode() for id_ in itertools.chain(failed, succeeded)]

    async def get_all_jobs(
        self, job_filter: Optional[JobFilter] = None
    ) -> List[JobRecord]:
        if not job_filter:
            job_filter = JobFilter()
        elif job_filter.ids:
            return await self.get_jobs_by_ids(job_filter.ids, job_filter)
        job_ids = await self._get_job_ids(
            statuses=job_filter.statuses,
            clusters=job_filter.clusters,
            owners=job_filter.owners,
            name=job_filter.name,
        )
        return await self._get_jobs(job_ids)

    async def get_jobs_by_ids(
        self, job_ids: Iterable[str], job_filter: Optional[JobFilter] = None
    ) -> List[JobRecord]:
        jobs = await self._get_jobs(job_ids)
        if job_filter:
            jobs = [job for job in jobs if job_filter.check(job)]
        return jobs

    async def get_jobs_for_deletion(
        self, *, delay: timedelta = timedelta()
    ) -> List[JobRecord]:
        job_ids = await self._get_job_ids_for_deletion()
        jobs = await self._get_jobs(job_ids)
        return [job for job in jobs if job.should_be_deleted(delay=delay)]

    async def get_aggregated_run_time(self, job_filter: JobFilter) -> AggregatedRunTime:
        # NOTE (ajuszkowski 4-Apr-2019): because of possible high number of jobs
        # submitted by a user, we need to process all job separately iterating
        # by job-ids not by job objects in order not to store them all in memory
        jobs_ids = await self._get_job_ids(
            statuses=job_filter.statuses,
            clusters=job_filter.clusters,
            owners=job_filter.owners,
            name=job_filter.name,
        )

        gpu_run_time, non_gpu_run_time = timedelta(), timedelta()
        for job_id_chunk in self._iterate_in_chunks(jobs_ids, chunk_size=10):
            keys = [self._generate_job_key(job_id) for job_id in job_id_chunk if job_id]
            jobs = [
                self._parse_job_payload(payload)
                for payload in await self._client.mget(*keys)
            ]
            for job in jobs:
                job_run_time = job.get_run_time()
                if job.has_gpu:
                    gpu_run_time += job_run_time
                else:
                    non_gpu_run_time += job_run_time

        return AggregatedRunTime(
            total_gpu_run_time_delta=gpu_run_time,
            total_non_gpu_run_time_delta=non_gpu_run_time,
        )

    async def migrate(self) -> bool:
        version = int(await self._client.get("version") or "0")
        if version < 1:
            await self._reindex_job_owners()
<<<<<<< HEAD
        if version < 2:
            await self._update_job_cluster_names()
=======
            await self._update_job_cluster_names()
        if version < 2:
            await self._reindex_job_clusters()
>>>>>>> 034ba89f
        else:
            return False
        await self._client.set("version", "2")
        return True

    async def _reindex_job_owners(self) -> None:
        logger.info("Starting reindexing job owners")

        tr = self._client.pipeline()
        async for job in self._iter_all_jobs():
            self._update_owner_index(tr, job)
        await tr.execute()

        logger.info("Finished reindexing job owners")

    async def _reindex_job_clusters(self) -> None:
        logger.info("Starting reindexing job clusters")

        tr = self._client.pipeline()
        async for job in self._iter_all_jobs():
            self._update_cluster_index(tr, job)
        await tr.execute()

        logger.info("Finished reindexing job clusters")

    async def _update_job_cluster_names(self) -> None:
        logger.info("Starting updating job cluster names")

        total = changed = 0
        tr = self._client.pipeline()
        async for job in self._iter_all_jobs():
            total += 1
            if job.cluster_name:
                continue
            changed += 1
            job.cluster_name = "default"
            payload = json.dumps(job.to_primitive())
            tr.set(self._generate_job_key(job.id), payload)
        await tr.execute()

        logger.info(f"Finished updating job cluster names ({changed}/{total})")

    async def _iter_all_jobs(self) -> AsyncIterator[JobRecord]:
        jobs_key = self._generate_jobs_index_key()
        async for job_id in self._client.isscan(jobs_key):
            job = await self.get_job(job_id.decode())
            yield job<|MERGE_RESOLUTION|>--- conflicted
+++ resolved
@@ -565,17 +565,12 @@
         version = int(await self._client.get("version") or "0")
         if version < 1:
             await self._reindex_job_owners()
-<<<<<<< HEAD
-        if version < 2:
+        if version < 3:
             await self._update_job_cluster_names()
-=======
-            await self._update_job_cluster_names()
-        if version < 2:
             await self._reindex_job_clusters()
->>>>>>> 034ba89f
         else:
             return False
-        await self._client.set("version", "2")
+        await self._client.set("version", "3")
         return True
 
     async def _reindex_job_owners(self) -> None:
