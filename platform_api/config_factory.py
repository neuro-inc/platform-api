--- conflicted
+++ resolved
@@ -8,11 +8,8 @@
     AuthConfig,
     Config,
     DatabaseConfig,
-<<<<<<< HEAD
-=======
     ElasticsearchConfig,
     IngressConfig,
->>>>>>> 7924232c
     LoggingConfig,
     OAuthConfig,
     PlatformConfig,
