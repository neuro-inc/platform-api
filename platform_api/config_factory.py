import os
from pathlib import PurePath
from typing import Optional

<<<<<<< HEAD
from yarl import URL

from .config import (
    AuthConfig, Config, DatabaseConfig, ServerConfig, StorageConfig,
    StorageType
)
=======
from .config import Config, DatabaseConfig, ServerConfig, StorageConfig, StorageType
>>>>>>> 0962c22b
from .orchestrator import KubeConfig
from .orchestrator.kube_orchestrator import KubeClientAuthType
from .redis import RedisConfig


class EnvironConfigFactory:
    def __init__(self, environ=None):
        self._environ = environ or os.environ

    def create(self):
        env_prefix = self._environ.get("NP_ENV_PREFIX", Config.env_prefix)
        storage = self.create_storage()
        database = self.create_database()
        auth = self.create_auth()
        return Config(
            server=self.create_server(),
            storage=storage,
            orchestrator=self.create_orchestrator(storage),
            database=database,
            auth=auth,
            env_prefix=env_prefix,
        )

    def create_server(self) -> ServerConfig:
        port = int(self._environ.get("NP_API_PORT", ServerConfig.port))
        return ServerConfig(port=port)  # type: ignore

    @property
    def _storage_host_mount_path(self) -> PurePath:
        return PurePath(self._environ["NP_STORAGE_HOST_MOUNT_PATH"])

    def create_storage(self) -> StorageConfig:
        host_mount_path = self._storage_host_mount_path
        container_mount_path = PurePath(
            self._environ.get(
                "NP_STORAGE_CONTAINER_MOUNT_PATH",
                str(StorageConfig.container_mount_path),
            )
        )
        storage_type = StorageType(
            self._environ.get("NP_STORAGE_TYPE", StorageConfig.type)
        )
        uri_scheme = self._environ.get(
            "NP_STORAGE_URI_SCHEME", StorageConfig.uri_scheme
        )
        kwargs = {}
        if storage_type == StorageType.NFS:
            kwargs.update(
                dict(
                    nfs_server=self._environ["NP_STORAGE_NFS_SERVER"],
                    nfs_export_path=PurePath(self._environ["NP_STORAGE_NFS_PATH"]),
                )
            )
        return StorageConfig(  # type: ignore
            host_mount_path=host_mount_path,
            container_mount_path=container_mount_path,
            type=storage_type,
            uri_scheme=uri_scheme,
            **kwargs
        )

    def create_orchestrator(self, storage: StorageConfig) -> KubeConfig:
        endpoint_url = self._environ["NP_K8S_API_URL"]
        auth_type = KubeClientAuthType(
            self._environ.get("NP_K8S_AUTH_TYPE", KubeConfig.auth_type.value)
        )

        return KubeConfig(  # type: ignore
            storage=storage,
            endpoint_url=endpoint_url,
            cert_authority_path=self._environ.get("NP_K8S_CA_PATH"),
            auth_type=auth_type,
            auth_cert_path=self._environ.get("NP_K8S_AUTH_CERT_PATH"),
            auth_cert_key_path=self._environ.get("NP_K8S_AUTH_CERT_KEY_PATH"),
            namespace=self._environ.get("NP_K8S_NS", KubeConfig.namespace),
            client_conn_timeout_s=int(
                self._environ.get(
                    "NP_K8S_CLIENT_CONN_TIMEOUT", KubeConfig.client_conn_timeout_s
                )
            ),
            client_read_timeout_s=int(
                self._environ.get(
                    "NP_K8S_CLIENT_READ_TIMEOUT", KubeConfig.client_read_timeout_s
                )
            ),
            client_conn_pool_size=int(
                self._environ.get(
                    "NP_K8S_CLIENT_CONN_POOL_SIZE", KubeConfig.client_conn_pool_size
                )
            ),
            jobs_ingress_name=self._environ["NP_K8S_JOBS_INGRESS_NAME"],
            jobs_domain_name=(self._environ["NP_K8S_JOBS_INGRESS_DOMAIN_NAME"]),
            job_deletion_delay_s=int(
                self._environ.get(
                    "NP_K8S_JOB_DELETION_DELAY", KubeConfig.job_deletion_delay_s
                )
            ),
        )

    def create_database(self) -> DatabaseConfig:
        redis = self.create_redis()
        return DatabaseConfig(redis=redis)  # type: ignore

    def create_redis(self) -> Optional[RedisConfig]:
        uri = self._environ.get("NP_DB_REDIS_URI")
        if not uri:
            return None
        conn_pool_size = int(
            self._environ.get("NP_DB_REDIS_CONN_POOL_SIZE", RedisConfig.conn_pool_size)
        )
        conn_timeout_s = float(
            self._environ.get("NP_DB_REDIS_CONN_TIMEOUT", RedisConfig.conn_timeout_s)
        )
        return RedisConfig(  # type: ignore
<<<<<<< HEAD
            uri=uri, conn_pool_size=conn_pool_size,
            conn_timeout_s=conn_timeout_s)

    def create_auth(self) -> AuthConfig:
        url = URL(self._environ['NP_AUTH_URL'])
        token = self._environ['NP_AUTH_TOKEN']
        return AuthConfig(  # type: ignore
            server_endpoint_url=url,
            service_token=token,
=======
            uri=uri, conn_pool_size=conn_pool_size, conn_timeout_s=conn_timeout_s
>>>>>>> 0962c22b
        )<|MERGE_RESOLUTION|>--- conflicted
+++ resolved
@@ -2,16 +2,16 @@
 from pathlib import PurePath
 from typing import Optional
 
-<<<<<<< HEAD
 from yarl import URL
 
 from .config import (
-    AuthConfig, Config, DatabaseConfig, ServerConfig, StorageConfig,
-    StorageType
+    AuthConfig,
+    Config,
+    DatabaseConfig,
+    ServerConfig,
+    StorageConfig,
+    StorageType,
 )
-=======
-from .config import Config, DatabaseConfig, ServerConfig, StorageConfig, StorageType
->>>>>>> 0962c22b
 from .orchestrator import KubeConfig
 from .orchestrator.kube_orchestrator import KubeClientAuthType
 from .redis import RedisConfig
@@ -126,17 +126,10 @@
             self._environ.get("NP_DB_REDIS_CONN_TIMEOUT", RedisConfig.conn_timeout_s)
         )
         return RedisConfig(  # type: ignore
-<<<<<<< HEAD
-            uri=uri, conn_pool_size=conn_pool_size,
-            conn_timeout_s=conn_timeout_s)
+            uri=uri, conn_pool_size=conn_pool_size, conn_timeout_s=conn_timeout_s
+        )
 
     def create_auth(self) -> AuthConfig:
-        url = URL(self._environ['NP_AUTH_URL'])
-        token = self._environ['NP_AUTH_TOKEN']
-        return AuthConfig(  # type: ignore
-            server_endpoint_url=url,
-            service_token=token,
-=======
-            uri=uri, conn_pool_size=conn_pool_size, conn_timeout_s=conn_timeout_s
->>>>>>> 0962c22b
-        )+        url = URL(self._environ["NP_AUTH_URL"])
+        token = self._environ["NP_AUTH_TOKEN"]
+        return AuthConfig(server_endpoint_url=url, service_token=token)  # type: ignore