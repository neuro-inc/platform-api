apiVersion: extensions/v1beta1
kind: Deployment
metadata:
  name: platformapi
spec:
  replicas: 1
  selector:
    matchLabels:
      service: platformapi
  strategy:
    rollingUpdate:
      maxSurge: 1
      maxUnavailable: 0
    type: RollingUpdate
  template:
    metadata:
      labels:
        service: platformapi
    spec:
      containers:
      - name: platformapi
        image: {{ printf "%s" (pluck .Values.global.env .Values.IMAGE | first | default .Values.IMAGE._default) }}
        imagePullPolicy: Always
        env:
        - name: NP_K8S_API_URL
          value: http://localhost:8001
        - name: NP_K8S_AUTH_TYPE
          value: none
        - name: NP_STORAGE_TYPE
          value: nfs
        - name: NP_STORAGE_NFS_SERVER
          value: "{{ printf "%s" (pluck .Values.global.env .Values.NP_STORAGE_NFS_SERVER | first | default .Values.NP_STORAGE_NFS_SERVER._default) }}"
        - name: NP_STORAGE_NFS_PATH
          value: "{{ printf "%s" (pluck .Values.global.env .Values.NP_STORAGE_NFS_PATH | first | default .Values.NP_STORAGE_NFS_PATH._default) }}"
        - name: NP_STORAGE_HOST_MOUNT_PATH
          value: "{{ printf "%s" (pluck .Values.global.env .Values.NP_STORAGE_NFS_PATH | first | default .Values.NP_STORAGE_NFS_PATH._default) }}"
        - name: NP_K8S_JOBS_INGRESS_HTTPS
          value: "true"
        - name: NP_K8S_JOBS_INGRESS_DOMAIN_NAME_TEMPLATE
          value: "{{ printf "%s" (pluck .Values.global.env .Values.NP_K8S_JOBS_INGRESS_DOMAIN_NAME_TEMPLATE | first | default .Values.NP_K8S_JOBS_INGRESS_DOMAIN_NAME_TEMPLATE._default) }}"
        - name: NP_K8S_NAMED_JOBS_INGRESS_DOMAIN_NAME_TEMPLATE
          value: "{{ printf "%s" (pluck .Values.global.env .Values.NP_K8S_NAMED_JOBS_INGRESS_DOMAIN_NAME_TEMPLATE | first | default .Values.NP_K8S_NAMED_JOBS_INGRESS_DOMAIN_NAME_TEMPLATE._default) }}"
        - name: NP_K8S_SSH_AUTH_INGRESS_DOMAIN_NAME
          value: "{{ printf "%s" (pluck .Values.global.env .Values.NP_K8S_SSH_AUTH_INGRESS_DOMAIN_NAME | first | default .Values.NP_K8S_SSH_AUTH_INGRESS_DOMAIN_NAME._default) }}"
        - name: NP_DB_REDIS_URI
          value: "{{ printf "%s" (pluck .Values.global.env .Values.NP_DB_REDIS_URI | first | default .Values.NP_DB_REDIS_URI._default) }}"
        - name: NP_AUTH_URL
          value: http://platformauthapi:8080
        - name: NP_AUTH_TOKEN
          valueFrom:
            secretKeyRef:
              name: platformservices-secret
              key: compute_token
        - name: NP_OAUTH_BASE_URL
          value: "{{ printf "%s" (pluck .Values.global.env .Values.NP_OAUTH_BASE_URL | first | default .Values.NP_OAUTH_BASE_URL._default) }}"
        - name: NP_OAUTH_CLIENT_ID
          value: "{{ printf "%s" (pluck .Values.global.env .Values.NP_OAUTH_CLIENT_ID | first | default .Values.NP_OAUTH_CLIENT_ID._default) }}"
        - name: NP_OAUTH_AUDIENCE
          value: "{{ printf "%s" (pluck .Values.global.env .Values.NP_OAUTH_AUDIENCE | first | default .Values.NP_OAUTH_AUDIENCE._default) }}"
        - name: NP_OAUTH_SUCCESS_REDIRECT_URL
          value: "{{ printf "%s" (pluck .Values.global.env .Values.NP_OAUTH_SUCCESS_REDIRECT_URL | first | default .Values.NP_OAUTH_SUCCESS_REDIRECT_URL._default) }}"
        - name: NP_OAUTH_HEADLESS_CALLBACK_URL
          value: "{{ printf "%s" (pluck .Values.global.env .Values.NP_OAUTH_HEADLESS_CALLBACK_URL | first | default .Values.NP_OAUTH_HEADLESS_CALLBACK_URL._default) }}"
        - name: NP_REGISTRY_HOST
          value: "{{ printf "%s" (pluck .Values.global.env .Values.NP_REGISTRY_HOST | first | default .Values.NP_REGISTRY_HOST._default) }}"
        - name: NP_REGISTRY_HTTPS
          value: "true"
        - name: NP_K8S_NODE_LABEL_GPU
          value: cloud.google.com/gke-accelerator
        - name: NP_GKE_GPU_MODELS
          value: "{{ printf "%s" (pluck .Values.global.env .Values.NP_GKE_GPU_MODELS | first | default .Values.NP_GKE_GPU_MODELS._default) }}"
        - name: NP_K8S_NODE_LABEL_PREEMPTIBLE
          value: cloud.google.com/gke-preemptible
        - name: NP_API_URL
          value: "{{ printf "%s" (pluck .Values.global.env .Values.NP_API_URL | first | default .Values.NP_API_URL._default) }}"
        - name: NP_ADMIN_URL
          value: "{{ printf "%s" (pluck .Values.global.env .Values.NP_ADMIN_URL | first | default .Values.NP_ADMIN_URL._default) }}"
        - name: NP_JOBS_INGRESS_OAUTH_AUTHORIZE_URL
          value: "{{ printf "%s" (pluck .Values.global.env .Values.NP_JOBS_INGRESS_OAUTH_AUTHORIZE_URL | first | default .Values.NP_JOBS_INGRESS_OAUTH_AUTHORIZE_URL._default) }}"
        - name: NP_PLATFORM_CONFIG_URI
          value: {{ printf "%s" (pluck .Values.global.env .Values.NP_PLATFORM_CONFIG_URI | first | default .Values.NP_PLATFORM_CONFIG_URI._default) }}
        - name: NP_AUTH_PUBLIC_URL
          value: {{ printf "%s" (pluck .Values.global.env .Values.NP_AUTH_PUBLIC_URL | first | default .Values.NP_AUTH_PUBLIC_URL._default) }}
        - name: NP_NOTIFICATIONS_URL
          value: http://platformnotificationsapi:8080/
        - name: NP_NOTIFICATIONS_TOKEN
          valueFrom:
            secretKeyRef:
              name: platformservices-secret
              key: compute_token

        - name: NP_ENFORCER_PLATFORM_API_URL
          value: {{ printf "%s" (pluck .Values.global.env .Values.NP_ENFORCER_PLATFORM_API_URL | first | default .Values.NP_ENFORCER_PLATFORM_API_URL._default) }}
        - name: NP_ENFORCER_TOKEN
          valueFrom:
            secretKeyRef:
              name: platformservices-secret
              key: compute_token
        - name: NP_CORS_ORIGINS
          value: {{ printf "%s" (pluck .Values.global.env .Values.NP_CORS_ORIGINS | first | default .Values.NP_CORS_ORIGINS._default) }}
        - name: NP_USE_CLUSTER_NAMES_IN_URIS
          value: {{ printf "%s" (pluck .Values.global.env .Values.NP_USE_CLUSTER_NAMES_IN_URIS | first | default .Values.NP_USE_CLUSTER_NAMES_IN_URIS._default) | quote }}
        - name: NP_API_ZIPKIN_URL
          value: {{ printf "%s" (pluck .Values.global.env .Values.NP_API_ZIPKIN_URL | first | default .Values.NP_API_ZIPKIN_URL._default) | quote }}
        - name: NP_API_ZIPKIN_SAMPLE_RATE
          value: {{ printf "%s" (pluck .Values.global.env .Values.NP_API_ZIPKIN_SAMPLE_RATE | first | default .Values.NP_API_ZIPKIN_SAMPLE_RATE._default) | quote }}

      - name: kubeproxy
        image: lachlanevenson/k8s-kubectl:v1.10.3
        args: [proxy]
---
apiVersion: v1
kind: Service
metadata:
  name: platformapi
spec:
  type: ClusterIP
  ports:
  - port: 8080
    targetPort: 8080
  selector:
    service: platformapi
---
apiVersion: extensions/v1beta1
kind: Ingress
metadata:
  name: platformapi-ingress
  annotations:
    kubernetes.io/ingress.class: traefik
    traefik.frontend.rule.type: PathPrefix
    external-dns.platform.neuromation.io: "true"
spec:
  rules:
  - host: {{ printf "%s" (pluck .Values.global.env .Values.INGRESS_HOST | first | default .Values.INGRESS_HOST._default) }}
    http:
      paths:
      - path: /oauth
        backend:
          serviceName: platformingressauth
          servicePort: 8080
      - path: /api/v1/storage
        backend:
          serviceName: platformstorageapi
          servicePort: 8080
<<<<<<< HEAD
      - path: /api/v1/blob
=======
      - path: /api/v1/obs
>>>>>>> b52546da
        backend:
          serviceName: platformobjectstorage
          servicePort: 8080
      - path: /api/v1/users
        backend:
          serviceName: platformauthapi
          servicePort: 8080
      - path: /api/v1
        backend:
          serviceName: platformapi
          servicePort: 8080
  - host: {{ printf "%s" (pluck .Values.global.env .Values.INGRESS_PLATFORM_MONITORING_DOMAIN_NAME | first | default .Values.INGRESS_PLATFORM_MONITORING_DOMAIN_NAME._default) }}
    http:
      paths:
      - path: /api/v1/jobs
        backend:
          serviceName: platformmonitoringapi
          servicePort: 8080
{{- if eq .Values.global.env "staging" }}
  - host: {{ printf "%s" (pluck .Values.global.env .Values.INGRESS_MAIN_SITE_HOST | first | default .Values.INGRESS_MAIN_SITE_HOST._default) }}
    http:
      paths:
      - path: /oauth
        backend:
          serviceName: platformingressauth
          servicePort: 8080
      - path: /api/v1/storage
        backend:
          serviceName: platformstorageapi
          servicePort: 8080
<<<<<<< HEAD
      - path: /api/v1/blob
=======
      - path: /api/v1/obs
>>>>>>> b52546da
        backend:
          serviceName: platformobjectstorage
          servicePort: 8080
      - path: /api/v1/users
        backend:
          serviceName: platformauthapi
          servicePort: 8080
      - path: /api/v1
        backend:
          serviceName: platformapi
          servicePort: 8080
{{- end }}
---
apiVersion: scheduling.k8s.io/v1beta1
kind: PriorityClass
metadata:
  name: platform-job
value: 1000000
globalDefault: false<|MERGE_RESOLUTION|>--- conflicted
+++ resolved
@@ -142,11 +142,7 @@
         backend:
           serviceName: platformstorageapi
           servicePort: 8080
-<<<<<<< HEAD
       - path: /api/v1/blob
-=======
-      - path: /api/v1/obs
->>>>>>> b52546da
         backend:
           serviceName: platformobjectstorage
           servicePort: 8080
@@ -177,11 +173,7 @@
         backend:
           serviceName: platformstorageapi
           servicePort: 8080
-<<<<<<< HEAD
       - path: /api/v1/blob
-=======
-      - path: /api/v1/obs
->>>>>>> b52546da
         backend:
           serviceName: platformobjectstorage
           servicePort: 8080
