apiVersion: extensions/v1beta1
kind: Deployment
metadata:
  name: platformapi
spec:
  replicas: 1
  selector:
    matchLabels:
      service: platformapi
  strategy:
    rollingUpdate:
      maxSurge: 1
      maxUnavailable: 0
    type: RollingUpdate
  template:
    metadata:
      labels:
        service: platformapi
    spec:
      containers:
      - name: platformapi
        image: {{ .Values.IMAGE }}
        imagePullPolicy: Always
        livenessProbe:
          httpGet:
            path: /api/v1/ping
            port: tcp-web
          initialDelaySeconds: 10
          periodSeconds: 5
        readinessProbe:
          httpGet:
            path: /api/v1/ping
            port: tcp-web
          initialDelaySeconds: 10
          periodSeconds: 10
        ports:
          - containerPort: 8080
            name: tcp-web
            protocol: TCP
        resources:
          requests:
            cpu: "{{ .Values.NP_RESOURCES_CPU_REQUEST }}"
            memory: "{{ .Values.NP_RESOURCES_MEMORY_REQUEST }}"
        env:
        - name: NP_K8S_API_URL
          value: http://localhost:8001
        - name: NP_K8S_AUTH_TYPE
          value: none
        - name: NP_STORAGE_TYPE
          value: nfs
        - name: NP_STORAGE_NFS_SERVER
          value: "{{ .Values.NP_STORAGE_NFS_SERVER }}"
        - name: NP_STORAGE_NFS_PATH
          value: "{{ .Values.NP_STORAGE_NFS_PATH }}"
        - name: NP_STORAGE_HOST_MOUNT_PATH
          value: "{{ .Values.NP_STORAGE_NFS_PATH }}"
        - name: NP_K8S_JOBS_INGRESS_HTTPS
          value: "true"
        - name: NP_K8S_JOBS_INGRESS_DOMAIN_NAME_TEMPLATE
          value: "{{ .Values.NP_K8S_JOBS_INGRESS_DOMAIN_NAME_TEMPLATE }}"
        - name: NP_K8S_NAMED_JOBS_INGRESS_DOMAIN_NAME_TEMPLATE
          value: "{{ .Values.NP_K8S_NAMED_JOBS_INGRESS_DOMAIN_NAME_TEMPLATE }}"
        - name: NP_K8S_SSH_AUTH_INGRESS_DOMAIN_NAME
          value: "{{ .Values.NP_K8S_SSH_AUTH_INGRESS_DOMAIN_NAME }}"
        - name: NP_DB_REDIS_URI
          value: "{{ .Values.NP_DB_REDIS_URI }}"
        - name: NP_AUTH_URL
          value: http://platformauthapi:8080
        - name: NP_AUTH_TOKEN
          valueFrom:
            secretKeyRef:
              name: platformservices-secret
              key: compute_token
        - name: NP_OAUTH_BASE_URL
          value: "{{ .Values.NP_OAUTH_BASE_URL }}"
        - name: NP_OAUTH_CLIENT_ID
          value: "{{ .Values.NP_OAUTH_CLIENT_ID }}"
        - name: NP_OAUTH_AUDIENCE
          value: "{{ .Values.NP_OAUTH_AUDIENCE }}"
        - name: NP_OAUTH_SUCCESS_REDIRECT_URL
          value: "{{ .Values.NP_OAUTH_SUCCESS_REDIRECT_URL }}"
        - name: NP_OAUTH_HEADLESS_CALLBACK_URL
          value: "{{ .Values.NP_OAUTH_HEADLESS_CALLBACK_URL }}"
        - name: NP_REGISTRY_HOST
          value: "{{ .Values.NP_REGISTRY_HOST }}"
        - name: NP_REGISTRY_HTTPS
          value: "true"
        - name: NP_K8S_NODE_LABEL_GPU
          value: cloud.google.com/gke-accelerator
        - name: NP_GKE_GPU_MODELS
          value: "{{ .Values.NP_GKE_GPU_MODELS }}"
        - name: NP_K8S_NODE_LABEL_PREEMPTIBLE
          value: cloud.google.com/gke-preemptible
        - name: NP_API_URL
          value: "{{ .Values.NP_API_URL }}"
        - name: NP_ADMIN_URL
          value: "{{ .Values.NP_ADMIN_URL }}"
        - name: NP_JOBS_INGRESS_OAUTH_AUTHORIZE_URL
          value: "{{ .Values.NP_JOBS_INGRESS_OAUTH_AUTHORIZE_URL }}"
        - name: NP_PLATFORM_CONFIG_URI
          value: {{ .Values.NP_PLATFORM_CONFIG_URI }}
        - name: NP_AUTH_PUBLIC_URL
          value: {{ .Values.NP_AUTH_PUBLIC_URL }}
        - name: NP_NOTIFICATIONS_URL
          value: http://platformnotificationsapi:8080/
        - name: NP_NOTIFICATIONS_TOKEN
          valueFrom:
            secretKeyRef:
              name: platformservices-secret
              key: compute_token

        - name: NP_ENFORCER_PLATFORM_API_URL
          value: {{ .Values.NP_ENFORCER_PLATFORM_API_URL }}
        - name: NP_ENFORCER_TOKEN
          valueFrom:
            secretKeyRef:
              name: platformservices-secret
              key: compute_token
<<<<<<< HEAD

        - name: NP_GC_PLATFORM_API_URL
          value: {{ printf "%s" (pluck .Values.global.env .Values.NP_GC_PLATFORM_API_URL | first | default .Values.NP_GC_PLATFORM_API_URL._default) }}
        - name: NP_GC_TOKEN
          valueFrom:
            secretKeyRef:
              name: platformservices-secret
              key: compute_token

=======
        - name: NP_CORS_ORIGINS
          value: "{{ .Values.NP_CORS_ORIGINS }}"
        - name: NP_API_ZIPKIN_URL
          value: "{{ .Values.NP_API_ZIPKIN_URL }}"
        - name: NP_API_ZIPKIN_SAMPLE_RATE
          value: "{{ .Values.NP_API_ZIPKIN_SAMPLE_RATE }}"
        - name: NP_DB_POSTGRES_DSN
          valueFrom:
            secretKeyRef:
              name: platformapi-postgres
              key: platformapi-dsn
        - name: NP_DB_POSTGRES_ENABLED
          value: "{{ .Values.NP_DB_POSTGRES_ENABLED }}"
>>>>>>> 3242544c
      - name: kubeproxy
        image: lachlanevenson/k8s-kubectl:v1.10.3
        args: [proxy]
---
apiVersion: v1
kind: Service
metadata:
  name: platformapi
spec:
  type: ClusterIP
  ports:
  - port: 8080
    targetPort: tcp-web
  selector:
    service: platformapi
---
apiVersion: extensions/v1beta1
kind: Ingress
metadata:
  name: platformapi-ingress
  annotations:
    kubernetes.io/ingress.class: traefik
    traefik.frontend.rule.type: PathPrefix
    external-dns.platform.neuromation.io: "true"
spec:
  rules:
  - host: {{ .Values.INGRESS_HOST }}
    http:
      paths:
      - path: /secrets
        backend:
          serviceName: platformsecrets
          servicePort: 8080
      - path: /oauth
        backend:
          serviceName: platformingressauth
          servicePort: 8080
      - path: /api/v1/secrets
        backend:
          serviceName: platformsecrets
          servicePort: 8080
      - path: /api/v1/disk
        backend:
          serviceName: platformdiskapi
          servicePort: 8080
      - path: /api/docs/v1/disk
        backend:
          serviceName: platformdiskapi
          servicePort: 8080
      - path: /api/v1/storage
        backend:
          serviceName: platformstorageapi
          servicePort: 8080
      - path: /api/v1/blob
        backend:
          serviceName: platformobjectstorage
          servicePort: 8080
      - path: /api/v1/users
        backend:
          serviceName: platformauthapi
          servicePort: 8080
      - path: /api/v1
        backend:
          serviceName: platformapi
          servicePort: 8080
  - host: {{ .Values.INGRESS_PLATFORM_MONITORING_DOMAIN_NAME }}
    http:
      paths:
      - path: /api/v1/jobs
        backend:
          serviceName: platformmonitoringapi
          servicePort: 8080
{{- if eq .Values.ENV "staging" }}
  - host: {{ .Values.INGRESS_MAIN_SITE_HOST }}
    http:
      paths:
      - path: /oauth
        backend:
          serviceName: platformingressauth
          servicePort: 8080
      - path: /api/v1/storage
        backend:
          serviceName: platformstorageapi
          servicePort: 8080
      - path: /api/v1/blob
        backend:
          serviceName: platformobjectstorage
          servicePort: 8080
      - path: /api/v1/users
        backend:
          serviceName: platformauthapi
          servicePort: 8080
      - path: /api/v1
        backend:
          serviceName: platformapi
          servicePort: 8080
{{- end }}
---
apiVersion: scheduling.k8s.io/v1beta1
kind: PriorityClass
metadata:
  name: platform-job
value: 1000000
globalDefault: false<|MERGE_RESOLUTION|>--- conflicted
+++ resolved
@@ -116,7 +116,6 @@
             secretKeyRef:
               name: platformservices-secret
               key: compute_token
-<<<<<<< HEAD
 
         - name: NP_GC_PLATFORM_API_URL
           value: {{ printf "%s" (pluck .Values.global.env .Values.NP_GC_PLATFORM_API_URL | first | default .Values.NP_GC_PLATFORM_API_URL._default) }}
@@ -126,7 +125,6 @@
               name: platformservices-secret
               key: compute_token
 
-=======
         - name: NP_CORS_ORIGINS
           value: "{{ .Values.NP_CORS_ORIGINS }}"
         - name: NP_API_ZIPKIN_URL
@@ -140,7 +138,6 @@
               key: platformapi-dsn
         - name: NP_DB_POSTGRES_ENABLED
           value: "{{ .Values.NP_DB_POSTGRES_ENABLED }}"
->>>>>>> 3242544c
       - name: kubeproxy
         image: lachlanevenson/k8s-kubectl:v1.10.3
         args: [proxy]
