apiVersion: apps/v1
kind: Deployment
metadata:
  name: platformapi
spec:
  replicas: {{ .Values.replicas }}
  selector:
    matchLabels:
      service: platformapi
  {{- if .Values.strategy }}
  strategy: {{ toYaml .Values.strategy | nindent 4 }}
  {{- end }}
  template:
    metadata:
      labels:
        service: platformapi
      {{- if .Values.secrets }}
      annotations:
        checksum/secret: {{ include (print $.Template.BasePath "/secrets.yml") . | sha256sum }}
      {{- end }}
    spec:
      containers:
      - name: platformapi
        image: {{ .Values.image.repository }}:{{ .Values.image.tag }}
        livenessProbe:
          httpGet:
            path: /api/v1/ping
            port: tcp-web
          initialDelaySeconds: 10
          periodSeconds: 5
        readinessProbe:
          httpGet:
            path: /api/v1/ping
            port: tcp-web
          initialDelaySeconds: 10
          periodSeconds: 10
        ports:
          - containerPort: 8080
            name: tcp-web
            protocol: TCP
{{- if .Values.resources }}
        resources: {{ toYaml .Values.resources | nindent 10 }}
{{- end }}
        env:
        - name: NP_AUTH_URL
          value: http://platformauthapi:8080
        - name: NP_AUTH_TOKEN
{{- if .Values.platform.token }}
{{ toYaml .Values.platform.token | indent 10 }}
{{- end }}
        - name: NP_OAUTH_AUTH_URL
          value: {{ .Values.NP_OAUTH_AUTH_URL | quote }}
        - name: NP_OAUTH_TOKEN_URL
          value: {{ .Values.NP_OAUTH_TOKEN_URL | quote }}
        - name: NP_OAUTH_LOGOUT_URL
          value: {{ .Values.NP_OAUTH_LOGOUT_URL | quote }}
        - name: NP_OAUTH_CLIENT_ID
          value: "{{ .Values.NP_OAUTH_CLIENT_ID }}"
        - name: NP_OAUTH_AUDIENCE
          value: "{{ .Values.NP_OAUTH_AUDIENCE }}"
        - name: NP_OAUTH_SUCCESS_REDIRECT_URL
          value: "{{ .Values.NP_OAUTH_SUCCESS_REDIRECT_URL }}"
        - name: NP_OAUTH_HEADLESS_CALLBACK_URL
          value: "{{ .Values.NP_OAUTH_HEADLESS_CALLBACK_URL }}"
        - name: NP_API_URL
          value: "{{ .Values.NP_API_URL }}"
        - name: NP_ADMIN_URL
          value: "{{ .Values.NP_ADMIN_URL }}"
        - name: NP_PLATFORM_CONFIG_URI
          value: {{ .Values.NP_PLATFORM_CONFIG_URI }}
        - name: NP_AUTH_PUBLIC_URL
          value: {{ .Values.NP_AUTH_PUBLIC_URL }}
        - name: NP_NOTIFICATIONS_URL
          value: http://platformnotificationsapi:8080/
        - name: NP_NOTIFICATIONS_TOKEN
{{- if .Values.platform.token }}
{{ toYaml .Values.platform.token | indent 10 }}
{{- end }}
        - name: NP_ENFORCER_PLATFORM_API_URL
          value: {{ .Values.NP_ENFORCER_PLATFORM_API_URL }}
        - name: NP_ENFORCER_TOKEN
{{- if .Values.platform.token }}
{{ toYaml .Values.platform.token | indent 10 }}
{{- end }}
        - name: NP_ENFORCER_RETENTION_DELAY_DAYS
<<<<<<< HEAD
          value: "{{ .Values.NP_ENFORCER_RETENTION_DELAY_DAYS }}"
=======
          value: {{ .Values.NP_ENFORCER_RETENTION_DELAY_DAYS | quote }}
>>>>>>> a07abcc0
        - name: NP_CORS_ORIGINS
          value: "{{ .Values.NP_CORS_ORIGINS }}"
        - name: NP_DB_POSTGRES_DSN
{{- if .Values.postgres.dsn }}
{{ toYaml .Values.postgres.dsn | indent 10 }}
{{- end }}
        {{- if .Values.zipkin }}
        - name: NP_ZIPKIN_URL
          value: {{ .Values.zipkin.url }}
        - name: NP_ZIPKIN_SAMPLE_RATE
          value: {{ .Values.zipkin.sampleRate | default 0 | quote }}
        {{- end }}
        {{- if .Values.sentry }}
        - name: NP_SENTRY_DSN
          value: {{ .Values.sentry.dsn }}
        - name: NP_SENTRY_CLUSTER_NAME
          value: {{ .Values.sentry.clusterName }}
        - name: NP_SENTRY_SAMPLE_RATE
          value: {{ .Values.sentry.sampleRate | default 0 | quote }}
        {{- end }}
      {{- if .Values.imagePullSecrets }}
      imagePullSecrets: {{ toYaml .Values.imagePullSecrets | nindent 6 }}
      {{- end }}
---
apiVersion: v1
kind: Service
metadata:
  name: platformapi
spec:
  type: ClusterIP
  ports:
  - name: http
    port: 8080
    targetPort: tcp-web
  selector:
    service: platformapi
{{- if .Values.ingress.enabled }}
---
apiVersion: networking.k8s.io/v1beta1
kind: Ingress
metadata:
  name: platformapi
  annotations:
    kubernetes.io/ingress.class: traefik
    traefik.frontend.rule.type: PathPrefix
{{- if .Values.ingress.extraAnnotations }}
{{ toYaml .Values.ingress.extraAnnotations | indent 4}}
{{- end }}
spec:
  rules:
{{- range .Values.ingress.hosts }}
  - host: {{ . | quote }}
    http:
      paths:
      - path: /api/v1
        backend:
          serviceName: platformapi
          servicePort: http
{{- end }}
{{- end }}
{{- if .Values.jobPriorityClass.enabled }}
---
apiVersion: scheduling.k8s.io/v1beta1
kind: PriorityClass
metadata:
  name: platform-job
value: 1000000
globalDefault: false
{{- end }}<|MERGE_RESOLUTION|>--- conflicted
+++ resolved
@@ -83,11 +83,7 @@
 {{ toYaml .Values.platform.token | indent 10 }}
 {{- end }}
         - name: NP_ENFORCER_RETENTION_DELAY_DAYS
-<<<<<<< HEAD
-          value: "{{ .Values.NP_ENFORCER_RETENTION_DELAY_DAYS }}"
-=======
           value: {{ .Values.NP_ENFORCER_RETENTION_DELAY_DAYS | quote }}
->>>>>>> a07abcc0
         - name: NP_CORS_ORIGINS
           value: "{{ .Values.NP_CORS_ORIGINS }}"
         - name: NP_DB_POSTGRES_DSN
