IMAGE:
  _default: gcr.io/light-reality-205619/platformapi-k8s:latest
  dev: gcr.io/light-reality-205619/platformapi-k8s:latest
  staging: gcr.io/light-reality-205619/platformapi-k8s:latest
  hse: gcr.io/light-reality-205619/platformapi-k8s:latest
  prod: gcr.io/production-228907/platformapi-k8s:latest
NP_STORAGE_NFS_SERVER:
  _default: '10.76.126.154'
  dev: '10.76.126.154'
  staging: '10.69.59.50'
  hse: '10.247.106.10'
  prod: '10.47.20.74'
NP_STORAGE_NFS_PATH:
  _default: '/dev2premium'
  dev: '/dev2premium'
  staging: '/devpremium'
  hse: '/hse_premium'
  prod: '/prodpremium'
NP_K8S_JOBS_INGRESS_DOMAIN_NAME_TEMPLATE:
  _default: '{job_id}-jobs-dev.ai.neuromation.io'
  dev: '{job_id}-jobs-dev.ai.neuromation.io'
  staging: '{job_id}.jobs.platform.staging.neuromation.io'
  hse: '{job_id}.jobs.platform.hse.neuromation.io'
  prod: '{job_id}.jobs.platform.prod.neuromation.io'
NP_K8S_SSH_INGRESS_DOMAIN_NAME:
  _default: ssh-dev.ai.neuromation.io
  dev: ssh-dev.ai.neuromation.io
  staging: ssh.platform.staging.neuromation.io
  hse: ssh.platform.hse.neuromation.io
  prod: ssh.platform.prod.neuromation.io
NP_K8S_SSH_AUTH_INGRESS_DOMAIN_NAME:
  _default: ssh-auth-dev.ai.neuromation.io
  dev: ssh-auth-dev.ai.neuromation.io
  staging: ssh-auth.staging.neuromation.io
  hse: ssh-auth.hse.neuromation.io
  prod: ssh-auth.prod.neuromation.io
INGRESS_HOST:
  _default: platform.dev.neuromation.io
  dev: platform.dev.neuromation.io
  staging: platform.staging.neuromation.io
  hse: platform.hse.neuromation.io
<<<<<<< HEAD
  prod: platform.prod.neuromation.io
=======
INGRESS_HOST_TEMPORARY:
  _default: dev.ai.neuromation.io
  dev: dev.ai.neuromation.io
  staging: staging.ai.neuromation.io
  hse: hse.ai.neuromation.io
>>>>>>> 655f9ecc
NP_DB_REDIS_URI:
  _default: redis://10.0.0.11:6379/0
  dev: redis://10.0.0.11:6379/0
  staging: redis://10.0.0.3:6379/1
  hse: redis://10.0.16.3:6379/0
  prod: redis://10.0.0.3:6379/0
NP_REGISTRY_HOST:
  _default: registry-dev.ai.neuromation.io
  dev: registry-dev.ai.neuromation.io
  staging: registry.staging.neuromation.io
  hse: registry.hse.neuromation.io
  prod: registry.prod.neuromation.io
NP_REGISTRY_HTTPS:
  _default: true
  dev: true
  staging: true
  hse: true
  prod: true
NP_GKE_GPU_MODELS:
  _default: nvidia-tesla-k80,nvidia-tesla-p4,nvidia-tesla-v100
  dev: nvidia-tesla-k80,nvidia-tesla-p4,nvidia-tesla-v100
  staging: nvidia-tesla-k80,nvidia-tesla-p4,nvidia-tesla-v100
  hse: nvidia-tesla-k80,nvidia-tesla-p4,nvidia-tesla-v100
  prod: nvidia-tesla-k80,nvidia-tesla-p4,nvidia-tesla-v100
NP_OAUTH_BASE_URL:
  _default: https://dev-neuromation.auth0.com
  dev: https://dev-neuromation.auth0.com
  staging: https://staging-neuromation.auth0.com
  hse:
  prod:
NP_OAUTH_CLIENT_ID:
  _default: V7Jz87W9lhIlo0MyD0O6dufBvcXwM4DR
  dev: V7Jz87W9lhIlo0MyD0O6dufBvcXwM4DR
  staging: uJV0pm5JPdHkXsSd525rlhFDVcEuUnaV
  hse:
  prod:
NP_OAUTH_AUDIENCE:
  _default: https://platform.dev.neuromation.io
  dev: https://platform.dev.neuromation.io
  staging: https://platform.staging.neuromation.io
  hse: https://platform.hse.neuromation.io
  prod: https://platform.prod.neuromation.io
NP_OAUTH_SUCCESS_REDIRECT_URL:
  _default: https://platform.neuromation.io
  dev: https://platform.neuromation.io
  staging: https://platform.neuromation.io
  hse: https://platform.neuromation.io
  prod: https://platform.neuromation.io<|MERGE_RESOLUTION|>--- conflicted
+++ resolved
@@ -39,15 +39,13 @@
   dev: platform.dev.neuromation.io
   staging: platform.staging.neuromation.io
   hse: platform.hse.neuromation.io
-<<<<<<< HEAD
   prod: platform.prod.neuromation.io
-=======
 INGRESS_HOST_TEMPORARY:
   _default: dev.ai.neuromation.io
   dev: dev.ai.neuromation.io
   staging: staging.ai.neuromation.io
   hse: hse.ai.neuromation.io
->>>>>>> 655f9ecc
+  prod: prod.ai.neuromation.io
 NP_DB_REDIS_URI:
   _default: redis://10.0.0.11:6379/0
   dev: redis://10.0.0.11:6379/0
