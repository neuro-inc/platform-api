import asyncio
import json
import uuid
from dataclasses import dataclass
from pathlib import Path, PurePath
from typing import Any, AsyncIterator, Awaitable, Callable, Dict, Iterator, Optional
from urllib.parse import urlsplit

import aiohttp
import aiohttp.web
import pytest
<<<<<<< HEAD
from aioelasticsearch import Elasticsearch
from async_generator import asynccontextmanager
=======
>>>>>>> 318992ae
from async_timeout import timeout
from yarl import URL

from platform_api.cluster_config import (
    ClusterConfig,
    IngressConfig,
    LoggingConfig,
    RegistryConfig,
    StorageConfig,
)
from platform_api.config import (
    AuthConfig,
    Config,
    DatabaseConfig,
    JobsConfig,
    OAuthConfig,
    ServerConfig,
)
from platform_api.elasticsearch import Elasticsearch, ElasticsearchConfig
from platform_api.orchestrator.job_request import JobNotFoundException
from platform_api.orchestrator.kube_client import KubeClient, NodeTaint
from platform_api.orchestrator.kube_orchestrator import KubeConfig, KubeOrchestrator
from platform_api.redis import RedisConfig
from platform_api.resource import GPUModel, ResourcePoolType


pytest_plugins = [
    "tests.integration.docker",
    "tests.integration.redis",
    "tests.integration.auth",
    "tests.integration.elasticsearch",
]


@pytest.fixture(scope="session")
def event_loop() -> Iterator[asyncio.AbstractEventLoop]:
    asyncio.set_event_loop_policy(asyncio.DefaultEventLoopPolicy())
    loop = asyncio.get_event_loop_policy().new_event_loop()
    loop.set_debug(True)

    watcher = asyncio.SafeChildWatcher()  # type: ignore
    watcher.attach_loop(loop)
    asyncio.get_event_loop_policy().set_child_watcher(watcher)

    yield loop
    loop.close()


@pytest.fixture(scope="session")
async def kube_config_payload() -> Dict[str, Any]:
    process = await asyncio.create_subprocess_exec(
        "kubectl", "config", "view", "-o", "json", stdout=asyncio.subprocess.PIPE
    )
    output, _ = await process.communicate()
    payload_str = output.decode().rstrip()
    return json.loads(payload_str)


@pytest.fixture(scope="session")
async def kube_config_cluster_payload(kube_config_payload: Dict[str, Any]) -> Any:
    cluster_name = "minikube"
    clusters = {
        cluster["name"]: cluster["cluster"]
        for cluster in kube_config_payload["clusters"]
    }
    return clusters[cluster_name]


@pytest.fixture(scope="session")
def cert_authority_data_pem(
    kube_config_cluster_payload: Dict[str, Any]
) -> Optional[str]:
    ca_path = kube_config_cluster_payload["certificate-authority"]
    if ca_path:
        return Path(ca_path).read_text()
    return None


@pytest.fixture(scope="session")
async def kube_config_user_payload(kube_config_payload: Dict[str, Any]) -> Any:
    user_name = "minikube"
    users = {user["name"]: user["user"] for user in kube_config_payload["users"]}
    return users[user_name]


@pytest.fixture(scope="session")
def storage_config_host() -> StorageConfig:
    return StorageConfig.create_host(host_mount_path=PurePath("/tmp"))


@pytest.fixture(scope="session")
def registry_config() -> RegistryConfig:
    return RegistryConfig()


@pytest.fixture(scope="session")
async def kube_config(
    kube_config_cluster_payload: Dict[str, Any],
    kube_config_user_payload: Dict[str, Any],
    cert_authority_data_pem: Optional[str],
) -> KubeConfig:
    cluster = kube_config_cluster_payload
    user = kube_config_user_payload
    kube_config = KubeConfig(
        jobs_ingress_name="platformjobsingress",
        jobs_ingress_auth_name="platformjobsingressauth",
        jobs_domain_name_template="{job_id}.jobs.neu.ro",
        named_jobs_domain_name_template="{job_name}-{job_owner}.jobs.neu.ro",
        ssh_domain_name="ssh.platform.neuromation.io",
        ssh_auth_domain_name="ssh-auth.platform.neuromation.io",
        endpoint_url=cluster["server"],
        cert_authority_data_pem=cert_authority_data_pem,
        cert_authority_path=None,  # disable, so only `cert_authority_data_pem` works
        auth_cert_path=user["client-certificate"],
        auth_cert_key_path=user["client-key"],
        node_label_gpu="gpu",
        resource_pool_types=[
            ResourcePoolType(),
            ResourcePoolType(gpu=1, gpu_model=GPUModel(id="gpumodel")),
        ],
        node_label_preemptible="preemptible",
        namespace="platformapi-tests",
    )
    return kube_config


@pytest.fixture(scope="session")
async def kube_ingress_ip(kube_config_cluster_payload: Dict[str, Any]) -> str:
    cluster = kube_config_cluster_payload
    return urlsplit(cluster["server"]).hostname


class MyKubeClient(KubeClient):
    async def wait_pod_scheduled(
        self,
        pod_name: str,
        node_name: str,
        timeout_s: float = 5.0,
        interval_s: float = 1.0,
    ) -> None:
        try:
            async with timeout(timeout_s):
                while True:
                    raw_pod = await self.get_raw_pod(pod_name)
                    pod_has_node = raw_pod["spec"].get("nodeName") == node_name
                    pod_is_scheduled = "PodScheduled" in [
                        cond["type"]
                        for cond in raw_pod["status"].get("conditions", [])
                        if cond["status"]
                    ]
                    if pod_has_node and pod_is_scheduled:
                        return
                    await asyncio.sleep(interval_s)
        except asyncio.TimeoutError:
            pytest.fail("Pod unscheduled")

    async def wait_pod_non_existent(
        self, pod_name: str, timeout_s: float = 5.0, interval_s: float = 1.0
    ) -> None:
        try:
            async with timeout(timeout_s):
                while True:
                    try:
                        await self.get_pod(pod_name)
                    except JobNotFoundException:
                        return
                    await asyncio.sleep(interval_s)
        except asyncio.TimeoutError:
            pytest.fail("Pod still exists")

    async def wait_pod_is_terminated(
        self, pod_name: str, timeout_s: float = 10.0 * 60, interval_s: float = 1.0
    ) -> None:
        try:
            async with timeout(timeout_s):
                while True:
                    pod_status = await self.get_pod_status(pod_name)
                    if pod_status.container_status.is_terminated:
                        return
                    await asyncio.sleep(interval_s)
        except asyncio.TimeoutError:
            pytest.fail("Pod has not terminated yet")


@pytest.fixture(scope="session")
async def kube_client(kube_config: KubeConfig) -> AsyncIterator[MyKubeClient]:
    config = kube_config
    # TODO (A Danshyn 06/06/18): create a factory method
    client = MyKubeClient(
        base_url=config.endpoint_url,
        auth_type=config.auth_type,
        cert_authority_data_pem=config.cert_authority_data_pem,
        cert_authority_path=config.cert_authority_path,
        auth_cert_path=config.auth_cert_path,
        auth_cert_key_path=config.auth_cert_key_path,
        namespace=config.namespace,
        conn_timeout_s=config.client_conn_timeout_s,
        read_timeout_s=config.client_read_timeout_s,
        conn_pool_size=config.client_conn_pool_size,
    )
    async with client:
        yield client


@pytest.fixture(scope="session")
async def nfs_volume_server(kube_client: MyKubeClient) -> Any:
    payload = await kube_client.get_endpoint("platformstoragenfs", namespace="default")
    return payload["subsets"][0]["addresses"][0]["ip"]


@pytest.fixture(scope="session")
def storage_config_nfs(nfs_volume_server: Optional[str]) -> StorageConfig:
    assert nfs_volume_server
    return StorageConfig.create_nfs(
        nfs_server=nfs_volume_server, nfs_export_path=PurePath("/var/storage")
    )


@pytest.fixture(scope="session")
async def kube_config_nfs(
    kube_config_cluster_payload: Dict[str, Any],
    kube_config_user_payload: Dict[str, Any],
    cert_authority_data_pem: Optional[str],
) -> KubeConfig:
    cluster = kube_config_cluster_payload
    user = kube_config_user_payload
    kube_config = KubeConfig(
        endpoint_url=cluster["server"],
        cert_authority_data_pem=cert_authority_data_pem,
        cert_authority_path=None,  # disable so that `cert_authority_data_pem` works
        auth_cert_path=user["client-certificate"],
        auth_cert_key_path=user["client-key"],
        jobs_ingress_name="platformjobsingress",
        jobs_ingress_auth_name="platformjobsingressauth",
        jobs_domain_name_template="{job_id}.jobs.neu.ro",
        named_jobs_domain_name_template="{job_name}-{job_owner}.jobs.neu.ro",
        ssh_domain_name="ssh.platform.neuromation.io",
        ssh_auth_domain_name="ssh-auth.platform.neuromation.io",
        node_label_gpu="gpu",
        resource_pool_types=[ResourcePoolType()],
        namespace="platformapi-tests",
    )
    return kube_config


@pytest.fixture
async def kube_orchestrator(
    storage_config_host: StorageConfig,
    registry_config: RegistryConfig,
    kube_config: KubeConfig,
    es_client: Optional[Elasticsearch],
    event_loop: Any,
) -> AsyncIterator[KubeOrchestrator]:
    orchestrator = KubeOrchestrator(
        storage_config=storage_config_host,
        registry_config=registry_config,
        kube_config=kube_config,
        es_client=es_client,
    )
    async with orchestrator:
        yield orchestrator


@pytest.fixture
async def kube_orchestrator_nfs(
    storage_config_nfs: StorageConfig,
    registry_config: RegistryConfig,
    kube_config_nfs: KubeConfig,
    es_client: Optional[Elasticsearch],
    event_loop: Any,
) -> AsyncIterator[KubeOrchestrator]:
    orchestrator = KubeOrchestrator(
        storage_config=storage_config_nfs,
        registry_config=registry_config,
        kube_config=kube_config_nfs,
        es_client=es_client,
    )
    async with orchestrator:
        yield orchestrator


@pytest.fixture
async def delete_node_later(
    kube_client: MyKubeClient
) -> AsyncIterator[Callable[[str], Awaitable[None]]]:
    nodes = []

    async def _add_node(node: str) -> None:
        nodes.append(node)

    yield _add_node

    for node in nodes:
        try:
            await kube_client.delete_node(node)
        except Exception:
            pass


@pytest.fixture
def kube_node() -> str:
    return "minikube"


@pytest.fixture
def default_node_capacity() -> Dict[str, Any]:
    return {"pods": "110", "memory": "1Gi", "cpu": 2, "nvidia.com/gpu": 1}


@pytest.fixture
async def kube_node_gpu(
    kube_config: KubeConfig,
    kube_client: MyKubeClient,
    delete_node_later: Callable[[str], Awaitable[None]],
    default_node_capacity: Dict[str, Any],
) -> AsyncIterator[str]:
    node_name = str(uuid.uuid4())
    await delete_node_later(node_name)

    assert kube_config.node_label_gpu is not None
    labels = {kube_config.node_label_gpu: "gpumodel"}
    await kube_client.create_node(
        node_name, capacity=default_node_capacity, labels=labels
    )

    yield node_name


@pytest.fixture
async def kube_node_preemptible(
    kube_config: KubeConfig,
    kube_client: MyKubeClient,
    delete_node_later: Callable[[str], Awaitable[None]],
    default_node_capacity: Dict[str, Any],
) -> AsyncIterator[str]:
    node_name = str(uuid.uuid4())
    await delete_node_later(node_name)

    assert kube_config.node_label_preemptible is not None
    labels = {kube_config.node_label_preemptible: "true"}
    taints = [NodeTaint(key=kube_config.node_label_preemptible, value="true")]
    await kube_client.create_node(
        node_name, capacity=default_node_capacity, labels=labels, taints=taints
    )

    yield node_name


@pytest.fixture
def jobs_config() -> JobsConfig:
    return JobsConfig(orphaned_job_owner="compute", deletion_delay_s=0)


@pytest.fixture
def config_factory(
    storage_config_host: StorageConfig,
    registry_config: RegistryConfig,
    kube_config: KubeConfig,
    redis_config: RedisConfig,
    auth_config: AuthConfig,
    es_config: ElasticsearchConfig,
    jobs_config: JobsConfig,
) -> Callable[..., Config]:
    def _factory(**kwargs: Any) -> Config:
        server_config = ServerConfig()
        database_config = DatabaseConfig(redis=redis_config)
        logging_config = LoggingConfig(elasticsearch=es_config)
        ingress_config = IngressConfig(
            storage_url=URL("https://neu.ro/api/v1/storage"),
            users_url=URL("https://neu.ro/api/v1/users"),
            monitoring_url=URL("https://neu.ro/api/v1/monitoring"),
        )
        cluster_config = ClusterConfig(
            name="default",
            storage=storage_config_host,
            registry=registry_config,
            orchestrator=kube_config,
            logging=logging_config,
            ingress=ingress_config,
        )
        return Config(
            server=server_config,
            cluster=cluster_config,
            database=database_config,
            auth=auth_config,
            jobs=jobs_config,
            **kwargs,
        )

    return _factory


@pytest.fixture
def config(config_factory: Callable[..., Config]) -> Config:
    return config_factory()


@pytest.fixture
def config_with_oauth(
    config_factory: Callable[..., Config], oauth_config_dev: Optional[OAuthConfig]
) -> Config:
    return config_factory(oauth=oauth_config_dev)


@dataclass(frozen=True)
class ApiAddress:
    host: str
    port: int


@asynccontextmanager
async def create_local_app_server(
    app: aiohttp.web.Application, port: int = 8080
) -> AsyncIterator[ApiAddress]:
    runner = aiohttp.web.AppRunner(app)
    try:
        await runner.setup()
        api_address = ApiAddress("0.0.0.0", port)
        site = aiohttp.web.TCPSite(runner, api_address.host, api_address.port)
        await site.start()
        yield api_address
    finally:
        await runner.shutdown()
        await runner.cleanup()


class ApiRunner:
    def __init__(self, app: aiohttp.web.Application, port: int) -> None:
        self._app = app
        self._port = port

        self._api_address_future: asyncio.Future[ApiAddress] = asyncio.Future()
        self._cleanup_future: asyncio.Future[None] = asyncio.Future()
        self._task: Optional[asyncio.Task[None]] = None

    async def _run(self) -> None:
        async with create_local_app_server(self._app, port=self._port) as api_address:
            self._api_address_future.set_result(api_address)
            await self._cleanup_future

    async def run(self) -> ApiAddress:
        loop = asyncio.get_event_loop()
        self._task = loop.create_task(self._run())
        return await self._api_address_future

    async def close(self) -> None:
        if self._task:
            task = self._task
            self._task = None
            self._cleanup_future.set_result(None)
            await task<|MERGE_RESOLUTION|>--- conflicted
+++ resolved
@@ -9,11 +9,7 @@
 import aiohttp
 import aiohttp.web
 import pytest
-<<<<<<< HEAD
-from aioelasticsearch import Elasticsearch
 from async_generator import asynccontextmanager
-=======
->>>>>>> 318992ae
 from async_timeout import timeout
 from yarl import URL
 
