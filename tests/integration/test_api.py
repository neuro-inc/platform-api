--- conflicted
+++ resolved
@@ -2306,13 +2306,8 @@
     ) -> None:
         job_name = f"test-job-name-{random_str()}"
         url = api.jobs_base_url
-<<<<<<< HEAD
-        job_submit["is_preemptible"] = False
-        job_submit["is_preemptible_node_required"] = False
-=======
-        job_submit["scheduler_enabled"] = True
+        job_submit["scheduler_enabled"] = False
         job_submit["preemptible_node"] = False
->>>>>>> 365f28eb
         job_submit["name"] = job_name
         job_submit["container"]["entrypoint"] = "/bin/echo"
         job_submit["container"]["command"] = "false"
@@ -2336,13 +2331,8 @@
             )
             expected_internal_hostname = f"{job_id}.platformapi-tests"
             assert payload["internal_hostname"] == expected_internal_hostname
-<<<<<<< HEAD
-            assert not payload["is_preemptible"]
-            assert not payload["is_preemptible_node_required"]
-=======
-            assert payload["scheduler_enabled"]
+            assert not payload["scheduler_enabled"]
             assert not payload["preemptible_node"]
->>>>>>> 365f28eb
             assert payload["description"] == "test job submitted by neuro job submit"
             assert payload["schedule_timeout"] == 90
 
