import asyncio
import json
import time
from pathlib import PurePath
from typing import Any, NamedTuple, Optional
from unittest import mock

import aiohttp
import aiohttp.web
import pytest
from aiohttp.web import (
    HTTPAccepted,
    HTTPBadRequest,
    HTTPForbidden,
    HTTPNoContent,
    HTTPOk,
    HTTPUnauthorized,
)
from async_generator import asynccontextmanager
from neuro_auth_client import Permission

from platform_api.api import create_app
from platform_api.config import (
    Config,
    DatabaseConfig,
    LoggingConfig,
    ServerConfig,
    StorageConfig,
)


class ApiConfig(NamedTuple):
    host: str
    port: int

    @property
    def endpoint(self):
        return f"http://{self.host}:{self.port}/api/v1"

    @property
    def model_base_url(self):
        return self.endpoint + "/models"

    @property
    def jobs_base_url(self):
        return self.endpoint + "/jobs"

    def generate_job_url(self, job_id: str) -> str:
        return f"{self.jobs_base_url}/{job_id}"

    @property
    def ping_url(self):
        return self.endpoint + "/ping"

    @property
    def config_url(self):
        return self.endpoint + "/config"


@pytest.fixture
def config_factory(kube_config, redis_config, auth_config, es_config):
    def _factory(**kwargs):
        server_config = ServerConfig()
        storage_config = StorageConfig(host_mount_path=PurePath("/tmp"))  # type: ignore
        database_config = DatabaseConfig(redis=redis_config)  # type: ignore
        logging_config = LoggingConfig(elasticsearch=es_config)
        return Config(
            server=server_config,
            storage=storage_config,
            orchestrator=kube_config,
            database=database_config,
            auth=auth_config,
            logging=logging_config,
            **kwargs,
        )

    return _factory


@pytest.fixture
def config(config_factory):
    return config_factory()


@pytest.fixture
def config_with_oauth(config_factory, oauth_config_dev):
    return config_factory(oauth=oauth_config_dev)


@pytest.fixture
async def api_factory():
    @asynccontextmanager
    async def _factory(config):
        app = await create_app(config)
        runner = aiohttp.web.AppRunner(app)
        try:
            await runner.setup()
            api_config = ApiConfig(host="0.0.0.0", port=8080)
            site = aiohttp.web.TCPSite(runner, api_config.host, api_config.port)
            await site.start()
            yield api_config
        finally:
            await runner.cleanup()

    yield _factory


@asynccontextmanager
async def create_local_app_server(config: Config, port: int = 8080):
    app = await create_app(config)
    runner = aiohttp.web.AppRunner(app)
    try:
        await runner.setup()
        api_config = ApiConfig(host="0.0.0.0", port=port)
        site = aiohttp.web.TCPSite(runner, api_config.host, api_config.port)
        await site.start()
        yield api_config
    finally:
        await runner.shutdown()
        await runner.cleanup()


@pytest.fixture
async def api(config):
    async with create_local_app_server(config, port=8080) as api_config:
        yield api_config


@pytest.fixture
async def api_with_oauth(config_with_oauth):
    async with create_local_app_server(config_with_oauth, port=8081) as api_config:
        yield api_config


@pytest.fixture
async def client():
    async with aiohttp.ClientSession() as session:
        yield session


class JobsClient:
    def __init__(self, api_config, client, headers):
        self._api_config = api_config
        self._client = client
        self._headers = headers

    async def get_all_jobs(self, params: Optional[Any] = None):
        url = self._api_config.jobs_base_url
        async with self._client.get(
            url, headers=self._headers, params=params
        ) as response:
            response_text = await response.text()
            assert response.status == HTTPOk.status_code, response_text
            result = await response.json()
        return result["jobs"]

    async def get_job_by_id(self, job_id: str):
        url = self._api_config.generate_job_url(job_id)
        async with self._client.get(url, headers=self._headers) as response:
            response_text = await response.text()
            assert response.status == HTTPOk.status_code, response_text
            result = await response.json()
        return result

    async def long_polling_by_job_id(
        self, job_id: str, status: str, interval_s: float = 0.5, max_time: float = 180
    ):
        t0 = time.monotonic()
        while True:
            response = await self.get_job_by_id(job_id)
            if response["status"] == status:
                return response
            await asyncio.sleep(max(interval_s, time.monotonic() - t0))
            current_time = time.monotonic() - t0
            if current_time > max_time:
                pytest.fail(f"too long: {current_time:.3f} sec; resp: {response}")
            interval_s *= 1.5

    async def delete_job(self, job_id: str):
        url = self._api_config.generate_job_url(job_id)
        async with self._client.delete(url, headers=self._headers) as response:
            assert response.status == HTTPNoContent.status_code


@pytest.fixture
async def jobs_client(api, client, regular_user):
    return JobsClient(api, client, headers=regular_user.headers)


@pytest.fixture
async def infinite_job(api, client, regular_user, jobs_client):
    request_payload = {
        "container": {
            "image": "ubuntu",
            "command": "tail -f /dev/null",
            "resources": {"cpu": 0.1, "memory_mb": 16},
        }
    }
    async with client.post(
        api.jobs_base_url, headers=regular_user.headers, json=request_payload
    ) as response:
        assert response.status == HTTPAccepted.status_code, await response.text()
        result = await response.json()
        job_id = result["id"]

    yield job_id

    await jobs_client.delete_job(job_id)


class TestApi:
    @pytest.mark.asyncio
    async def test_ping(self, api, client):
        async with client.get(api.ping_url) as response:
            assert response.status == HTTPOk.status_code

    @pytest.mark.asyncio
    async def test_config(self, api, client):
        url = api.config_url
        async with client.get(url) as resp:
            assert resp.status == HTTPOk.status_code
            result = await resp.json()
            assert result == {"registry_url": "https://registry.dev.neuromation.io"}

    @pytest.mark.asyncio
    async def test_config_with_oauth(self, api_with_oauth, client):
        url = api_with_oauth.config_url
        async with client.get(url) as resp:
            assert resp.status == HTTPOk.status_code
            result = await resp.json()
            assert result == {
                "registry_url": "https://registry.dev.neuromation.io",
                "auth_url": "https://platform-auth0-url/authorize",
                "token_url": "https://platform-auth0-url/oauth/token",
                "client_id": "client_id",
                "audience": "https://platform-dev-url",
                "success_redirect_url": "https://platform-default-url",
                "callback_urls": [
                    "http://127.0.0.1:54540",
                    "http://127.0.0.1:54541",
                    "http://127.0.0.1:54542",
                ],
            }


@pytest.fixture
async def model_request_factory():
    def _factory(owner: str):
        return {
            "container": {
                "image": "ubuntu",
                "command": "true",
                "resources": {"cpu": 0.1, "memory_mb": 16},
                "http": {"port": 1234},
            },
            "dataset_storage_uri": f"storage://{owner}",
            "result_storage_uri": f"storage://{owner}/result",
            "description": "test job submitted by neuro model train",
        }

    return _factory


@pytest.fixture
async def job_request_factory():
    def _factory():
        return {
            "container": {
                "image": "ubuntu",
                "command": "true",
                "resources": {"cpu": 0.1, "memory_mb": 16},
                "http": {"port": 1234},
            },
            "name": "some-test-job-name",
            "description": "test job submitted by neuro model train",
        }

    return _factory


@pytest.fixture
async def model_train(model_request_factory, regular_user):
    return model_request_factory(regular_user.name)


@pytest.fixture
async def job_submit(job_request_factory):
    return job_request_factory()


class TestModels:
    @pytest.mark.asyncio
    async def test_create_model_unauthorized(self, api, client, model_train):
        url = api.model_base_url
        async with client.post(url, json=model_train) as response:
            assert response.status == HTTPUnauthorized.status_code

    @pytest.mark.asyncio
    async def test_create_model_invalid_job_name(
        self, api, client, model_train, jobs_client, regular_user
    ):
        url = api.model_base_url
        model_train["is_preemptible"] = True
        model_train["name"] = "Invalid_job_name!"
        async with client.post(
            url, headers=regular_user.headers, json=model_train
        ) as response:
            assert response.status == HTTPBadRequest.status_code
            payload = await response.json()
            e = "{'name': DataError(does not match pattern ^[a-z][-a-z0-9]*[a-z0-9]$)}"
            assert payload == {"error": e}

    @pytest.mark.asyncio
    async def test_create_model(
        self, api, client, model_train, jobs_client, regular_user
    ):
        url = api.model_base_url
        model_train["is_preemptible"] = True
<<<<<<< HEAD
        model_train["name"] = "some-test-job-name"
=======
        model_train["container"]["http"]["requires_auth"] = True
>>>>>>> 3c71e979
        async with client.post(
            url, headers=regular_user.headers, json=model_train
        ) as response:
            assert response.status == HTTPAccepted.status_code
            result = await response.json()
            job_id = result["job_id"]
            assert result["status"] in ["pending"]
            expected_url = f"http://{job_id}.jobs.platform.neuromation.io"
            assert result["http_url"] == expected_url
            expected_internal_hostname = f"{job_id}.default"
            assert result["internal_hostname"] == expected_internal_hostname
            assert result["is_preemptible"]
            assert result["name"] == "some-test-job-name"
            assert result["description"] == "test job submitted by neuro model train"

        retrieved_job = await jobs_client.get_job_by_id(job_id=job_id)
        assert retrieved_job["internal_hostname"] == expected_internal_hostname
        assert retrieved_job["name"] == "some-test-job-name"
        assert retrieved_job["container"]["http"]["requires_auth"]

        await jobs_client.long_polling_by_job_id(job_id=job_id, status="succeeded")
        await jobs_client.delete_job(job_id=job_id)

    @pytest.mark.asyncio
    async def test_create_model_with_ssh_and_http(
        self, api, client, model_train, jobs_client, regular_user
    ):
        url = api.model_base_url
        model_train["container"]["ssh"] = {"port": 7867}
        async with client.post(
            url, headers=regular_user.headers, json=model_train
        ) as response:
            assert response.status == HTTPAccepted.status_code
            result = await response.json()
            assert result["status"] in ["pending"]
            job_id = result["job_id"]
            expected_url = f"ssh://{job_id}.ssh.platform.neuromation.io:22"
            assert result["ssh_server"] == expected_url

        retrieved_job = await jobs_client.get_job_by_id(job_id=job_id)
        assert not retrieved_job["container"]["http"]["requires_auth"]

        await jobs_client.long_polling_by_job_id(job_id=job_id, status="succeeded")
        await jobs_client.delete_job(job_id=job_id)

    @pytest.mark.asyncio
    async def test_create_model_with_ssh_only(
        self, api, client, model_train, jobs_client, regular_user
    ):
        url = api.model_base_url
        model_train["container"]["ssh"] = {"port": 7867}
        model_train["container"].pop("http", None)
        async with client.post(
            url, headers=regular_user.headers, json=model_train
        ) as response:
            assert response.status == HTTPAccepted.status_code
            result = await response.json()
            assert result["status"] in ["pending"]
            job_id = result["job_id"]
            expected_url = f"ssh://{job_id}.ssh.platform.neuromation.io:22"
            assert result["ssh_server"] == expected_url

        await jobs_client.long_polling_by_job_id(job_id=job_id, status="succeeded")
        await jobs_client.delete_job(job_id=job_id)

    @pytest.mark.asyncio
    async def test_model_create_unknown_gpu_model(
        self, jobs_client, api, client, regular_user, kube_node_gpu
    ):
        request_payload = {
            "container": {
                "image": "ubuntu",
                "command": "true",
                "resources": {
                    "cpu": 0.1,
                    "memory_mb": 16,
                    "gpu": 1,
                    "gpu_model": "unknown",
                },
            },
            "dataset_storage_uri": f"storage://{regular_user.name}",
            "result_storage_uri": f"storage://{regular_user.name}/result",
        }

        async with client.post(
            api.model_base_url, headers=regular_user.headers, json=request_payload
        ) as response:
            response_text = await response.text()
            assert response.status == HTTPBadRequest.status_code, response_text
            data = await response.json()
            assert """'gpu_model': DataError(value doesn't match""" in data["error"]

    @pytest.mark.asyncio
    async def test_create_gpu_model(
        self, jobs_client, api, client, regular_user, kube_node_gpu, kube_client
    ):
        request_payload = {
            "container": {
                "image": "ubuntu",
                "command": "true",
                "resources": {
                    "cpu": 0.1,
                    "memory_mb": 16,
                    "gpu": 1,
                    "gpu_model": "gpumodel",
                },
            },
            "dataset_storage_uri": f"storage://{regular_user.name}",
            "result_storage_uri": f"storage://{regular_user.name}/result",
        }

        async with client.post(
            api.model_base_url, headers=regular_user.headers, json=request_payload
        ) as response:
            assert response.status == HTTPAccepted.status_code, await response.text()
            result = await response.json()
            job_id = result["job_id"]

        await kube_client.wait_pod_scheduled(job_id, kube_node_gpu)

    @pytest.mark.asyncio
    async def test_env_var_sourcing(self, api, client, jobs_client, regular_user):
        np_result_path = f"/var/storage/{regular_user.name}/result"
        cmd = f'bash -c \'[ "$NP_RESULT_PATH" == "{np_result_path}" ]\''
        payload = {
            "container": {
                "image": "ubuntu",
                "command": cmd,
                "resources": {"cpu": 0.1, "memory_mb": 16},
            },
            "dataset_storage_uri": f"storage://{regular_user.name}",
            "result_storage_uri": f"storage://{regular_user.name}/result",
        }
        url = api.model_base_url
        async with client.post(
            url, headers=regular_user.headers, json=payload
        ) as response:
            assert response.status == HTTPAccepted.status_code
            result = await response.json()
            assert result["status"] in ["pending"]
            job_id = result["job_id"]
        await jobs_client.long_polling_by_job_id(job_id=job_id, status="succeeded")
        await jobs_client.delete_job(job_id=job_id)

    @pytest.mark.asyncio
    async def test_incorrect_request(self, api, client, regular_user):
        json_model_train = {"wrong_key": "wrong_value"}
        url = api.model_base_url
        async with client.post(
            url, headers=regular_user.headers, json=json_model_train
        ) as response:
            assert response.status == HTTPBadRequest.status_code
            data = await response.json()
            assert """'container': DataError(is required)""" in data["error"]

    @pytest.mark.asyncio
    async def test_broken_docker_image(self, api, client, jobs_client, regular_user):
        payload = {
            "container": {
                "image": "some_broken_image",
                "command": "true",
                "resources": {"cpu": 0.1, "memory_mb": 16},
            },
            "dataset_storage_uri": f"storage://{regular_user.name}",
            "result_storage_uri": f"storage://{regular_user.name}/result",
        }

        url = api.model_base_url
        async with client.post(
            url, headers=regular_user.headers, json=payload
        ) as response:
            assert response.status == HTTPAccepted.status_code
            data = await response.json()
            job_id = data["job_id"]
        await jobs_client.long_polling_by_job_id(job_id=job_id, status="failed")

    @pytest.mark.asyncio
    async def test_forbidden_storage_uris(self, api, client, jobs_client, regular_user):
        payload = {
            "container": {
                "image": "ubuntu",
                "command": "true",
                "resources": {"cpu": 0.1, "memory_mb": 16},
            },
            "dataset_storage_uri": f"storage://",
            "result_storage_uri": f"storage://result",
        }

        url = api.model_base_url
        async with client.post(
            url, headers=regular_user.headers, json=payload
        ) as response:
            assert response.status == HTTPForbidden.status_code, await response.text()

    @pytest.mark.asyncio
    async def test_forbidden_image(self, api, client, jobs_client, regular_user):
        payload = {
            "container": {
                "image": f"registry.dev.neuromation.io/anotheruser/image:tag",
                "command": "true",
                "resources": {"cpu": 0.1, "memory_mb": 16},
            },
            "dataset_storage_uri": f"storage://{regular_user.name}",
            "result_storage_uri": f"storage://{regular_user.name}/result",
        }

        url = api.model_base_url
        async with client.post(
            url, headers=regular_user.headers, json=payload
        ) as response:
            assert response.status == HTTPForbidden.status_code, await response.text()

    @pytest.mark.asyncio
    async def test_allowed_image(self, api, client, jobs_client, regular_user):
        payload = {
            "container": {
                "image": f"registry.dev.neuromation.io/{regular_user.name}/image:tag",
                "command": "true",
                "resources": {"cpu": 0.1, "memory_mb": 16},
            },
            "dataset_storage_uri": f"storage://{regular_user.name}",
            "result_storage_uri": f"storage://{regular_user.name}/result",
        }

        url = api.model_base_url
        async with client.post(
            url, headers=regular_user.headers, json=payload
        ) as response:
            assert response.status == HTTPAccepted.status_code, await response.text()
            result = await response.json()
            job_id = result["job_id"]
        await jobs_client.delete_job(job_id=job_id)


class TestJobs:
    @pytest.mark.asyncio
    async def test_create_job_unauthorized_no_token(self, api, client, model_train):
        url = api.jobs_base_url
        async with client.post(url, json=model_train) as response:
            assert response.status == HTTPUnauthorized.status_code

    @pytest.mark.asyncio
    async def test_create_job_unauthorized_invalid_token(
        self, api, client, model_train
    ):
        url = api.jobs_base_url
        headers = {"Authorization": "Bearer INVALID"}
        async with client.post(url, headers=headers, json=model_train) as response:
            assert response.status == HTTPUnauthorized.status_code

    @pytest.mark.asyncio
    async def test_create_job_invalid_job_name(
        self, api, client, job_submit, jobs_client, regular_user
    ):
        url = api.jobs_base_url
        job_submit["is_preemptible"] = True
        job_submit["name"] = "Invalid_job_name!"
        async with client.post(
            url, headers=regular_user.headers, json=job_submit
        ) as response:
            assert response.status == HTTPBadRequest.status_code
            payload = await response.json()
            e = "{'name': DataError(does not match pattern ^[a-z][-a-z0-9]*[a-z0-9]$)}"
            assert payload == {"error": e}

    @pytest.mark.asyncio
    async def test_create_multiple_jobs_with_same_name_fail(
        self, api, client, job_submit, regular_user, jobs_client
    ):
        url = api.jobs_base_url
        headers = regular_user.headers
        job_name = "test-job-name"
        job_submit["name"] = job_name
        job_submit["container"]["command"] = "sleep 100500"

        async with client.post(url, headers=headers, json=job_submit) as response:
            assert response.status == HTTPAccepted.status_code
            payload = await response.json()
            job_id = payload["id"]

        await jobs_client.long_polling_by_job_id(job_id, status="running")

        async with client.post(url, headers=headers, json=job_submit) as response:
            assert response.status == HTTPBadRequest.status_code
            payload = await response.json()
            assert payload == {
                "error": (
                    f"Failed to create job: job with name '{job_name}' "
                    f"and owner '{regular_user.name}' already exists: '{job_id}'"
                )
            }

        # cleanup
        await jobs_client.delete_job(job_id)

    @pytest.mark.asyncio
    async def test_create_multiple_jobs_with_same_name_after_first_finished(
        self, api, client, job_submit, regular_user, jobs_client
    ):
        url = api.jobs_base_url
        headers = regular_user.headers
        job_submit["name"] = "test-job-name"
        job_submit["container"]["command"] = "sleep 100500"

        async with client.post(url, headers=headers, json=job_submit) as response:
            assert response.status == HTTPAccepted.status_code
            payload = await response.json()
            job_id = payload["id"]

        await jobs_client.long_polling_by_job_id(job_id, status="running")
        await jobs_client.delete_job(job_id)
        await jobs_client.long_polling_by_job_id(job_id, status="succeeded")

        async with client.post(url, headers=headers, json=job_submit) as response:
            assert response.status == HTTPAccepted.status_code

    @pytest.mark.asyncio
    async def test_get_all_jobs_clear(self, jobs_client):
        jobs = await jobs_client.get_all_jobs()
        assert jobs == []

    @pytest.mark.asyncio
    async def test_get_all_jobs_filter_wrong_status(
        self, api, client, jobs_client, regular_user, model_request_factory
    ):
        headers = regular_user.headers
        url = api.jobs_base_url

        filters = {"status": "abrakadabra"}
        async with client.get(url, headers=headers, params=filters) as response:
            assert response.status == HTTPBadRequest.status_code

        filters = [("status", "running"), ("status", "abrakadabra")]
        async with client.get(url, headers=headers, params=filters) as response:
            assert response.status == HTTPBadRequest.status_code

    @pytest.mark.asyncio
    async def test_get_all_jobs_filter_by_status_single_status_pending(
        self, api, client, jobs_client, regular_user, model_request_factory
    ):
        url = api.model_base_url
        headers = regular_user.headers
        model_request = model_request_factory(regular_user.name)
        model_request["container"]["resources"]["memory_mb"] = 100_500
        async with client.post(url, headers=headers, json=model_request) as resp:
            assert resp.status == HTTPAccepted.status_code
            result = await resp.json()
            job_id = result["job_id"]

        await jobs_client.long_polling_by_job_id(job_id, status="pending")

        filters = {"status": "pending"}
        jobs = await jobs_client.get_all_jobs(filters)
        jobs = {job["id"] for job in jobs}
        assert jobs == {job_id}

        filters = {"status": "running"}
        jobs = await jobs_client.get_all_jobs(filters)
        jobs = {job["id"] for job in jobs}
        assert jobs == set()

    @pytest.mark.asyncio
    async def test_get_all_jobs_filter_by_status(
        self, api, client, jobs_client, regular_user, model_request_factory
    ):
        url = api.model_base_url
        headers = regular_user.headers
        model_request = model_request_factory(regular_user.name)
        model_request["container"]["command"] = "sleep 20m"
        job_ids = []
        for _ in range(5):
            async with client.post(url, headers=headers, json=model_request) as resp:
                assert resp.status == HTTPAccepted.status_code
                result = await resp.json()
                job_ids.append(result["job_id"])

        job_ids_killed = set(job_ids[:2])
        job_ids_alive = set(job_ids[2:])
        job_ids = set(job_ids)

        for job_id in job_ids:
            await jobs_client.long_polling_by_job_id(job_id, status="running")

        for job_id in job_ids_killed:
            await jobs_client.delete_job(job_id=job_id)
            await jobs_client.long_polling_by_job_id(job_id, status="succeeded")

        # two statuses, actually filter out values
        filters = [("status", "pending"), ("status", "running")]
        jobs = await jobs_client.get_all_jobs(filters)
        jobs = {job["id"] for job in jobs}
        assert jobs == job_ids_alive

        # no filter
        jobs = await jobs_client.get_all_jobs()
        jobs = {job["id"] for job in jobs}
        assert jobs == job_ids

        # all statuses, same as no filter1
        filters = [
            ("status", "pending"),
            ("status", "running"),
            ("status", "failed"),
            ("status", "succeeded"),
        ]
        jobs = await jobs_client.get_all_jobs(filters)
        jobs = {job["id"] for job in jobs}
        assert jobs == job_ids

        # single status, actually filter out values
        filters = {"status": "succeeded"}
        jobs = await jobs_client.get_all_jobs(filters)
        jobs = {job["id"] for job in jobs}
        assert jobs == job_ids_killed

        # cleanup
        for job_id in job_ids_alive:
            await jobs_client.delete_job(job_id=job_id)

    @pytest.mark.asyncio
    async def test_get_all_jobs_shared(
        self,
        jobs_client,
        api,
        client,
        model_request_factory,
        regular_user_factory,
        auth_client,
    ):
        owner = await regular_user_factory()
        follower = await regular_user_factory()

        url = api.model_base_url
        model_request = model_request_factory(owner.name)
        async with client.post(
            url, headers=owner.headers, json=model_request
        ) as response:
            assert response.status == HTTPAccepted.status_code
            result = await response.json()
            job_id = result["job_id"]

        url = api.jobs_base_url
        async with client.get(url, headers=owner.headers) as response:
            assert response.status == HTTPOk.status_code, await response.text()
            result = await response.json()
            job_ids = {item["id"] for item in result["jobs"]}
            assert job_ids == {job_id}

        async with client.get(url, headers=follower.headers) as response:
            assert response.status == HTTPOk.status_code
            result = await response.json()
            assert not result["jobs"]

        permission = Permission(uri=f"job://{owner.name}/{job_id}", action="read")
        await auth_client.grant_user_permissions(
            follower.name, [permission], token=owner.token
        )

        async with client.get(url, headers=follower.headers) as response:
            assert response.status == HTTPOk.status_code

    @pytest.mark.asyncio
    async def test_get_shared_job(
        self,
        jobs_client,
        api,
        client,
        model_request_factory,
        regular_user_factory,
        auth_client,
    ):
        owner = await regular_user_factory()
        follower = await regular_user_factory()

        url = api.model_base_url
        model_request = model_request_factory(owner.name)
        async with client.post(
            url, headers=owner.headers, json=model_request
        ) as response:
            assert response.status == HTTPAccepted.status_code
            result = await response.json()
            job_id = result["job_id"]

        url = f"{api.jobs_base_url}/{job_id}"
        async with client.get(url, headers=owner.headers) as response:
            assert response.status == HTTPOk.status_code

        async with client.get(url, headers=follower.headers) as response:
            assert response.status == HTTPForbidden.status_code

        permission = Permission(uri=f"job://{owner.name}/{job_id}", action="read")
        await auth_client.grant_user_permissions(
            follower.name, [permission], token=owner.token
        )

        async with client.get(url, headers=follower.headers) as response:
            assert response.status == HTTPOk.status_code

    @pytest.mark.asyncio
    async def test_get_jobs_return_corrects_id(
        self, jobs_client, api, client, model_train, regular_user
    ):
        jobs_ids = []
        n_jobs = 2
        for _ in range(n_jobs):
            url = api.model_base_url
            async with client.post(
                url, headers=regular_user.headers, json=model_train
            ) as response:
                assert response.status == HTTPAccepted.status_code
                result = await response.json()
                assert result["status"] in ["pending"]
                job_id = result["job_id"]
                await jobs_client.long_polling_by_job_id(
                    job_id=job_id, status="succeeded"
                )
                jobs_ids.append(job_id)

        jobs = await jobs_client.get_all_jobs()
        assert set(jobs_ids) <= {x["id"] for x in jobs}
        # clean
        for job in jobs:
            await jobs_client.delete_job(job_id=job["id"])

    @pytest.mark.asyncio
    async def test_delete_job(
        self, api, client, model_train, jobs_client, regular_user
    ):
        url = api.model_base_url
        async with client.post(
            url, headers=regular_user.headers, json=model_train
        ) as response:
            assert response.status == HTTPAccepted.status_code
            result = await response.json()
            assert result["status"] in ["pending"]
            job_id = result["job_id"]
            await jobs_client.long_polling_by_job_id(job_id=job_id, status="succeeded")
        await jobs_client.delete_job(job_id=job_id)

        jobs = await jobs_client.get_all_jobs()
        assert len(jobs) == 1
        assert jobs[0]["status"] == "succeeded"
        assert jobs[0]["id"] == job_id

    @pytest.mark.asyncio
    async def test_delete_already_deleted(
        self, api, client, model_train, jobs_client, regular_user
    ):
        url = api.model_base_url
        model_train["container"]["command"] = "sleep 1000000000"
        async with client.post(
            url, headers=regular_user.headers, json=model_train
        ) as response:
            assert response.status == HTTPAccepted.status_code
            result = await response.json()
            assert result["status"] in ["pending"]
            job_id = result["job_id"]
            await jobs_client.long_polling_by_job_id(job_id=job_id, status="running")
        await jobs_client.delete_job(job_id=job_id)
        # delete again (same result expected)
        await jobs_client.delete_job(job_id=job_id)

    @pytest.mark.asyncio
    async def test_delete_not_exist(self, api, client, regular_user):
        job_id = "kdfghlksjd-jhsdbljh-3456789!@"
        url = api.jobs_base_url + f"/{job_id}"
        async with client.delete(url, headers=regular_user.headers) as response:
            assert response.status == HTTPBadRequest.status_code
            result = await response.json()
            assert result["error"] == f"no such job {job_id}"

    @pytest.mark.asyncio
    async def test_job_log(self, api, client, regular_user):
        command = 'bash -c "for i in {1..5}; do echo $i; sleep 1; done"'
        payload = {
            "container": {
                "image": "ubuntu",
                "command": command,
                "resources": {"cpu": 0.1, "memory_mb": 16},
            },
            "dataset_storage_uri": f"storage://{regular_user.name}",
            "result_storage_uri": f"storage://{regular_user.name}/result",
        }
        url = api.model_base_url
        async with client.post(
            url, headers=regular_user.headers, json=payload
        ) as response:
            assert response.status == HTTPAccepted.status_code
            result = await response.json()
            assert result["status"] in ["pending"]
            job_id = result["job_id"]

        job_log_url = api.jobs_base_url + f"/{job_id}/log"
        async with client.get(job_log_url, headers=regular_user.headers) as response:
            assert response.content_type == "text/plain"
            assert response.charset == "utf-8"
            assert response.headers["Transfer-Encoding"] == "chunked"
            assert "Content-Encoding" not in response.headers
            payload = await response.read()
            expected_payload = "\n".join(str(i) for i in range(1, 6)) + "\n"
            assert payload == expected_payload.encode()

    @pytest.mark.asyncio
    async def test_create_validation_failure(self, api, client, regular_user):
        request_payload = {}
        async with client.post(
            api.jobs_base_url, headers=regular_user.headers, json=request_payload
        ) as response:
            assert response.status == HTTPBadRequest.status_code
            response_payload = await response.json()
            assert response_payload == {"error": mock.ANY}
            assert "is required" in response_payload["error"]

    @pytest.mark.asyncio
    async def test_create_with_custom_volumes(
        self, jobs_client, api, client, regular_user
    ):
        request_payload = {
            "container": {
                "image": "ubuntu",
                "command": "true",
                "resources": {"cpu": 0.1, "memory_mb": 16},
                "volumes": [
                    {
                        "src_storage_uri": f"storage://{regular_user.name}",
                        "dst_path": "/var/storage",
                        "read_only": False,
                    }
                ],
            },
            "is_preemptible": True,
        }

        async with client.post(
            api.jobs_base_url, headers=regular_user.headers, json=request_payload
        ) as response:
            response_text = await response.text()
            assert response.status == HTTPAccepted.status_code, response_text
            response_payload = await response.json()
            job_id = response_payload["id"]
            assert response_payload == {
                "id": mock.ANY,
                "owner": regular_user.name,
                "internal_hostname": f"{job_id}.default",
                "status": "pending",
                "history": {
                    "status": "pending",
                    "reason": None,
                    "description": None,
                    "created_at": mock.ANY,
                },
                "container": {
                    "command": "true",
                    "env": {},
                    "image": "ubuntu",
                    "resources": {"cpu": 0.1, "memory_mb": 16},
                    "volumes": [
                        {
                            "dst_path": "/var/storage",
                            "read_only": False,
                            "src_storage_uri": f"storage://{regular_user.name}",
                        }
                    ],
                },
                "ssh_auth_server": "ssh://nobody@ssh-auth.platform.neuromation.io:22",
                "is_preemptible": True,
            }

        response_payload = await jobs_client.long_polling_by_job_id(
            job_id=job_id, status="succeeded"
        )

        assert response_payload == {
            "id": job_id,
            "owner": regular_user.name,
            "internal_hostname": f"{job_id}.default",
            "status": "succeeded",
            "history": {
                "status": "succeeded",
                "reason": None,
                "description": None,
                "created_at": mock.ANY,
                "started_at": mock.ANY,
                "finished_at": mock.ANY,
            },
            "container": {
                "command": "true",
                "env": {},
                "image": "ubuntu",
                "resources": {"cpu": 0.1, "memory_mb": 16},
                "volumes": [
                    {
                        "dst_path": "/var/storage",
                        "read_only": False,
                        "src_storage_uri": f"storage://{regular_user.name}",
                    }
                ],
            },
            "ssh_auth_server": "ssh://nobody@ssh-auth.platform.neuromation.io:22",
            "is_preemptible": True,
        }

    @pytest.mark.asyncio
    async def test_job_failed(self, jobs_client, api, client, regular_user):
        command = 'bash -c "echo Failed!; false"'
        payload = {
            "container": {
                "image": "ubuntu",
                "command": command,
                "resources": {"cpu": 0.1, "memory_mb": 16},
            },
            "dataset_storage_uri": f"storage://{regular_user.name}",
            "result_storage_uri": f"storage://{regular_user.name}/result",
        }
        url = api.model_base_url
        async with client.post(
            url, headers=regular_user.headers, json=payload
        ) as response:
            assert response.status == HTTPAccepted.status_code
            result = await response.json()
            assert result["status"] == "pending"
            job_id = result["job_id"]

        response_payload = await jobs_client.long_polling_by_job_id(
            job_id=job_id, status="failed"
        )

        assert response_payload == {
            "id": job_id,
            "owner": regular_user.name,
            "status": "failed",
            "internal_hostname": f"{job_id}.default",
            "history": {
                "status": "failed",
                "reason": "Error",
                "description": "Failed!\n\nExit code: 1",
                "created_at": mock.ANY,
                "started_at": mock.ANY,
                "finished_at": mock.ANY,
            },
            "container": {
                "command": 'bash -c "echo Failed!; false"',
                "env": {
                    "NP_DATASET_PATH": f"/var/storage/{regular_user.name}",
                    "NP_RESULT_PATH": f"/var/storage/{regular_user.name}/result",
                },
                "image": "ubuntu",
                "resources": {"cpu": 0.1, "memory_mb": 16},
                "volumes": [
                    {
                        "dst_path": f"/var/storage/{regular_user.name}",
                        "read_only": True,
                        "src_storage_uri": f"storage://{regular_user.name}",
                    },
                    {
                        "dst_path": f"/var/storage/{regular_user.name}/result",
                        "read_only": False,
                        "src_storage_uri": f"storage://{regular_user.name}/result",
                    },
                ],
            },
            "ssh_auth_server": "ssh://nobody@ssh-auth.platform.neuromation.io:22",
            "is_preemptible": False,
        }

    @pytest.mark.asyncio
    async def test_job_create_unknown_gpu_model(
        self, jobs_client, api, client, regular_user, kube_node_gpu
    ):
        request_payload = {
            "container": {
                "image": "ubuntu",
                "command": "true",
                "resources": {
                    "cpu": 0.1,
                    "memory_mb": 16,
                    "gpu": 1,
                    "gpu_model": "unknown",
                },
            }
        }

        async with client.post(
            api.jobs_base_url, headers=regular_user.headers, json=request_payload
        ) as response:
            response_text = await response.text()
            assert response.status == HTTPBadRequest.status_code, response_text
            data = await response.json()
            assert """'gpu_model': DataError(value doesn't match""" in data["error"]

    @pytest.mark.asyncio
    async def test_create_gpu_model(
        self, jobs_client, api, client, regular_user, kube_node_gpu, kube_client
    ):
        request_payload = {
            "container": {
                "image": "ubuntu",
                "command": "true",
                "resources": {
                    "cpu": 0.1,
                    "memory_mb": 16,
                    "gpu": 1,
                    "gpu_model": "gpumodel",
                },
            }
        }

        async with client.post(
            api.jobs_base_url, headers=regular_user.headers, json=request_payload
        ) as response:
            response_text = await response.text()
            assert response.status == HTTPAccepted.status_code, response_text
            response_payload = await response.json()
            job_id = response_payload["id"]
            assert response_payload == {
                "id": mock.ANY,
                "owner": regular_user.name,
                "internal_hostname": f"{job_id}.default",
                "status": "pending",
                "history": {
                    "status": "pending",
                    "reason": None,
                    "description": None,
                    "created_at": mock.ANY,
                },
                "container": {
                    "command": "true",
                    "env": {},
                    "image": "ubuntu",
                    "resources": {
                        "cpu": 0.1,
                        "memory_mb": 16,
                        "gpu": 1,
                        "gpu_model": "gpumodel",
                    },
                    "volumes": [],
                },
                "ssh_auth_server": "ssh://nobody@ssh-auth.platform.neuromation.io:22",
                "is_preemptible": False,
            }

        await kube_client.wait_pod_scheduled(job_id, kube_node_gpu)

    @pytest.mark.asyncio
    async def test_job_top(self, api, client, regular_user, jobs_client, infinite_job):
        jobs_client.long_polling_by_job_id(job_id=infinite_job, status="running")
        job_top_url = api.jobs_base_url + f"/{infinite_job}/top"
        num_request = 2
        records = []
        async with client.ws_connect(job_top_url, headers=regular_user.headers) as ws:
            # TODO move this ws communication to JobClient
            while True:
                msg = await ws.receive()
                if msg.type == aiohttp.WSMsgType.CLOSE:
                    break
                else:
                    records.append(json.loads(msg.data))

                if len(records) == num_request:
                    # TODO (truskovskiyk 09/12/18) do not use protected prop
                    # https://github.com/aio-libs/aiohttp/issues/3443
                    proto = ws._writer.protocol
                    proto.transport.close()
                    break

        assert records
        for message in records:
            assert message == {
                "cpu": mock.ANY,
                "memory": mock.ANY,
                "timestamp": mock.ANY,
            }

    @pytest.mark.asyncio
    async def test_job_top_silently_wait_when_job_pending(
        self, api, client, regular_user, jobs_client, model_train
    ):
        command = 'bash -c "for i in {1..10}; do echo $i; sleep 1; done"'
        model_train["container"]["command"] = command
        url = api.model_base_url
        async with client.post(
            url, headers=regular_user.headers, json=model_train
        ) as response:
            assert response.status == HTTPAccepted.status_code
            result = await response.json()
            assert result["status"] in ["pending"]
            job_id = result["job_id"]

        job_top_url = api.jobs_base_url + f"/{job_id}/top"
        async with client.ws_connect(job_top_url, headers=regular_user.headers) as ws:
            while True:
                job = await jobs_client.get_job_by_id(job_id=job_id)
                assert job["status"] == "pending"

                # silently waiting for a job becomes running
                msg = await ws.receive()
                job = await jobs_client.get_job_by_id(job_id=job_id)
                assert job["status"] == "running"
                assert msg.type == aiohttp.WSMsgType.TEXT

                break

        await jobs_client.delete_job(job_id=job_id)

    @pytest.mark.asyncio
    async def test_job_top_close_when_job_succeeded(
        self, api, client, regular_user, jobs_client, model_train
    ):

        command = 'bash -c "for i in {1..2}; do echo $i; sleep 1; done"'
        model_train["container"]["command"] = command
        url = api.model_base_url
        async with client.post(
            url, headers=regular_user.headers, json=model_train
        ) as response:
            assert response.status == HTTPAccepted.status_code
            result = await response.json()
            assert result["status"] in ["pending"]
            job_id = result["job_id"]

        await jobs_client.long_polling_by_job_id(job_id=job_id, status="succeeded")

        job_top_url = api.jobs_base_url + f"/{job_id}/top"
        async with client.ws_connect(job_top_url, headers=regular_user.headers) as ws:
            msg = await ws.receive()
            job = await jobs_client.get_job_by_id(job_id=job_id)

            assert msg.type == aiohttp.WSMsgType.CLOSE
            assert job["status"] == "succeeded"

        await jobs_client.delete_job(job_id=job_id)<|MERGE_RESOLUTION|>--- conflicted
+++ resolved
@@ -316,11 +316,8 @@
     ):
         url = api.model_base_url
         model_train["is_preemptible"] = True
-<<<<<<< HEAD
+        model_train["container"]["http"]["requires_auth"] = True
         model_train["name"] = "some-test-job-name"
-=======
-        model_train["container"]["http"]["requires_auth"] = True
->>>>>>> 3c71e979
         async with client.post(
             url, headers=regular_user.headers, json=model_train
         ) as response:
