import asyncio
import json
import time
from typing import (
    Any,
    AsyncContextManager,
    AsyncIterator,
    Awaitable,
    Callable,
    Dict,
    Iterator,
    List,
    NamedTuple,
    Tuple,
)
from unittest import mock
from uuid import uuid4

import aiohttp
import aiohttp.web
import multidict
import pytest
from aiohttp.client import ClientSession
from aiohttp.web import (
    HTTPAccepted,
    HTTPBadRequest,
    HTTPForbidden,
    HTTPNoContent,
    HTTPOk,
    HTTPUnauthorized,
)
from async_generator import asynccontextmanager
from neuro_auth_client import Permission
from neuro_auth_client.client import Quota

from platform_api.api import create_app
from platform_api.config import Config

from .auth import _AuthClient, _User
from .conftest import TestKubeClient


class ApiConfig(NamedTuple):
    host: str
    port: int

    @property
    def endpoint(self) -> str:
        return f"http://{self.host}:{self.port}/api/v1"

    @property
    def model_base_url(self) -> str:
        return self.endpoint + "/models"

    @property
    def jobs_base_url(self) -> str:
        return self.endpoint + "/jobs"

    def generate_job_url(self, job_id: str) -> str:
        return f"{self.jobs_base_url}/{job_id}"

    @property
    def ping_url(self) -> str:
        return self.endpoint + "/ping"

    @property
    def config_url(self) -> str:
        return self.endpoint + "/config"


@pytest.fixture
async def api_factory() -> AsyncIterator[
    Callable[[Config], AsyncContextManager[ApiConfig]]
]:
    @asynccontextmanager
    async def _factory(config: Config) -> AsyncIterator[ApiConfig]:
        app = await create_app(config)
        runner = aiohttp.web.AppRunner(app)
        try:
            await runner.setup()
            api_config = ApiConfig(host="0.0.0.0", port=8080)
            site = aiohttp.web.TCPSite(runner, api_config.host, api_config.port)
            await site.start()
            yield api_config
        finally:
            await runner.cleanup()

    yield _factory


@asynccontextmanager
async def create_local_app_server(
    config: Config, port: int = 8080
) -> AsyncIterator[ApiConfig]:
    app = await create_app(config)
    runner = aiohttp.web.AppRunner(app)
    try:
        await runner.setup()
        api_config = ApiConfig(host="0.0.0.0", port=port)
        site = aiohttp.web.TCPSite(runner, api_config.host, api_config.port)
        await site.start()
        yield api_config
    finally:
        await runner.shutdown()
        await runner.cleanup()


@pytest.fixture
async def api(config: Config) -> AsyncIterator[ApiConfig]:
    async with create_local_app_server(config, port=8080) as api_config:
        yield api_config


@pytest.fixture
async def api_with_oauth(config_with_oauth: Config) -> AsyncIterator[ApiConfig]:
    async with create_local_app_server(config_with_oauth, port=8081) as api_config:
        yield api_config


@pytest.fixture
async def client() -> AsyncIterator[aiohttp.ClientSession]:
    async with aiohttp.ClientSession() as session:
        yield session


class JobsClient:
    def __init__(
        self, api_config: ApiConfig, client: ClientSession, headers: Dict[str, str]
    ) -> None:
        self._api_config = api_config
        self._client = client
        self._headers = headers

    async def get_all_jobs(self, params: Any = None) -> List[Dict[str, Any]]:
        url = self._api_config.jobs_base_url
        async with self._client.get(
            url, headers=self._headers, params=params
        ) as response:
            response_text = await response.text()
            assert response.status == HTTPOk.status_code, response_text
            result = await response.json()
        jobs = result["jobs"]
        assert isinstance(jobs, list)
        for job in jobs:
            assert isinstance(job, dict)
            for key in job:
                assert isinstance(key, str)
        return jobs

    async def get_job_by_id(self, job_id: str) -> Dict[str, Any]:
        url = self._api_config.generate_job_url(job_id)
        async with self._client.get(url, headers=self._headers) as response:
            response_text = await response.text()
            assert response.status == HTTPOk.status_code, response_text
            result = await response.json()
        return result

    async def long_polling_by_job_id(
        self, job_id: str, status: str, interval_s: float = 0.5, max_time: float = 180
    ) -> Dict[str, Any]:
        t0 = time.monotonic()
        while True:
            response = await self.get_job_by_id(job_id)
            if response["status"] == status:
                return response
            await asyncio.sleep(max(interval_s, time.monotonic() - t0))
            current_time = time.monotonic() - t0
            if current_time > max_time:
                pytest.fail(f"too long: {current_time:.3f} sec; resp: {response}")
            interval_s *= 1.5

<<<<<<< HEAD
    async def delete_job(self, job_id: str, assert_success: bool = True):
=======
    async def delete_job(self, job_id: str) -> None:
>>>>>>> f5d29774
        url = self._api_config.generate_job_url(job_id)
        async with self._client.delete(url, headers=self._headers) as response:
            if assert_success:
                assert response.status == HTTPNoContent.status_code


@pytest.fixture
def jobs_client_factory(
    api: ApiConfig, client: ClientSession
) -> Iterator[Callable[[_User], JobsClient]]:
    def impl(user: _User) -> JobsClient:
        return JobsClient(api, client, headers=user.headers)

    yield impl


@pytest.fixture
def jobs_client(
    jobs_client_factory: Callable[[_User], JobsClient], regular_user: _User
) -> JobsClient:
    return jobs_client_factory(regular_user)


@pytest.fixture
async def infinite_job(
    api: ApiConfig,
    client: aiohttp.ClientSession,
    regular_user: _User,
    jobs_client: JobsClient,
) -> AsyncIterator[str]:
    request_payload = {
        "container": {
            "image": "ubuntu",
            "command": "tail -f /dev/null",
            "resources": {"cpu": 0.1, "memory_mb": 16},
        }
    }
    async with client.post(
        api.jobs_base_url, headers=regular_user.headers, json=request_payload
    ) as response:
        assert response.status == HTTPAccepted.status_code, await response.text()
        result = await response.json()
        job_id = result["id"]
        assert isinstance(job_id, str)

    yield job_id

    await jobs_client.delete_job(job_id)


class TestApi:
    @pytest.mark.asyncio
    async def test_ping(self, api: ApiConfig, client: aiohttp.ClientSession) -> None:
        async with client.get(api.ping_url) as response:
            assert response.status == HTTPOk.status_code

    @pytest.mark.asyncio
    async def test_config(self, api: ApiConfig, client: aiohttp.ClientSession) -> None:
        url = api.config_url
        async with client.get(url) as resp:
            assert resp.status == HTTPOk.status_code
            result = await resp.json()
            assert result == {
                "registry_url": "https://registry.dev.neuromation.io",
                "storage_url": "https://neu.ro/api/v1/storage",
                "users_url": "https://neu.ro/api/v1/users",
                "monitoring_url": "https://neu.ro/api/v1/monitoring",
            }

    @pytest.mark.asyncio
    async def test_config_with_oauth(
        self, api_with_oauth: ApiConfig, client: aiohttp.ClientSession
    ) -> None:
        url = api_with_oauth.config_url
        async with client.get(url) as resp:
            assert resp.status == HTTPOk.status_code
            result = await resp.json()
            assert result == {
                "registry_url": "https://registry.dev.neuromation.io",
                "storage_url": "https://neu.ro/api/v1/storage",
                "users_url": "https://neu.ro/api/v1/users",
                "monitoring_url": "https://neu.ro/api/v1/monitoring",
                "auth_url": "https://platform-auth0-url/authorize",
                "token_url": "https://platform-auth0-url/oauth/token",
                "client_id": "client_id",
                "audience": "https://platform-dev-url",
                "success_redirect_url": "https://platform-default-url",
                "callback_urls": [
                    "http://127.0.0.1:54540",
                    "http://127.0.0.1:54541",
                    "http://127.0.0.1:54542",
                ],
            }


@pytest.fixture
async def model_request_factory() -> Callable[[str], Dict[str, Any]]:
    def _factory(owner: str) -> Dict[str, Any]:
        return {
            "container": {
                "image": "ubuntu",
                "command": "true",
                "resources": {"cpu": 0.1, "memory_mb": 16},
                "http": {"port": 1234},
            },
            "dataset_storage_uri": f"storage://{owner}",
            "result_storage_uri": f"storage://{owner}/result",
            "description": "test job submitted by neuro model train",
        }

    return _factory


@pytest.fixture
def job_request_factory() -> Callable[[], Dict[str, Any]]:
    def _factory() -> Dict[str, Any]:
        # TODO(ajuszkowski) Optional fields (as "name") should not have a value here
        return {
            "container": {
                "image": "ubuntu",
                "command": "true",
                "resources": {"cpu": 0.1, "memory_mb": 16},
                "http": {"port": 1234},
            },
            "description": "test job submitted by neuro job submit",
        }

    return _factory


@pytest.fixture
async def model_train(
    model_request_factory: Callable[[str], Dict[str, Any]], regular_user: _User
) -> Dict[str, Any]:
    return model_request_factory(regular_user.name)


@pytest.fixture
async def job_submit(
    job_request_factory: Callable[[], Dict[str, Any]]
) -> Dict[str, Any]:
    return job_request_factory()


class TestModels:
    @pytest.mark.asyncio
    async def test_create_model_unauthorized(
        self, api: ApiConfig, client: aiohttp.ClientSession, model_train: Dict[str, Any]
    ) -> None:
        url = api.model_base_url
        async with client.post(url, json=model_train) as response:
            assert response.status == HTTPUnauthorized.status_code

    @pytest.mark.asyncio
    async def test_create_model_invalid_job_name(
        self,
        api: ApiConfig,
        client: aiohttp.ClientSession,
        model_train: Dict[str, Any],
        jobs_client: JobsClient,
        regular_user: _User,
    ) -> None:
        url = api.model_base_url
        model_train["is_preemptible"] = True
        model_train["name"] = "Invalid_job_name!"
        async with client.post(
            url, headers=regular_user.headers, json=model_train
        ) as response:
            assert response.status == HTTPBadRequest.status_code
            payload = await response.json()
            e = (
                "{'name': DataError({0: DataError(value should be None), "
                "1: DataError(does not match pattern ^[a-z][-a-z0-9]*[a-z0-9]$)})}"
            )
            assert payload == {"error": e}

    @pytest.mark.asyncio
    async def test_create_model(
        self,
        api: ApiConfig,
        client: aiohttp.ClientSession,
        model_train: Dict[str, Any],
        jobs_client: JobsClient,
        regular_user: _User,
    ) -> None:
        url = api.model_base_url
        model_train["is_preemptible"] = True
        model_train["container"]["http"]["requires_auth"] = True
        job_name = "some-test-job-name"
        model_train["name"] = job_name
        async with client.post(
            url, headers=regular_user.headers, json=model_train
        ) as response:
            assert response.status == HTTPAccepted.status_code
            result = await response.json()
            job_id = result["job_id"]
            assert result["status"] in ["pending"]
            assert result["http_url"] == f"http://{job_id}.jobs.neu.ro"
            assert result["http_url_named"] == (
                f"http://{job_name}-{regular_user.name}.jobs.neu.ro"
            )
            expected_internal_hostname = f"{job_id}.default"
            assert result["internal_hostname"] == expected_internal_hostname
            assert result["is_preemptible"]
            assert result["name"] == job_name
            assert result["description"] == "test job submitted by neuro model train"

        retrieved_job = await jobs_client.get_job_by_id(job_id=job_id)
        assert retrieved_job["internal_hostname"] == expected_internal_hostname
        assert retrieved_job["name"] == job_name
        assert retrieved_job["container"]["http"]["requires_auth"]

        await jobs_client.long_polling_by_job_id(job_id=job_id, status="succeeded")
        await jobs_client.delete_job(job_id=job_id)

    @pytest.mark.asyncio
    async def test_create_model_without_name_http_url_named_not_sent(
        self,
        api: ApiConfig,
        client: aiohttp.ClientSession,
        model_train: Dict[str, Any],
        jobs_client: JobsClient,
        regular_user: _User,
    ) -> None:
        url = api.model_base_url
        async with client.post(
            url, headers=regular_user.headers, json=model_train
        ) as response:
            assert response.status == HTTPAccepted.status_code
            result = await response.json()
            job_id = result["job_id"]
            assert result["http_url"] == f"http://{job_id}.jobs.neu.ro"
            assert "http_url_named" not in result

        await jobs_client.delete_job(job_id=job_id)

    @pytest.mark.asyncio
    async def test_create_model_with_ssh_and_http(
        self,
        api: ApiConfig,
        client: aiohttp.ClientSession,
        model_train: Dict[str, Any],
        jobs_client: JobsClient,
        regular_user: _User,
    ) -> None:
        url = api.model_base_url
        model_train["container"]["ssh"] = {"port": 7867}
        async with client.post(
            url, headers=regular_user.headers, json=model_train
        ) as response:
            assert response.status == HTTPAccepted.status_code
            result = await response.json()
            assert result["status"] in ["pending"]
            job_id = result["job_id"]
            expected_url = f"ssh://{job_id}.ssh.platform.neuromation.io:22"
            assert result["ssh_server"] == expected_url

        retrieved_job = await jobs_client.get_job_by_id(job_id=job_id)
        assert not retrieved_job["container"]["http"]["requires_auth"]

        await jobs_client.long_polling_by_job_id(job_id=job_id, status="succeeded")
        await jobs_client.delete_job(job_id=job_id)

    @pytest.mark.asyncio
    async def test_create_model_with_ssh_only(
        self,
        api: ApiConfig,
        client: aiohttp.ClientSession,
        model_train: Dict[str, Any],
        jobs_client: JobsClient,
        regular_user: _User,
    ) -> None:
        url = api.model_base_url
        model_train["container"]["ssh"] = {"port": 7867}
        model_train["container"].pop("http", None)
        async with client.post(
            url, headers=regular_user.headers, json=model_train
        ) as response:
            assert response.status == HTTPAccepted.status_code
            result = await response.json()
            assert result["status"] in ["pending"]
            job_id = result["job_id"]
            expected_url = f"ssh://{job_id}.ssh.platform.neuromation.io:22"
            assert result["ssh_server"] == expected_url

        await jobs_client.long_polling_by_job_id(job_id=job_id, status="succeeded")
        await jobs_client.delete_job(job_id=job_id)

    @pytest.mark.asyncio
    async def test_model_create_unknown_gpu_model(
        self,
        jobs_client: JobsClient,
        api: ApiConfig,
        client: aiohttp.ClientSession,
        regular_user: _User,
        kube_node_gpu: str,
    ) -> None:
        request_payload = {
            "container": {
                "image": "ubuntu",
                "command": "true",
                "resources": {
                    "cpu": 0.1,
                    "memory_mb": 16,
                    "gpu": 1,
                    "gpu_model": "unknown",
                },
            },
            "dataset_storage_uri": f"storage://{regular_user.name}",
            "result_storage_uri": f"storage://{regular_user.name}/result",
        }

        async with client.post(
            api.model_base_url, headers=regular_user.headers, json=request_payload
        ) as response:
            response_text = await response.text()
            assert response.status == HTTPBadRequest.status_code, response_text
            data = await response.json()
            assert """'gpu_model': DataError(value doesn't match""" in data["error"]

    @pytest.mark.asyncio
    async def test_create_gpu_model(
        self,
        jobs_client: JobsClient,
        api: ApiConfig,
        client: aiohttp.ClientSession,
        regular_user: _User,
        kube_node_gpu: str,
        kube_client: TestKubeClient,
    ) -> None:
        request_payload = {
            "container": {
                "image": "ubuntu",
                "command": "true",
                "resources": {
                    "cpu": 0.1,
                    "memory_mb": 16,
                    "gpu": 1,
                    "gpu_model": "gpumodel",
                },
            },
            "dataset_storage_uri": f"storage://{regular_user.name}",
            "result_storage_uri": f"storage://{regular_user.name}/result",
        }

        async with client.post(
            api.model_base_url, headers=regular_user.headers, json=request_payload
        ) as response:
            assert response.status == HTTPAccepted.status_code, await response.text()
            result = await response.json()
            job_id = result["job_id"]

        await kube_client.wait_pod_scheduled(job_id, kube_node_gpu)

    @pytest.mark.asyncio
    async def test_env_var_sourcing(
        self,
        api: ApiConfig,
        client: aiohttp.ClientSession,
        jobs_client: JobsClient,
        regular_user: _User,
    ) -> None:
        np_result_path = f"/var/storage/{regular_user.name}/result"
        cmd = f'bash -c \'[ "$NP_RESULT_PATH" == "{np_result_path}" ]\''
        payload = {
            "container": {
                "image": "ubuntu",
                "command": cmd,
                "resources": {"cpu": 0.1, "memory_mb": 16},
            },
            "dataset_storage_uri": f"storage://{regular_user.name}",
            "result_storage_uri": f"storage://{regular_user.name}/result",
        }
        url = api.model_base_url
        async with client.post(
            url, headers=regular_user.headers, json=payload
        ) as response:
            assert response.status == HTTPAccepted.status_code
            result = await response.json()
            assert result["status"] in ["pending"]
            job_id = result["job_id"]
        await jobs_client.long_polling_by_job_id(job_id=job_id, status="succeeded")
        await jobs_client.delete_job(job_id=job_id)

    @pytest.mark.asyncio
    async def test_incorrect_request(
        self, api: ApiConfig, client: aiohttp.ClientSession, regular_user: _User
    ) -> None:
        json_model_train = {"wrong_key": "wrong_value"}
        url = api.model_base_url
        async with client.post(
            url, headers=regular_user.headers, json=json_model_train
        ) as response:
            assert response.status == HTTPBadRequest.status_code
            data = await response.json()
            assert """'container': DataError(is required)""" in data["error"]

    @pytest.mark.asyncio
    async def test_broken_docker_image(
        self,
        api: ApiConfig,
        client: aiohttp.ClientSession,
        jobs_client: JobsClient,
        regular_user: _User,
    ) -> None:
        payload = {
            "container": {
                "image": "some_broken_image",
                "command": "true",
                "resources": {"cpu": 0.1, "memory_mb": 16},
            },
            "dataset_storage_uri": f"storage://{regular_user.name}",
            "result_storage_uri": f"storage://{regular_user.name}/result",
        }

        url = api.model_base_url
        async with client.post(
            url, headers=regular_user.headers, json=payload
        ) as response:
            assert response.status == HTTPAccepted.status_code
            data = await response.json()
            job_id = data["job_id"]
        await jobs_client.long_polling_by_job_id(job_id=job_id, status="failed")

    @pytest.mark.asyncio
    async def test_forbidden_storage_uris(
        self,
        api: ApiConfig,
        client: aiohttp.ClientSession,
        jobs_client: JobsClient,
        regular_user: _User,
    ) -> None:
        payload = {
            "container": {
                "image": "ubuntu",
                "command": "true",
                "resources": {"cpu": 0.1, "memory_mb": 16},
            },
            "dataset_storage_uri": f"storage://",
            "result_storage_uri": f"storage://result",
        }

        url = api.model_base_url
        async with client.post(
            url, headers=regular_user.headers, json=payload
        ) as response:
            assert response.status == HTTPForbidden.status_code, await response.text()

    @pytest.mark.asyncio
    async def test_forbidden_image(
        self,
        api: ApiConfig,
        client: aiohttp.ClientSession,
        jobs_client: JobsClient,
        regular_user: _User,
    ) -> None:
        payload = {
            "container": {
                "image": f"registry.dev.neuromation.io/anotheruser/image:tag",
                "command": "true",
                "resources": {"cpu": 0.1, "memory_mb": 16},
            },
            "dataset_storage_uri": f"storage://{regular_user.name}",
            "result_storage_uri": f"storage://{regular_user.name}/result",
        }

        url = api.model_base_url
        async with client.post(
            url, headers=regular_user.headers, json=payload
        ) as response:
            assert response.status == HTTPForbidden.status_code, await response.text()

    @pytest.mark.asyncio
    async def test_allowed_image(
        self,
        api: ApiConfig,
        client: aiohttp.ClientSession,
        jobs_client: JobsClient,
        regular_user: _User,
    ) -> None:
        payload = {
            "container": {
                "image": f"registry.dev.neuromation.io/{regular_user.name}/image:tag",
                "command": "true",
                "resources": {"cpu": 0.1, "memory_mb": 16},
            },
            "dataset_storage_uri": f"storage://{regular_user.name}",
            "result_storage_uri": f"storage://{regular_user.name}/result",
        }

        url = api.model_base_url
        async with client.post(
            url, headers=regular_user.headers, json=payload
        ) as response:
            assert response.status == HTTPAccepted.status_code, await response.text()
            result = await response.json()
            job_id = result["job_id"]
        await jobs_client.delete_job(job_id=job_id)


class TestJobs:
    @pytest.mark.asyncio
    async def test_create_job_unauthorized_no_token(
        self, api: ApiConfig, client: aiohttp.ClientSession, model_train: Dict[str, Any]
    ) -> None:
        url = api.jobs_base_url
        async with client.post(url, json=model_train) as response:
            assert response.status == HTTPUnauthorized.status_code

    @pytest.mark.asyncio
    async def test_create_job_unauthorized_invalid_token(
        self, api: ApiConfig, client: aiohttp.ClientSession, model_train: Dict[str, Any]
    ) -> None:
        url = api.jobs_base_url
        headers = {"Authorization": "Bearer INVALID"}
        async with client.post(url, headers=headers, json=model_train) as response:
            assert response.status == HTTPUnauthorized.status_code

    @pytest.mark.asyncio
    async def test_create_job_invalid_job_name(
        self,
        api: ApiConfig,
        client: aiohttp.ClientSession,
        job_submit: Dict[str, Any],
        jobs_client: JobsClient,
        regular_user: _User,
    ) -> None:
        url = api.jobs_base_url
        job_submit["is_preemptible"] = True
        job_submit["name"] = "Invalid_job_name!"
        async with client.post(
            url, headers=regular_user.headers, json=job_submit
        ) as response:
            assert response.status == HTTPBadRequest.status_code
            payload = await response.json()
            e = (
                "{'name': DataError({0: DataError(value should be None), "
                "1: DataError(does not match pattern ^[a-z][-a-z0-9]*[a-z0-9]$)})}"
            )
            assert payload == {"error": e}

    @pytest.mark.asyncio
    async def test_create_job(
        self,
        api: ApiConfig,
        client: aiohttp.ClientSession,
        job_submit: Dict[str, Any],
        jobs_client: JobsClient,
        regular_user: _User,
    ) -> None:
        job_name = f"test-job-name-{uuid4()}"
        url = api.jobs_base_url
        job_submit["is_preemptible"] = True
        job_submit["name"] = job_name
        job_submit["container"]["http"]["requires_auth"] = True
        async with client.post(
            url, headers=regular_user.headers, json=job_submit
        ) as resp:
            assert resp.status == HTTPAccepted.status_code
            payload = await resp.json()
            job_id = payload["id"]
            assert payload["status"] in ["pending"]
            assert payload["name"] == job_name
            assert payload["http_url"] == f"http://{job_id}.jobs.neu.ro"
            assert (
                payload["http_url_named"]
                == f"http://{job_name}-{regular_user.name}.jobs.neu.ro"
            )
            expected_internal_hostname = f"{job_id}.default"
            assert payload["internal_hostname"] == expected_internal_hostname
            assert payload["is_preemptible"]
            assert payload["description"] == "test job submitted by neuro job submit"

        retrieved_job = await jobs_client.get_job_by_id(job_id=job_id)
        assert retrieved_job["internal_hostname"] == expected_internal_hostname
        assert retrieved_job["name"] == job_name
        assert retrieved_job["container"]["http"]["requires_auth"]

        await jobs_client.long_polling_by_job_id(job_id=job_id, status="succeeded")
        await jobs_client.delete_job(job_id=job_id)

    @pytest.mark.asyncio
    async def test_create_job_without_name_http_url_named_not_sent(
        self,
        api: ApiConfig,
        client: aiohttp.ClientSession,
        job_submit: Dict[str, Any],
        jobs_client: JobsClient,
        regular_user: _User,
    ) -> None:
        url = api.jobs_base_url
        async with client.post(
            url, headers=regular_user.headers, json=job_submit
        ) as resp:
            assert resp.status == HTTPAccepted.status_code
            payload = await resp.json()
            job_id = payload["id"]
            assert payload["http_url"] == f"http://{job_id}.jobs.neu.ro"
            assert "http_url_named" not in payload

        await jobs_client.delete_job(job_id=job_id)

    @pytest.mark.asyncio
    async def test_create_multiple_jobs_with_same_name_fail(
        self,
        api: ApiConfig,
        client: aiohttp.ClientSession,
        job_submit: Dict[str, Any],
        regular_user: _User,
        jobs_client: JobsClient,
    ) -> None:
        url = api.jobs_base_url
        headers = regular_user.headers
        job_name = "test-job-name"
        job_submit["name"] = job_name
        job_submit["container"]["command"] = "sleep 100500"

        async with client.post(url, headers=headers, json=job_submit) as response:
            assert response.status == HTTPAccepted.status_code
            payload = await response.json()
            job_id = payload["id"]

        await jobs_client.long_polling_by_job_id(job_id, status="running")

        async with client.post(url, headers=headers, json=job_submit) as response:
            assert response.status == HTTPBadRequest.status_code
            payload = await response.json()
            assert payload == {
                "error": (
                    f"Failed to create job: job with name '{job_name}' "
                    f"and owner '{regular_user.name}' already exists: '{job_id}'"
                )
            }

        # cleanup
        await jobs_client.delete_job(job_id)

    @pytest.mark.asyncio
    async def test_create_job_gpu_quota_allows(
        self,
        api: ApiConfig,
        client: aiohttp.ClientSession,
        job_request_factory: Callable[[], Dict[str, Any]],
        jobs_client: Callable[[], Any],
        regular_user_factory: Callable[..., Any],
    ) -> None:
        quota = Quota(total_gpu_run_time_minutes=100)
        user = await regular_user_factory(quota=quota)
        url = api.jobs_base_url
        job_request = job_request_factory()
        job_request["container"]["resources"]["gpu"] = 1
        async with client.post(url, headers=user.headers, json=job_request) as response:
            assert response.status == HTTPAccepted.status_code

    @pytest.mark.asyncio
    async def test_create_job_non_gpu_quota_allows(
        self,
        api: ApiConfig,
        client: aiohttp.ClientSession,
        job_request_factory: Callable[[], Dict[str, Any]],
        jobs_client: Callable[[], Any],
        regular_user_factory: Callable[..., Any],
    ) -> None:
        quota = Quota(total_non_gpu_run_time_minutes=100)
        user = await regular_user_factory(quota=quota)
        url = api.jobs_base_url
        job_request = job_request_factory()
        async with client.post(url, headers=user.headers, json=job_request) as response:
            assert response.status == HTTPAccepted.status_code

    @pytest.mark.asyncio
    async def test_create_job_gpu_quota_exceeded(
        self,
        api: ApiConfig,
        client: aiohttp.ClientSession,
        job_request_factory: Callable[[], Dict[str, Any]],
        jobs_client: JobsClient,
        regular_user_factory: Callable[..., Any],
    ) -> None:
        quota = Quota(total_gpu_run_time_minutes=0)
        user = await regular_user_factory(quota=quota)
        url = api.jobs_base_url
        job_request = job_request_factory()
        job_request["container"]["resources"]["gpu"] = 1
        async with client.post(url, headers=user.headers, json=job_request) as response:
            assert response.status == HTTPBadRequest.status_code
            data = await response.json()
            assert data == {"error": f"GPU quota exceeded for user '{user.name}'"}

    @pytest.mark.asyncio
    async def test_create_job_non_gpu_quota_exceeded(
        self,
        api: ApiConfig,
        client: aiohttp.ClientSession,
        job_request_factory: Callable[[], Dict[str, Any]],
        jobs_client: JobsClient,
        regular_user_factory: Callable[..., Any],
    ) -> None:
        quota = Quota(total_non_gpu_run_time_minutes=0)
        user = await regular_user_factory(quota=quota)
        url = api.jobs_base_url
        job_request = job_request_factory()
        async with client.post(url, headers=user.headers, json=job_request) as response:
            assert response.status == HTTPBadRequest.status_code
            data = await response.json()
            assert data == {"error": f"non-GPU quota exceeded for user '{user.name}'"}

    @pytest.mark.asyncio
    async def test_create_multiple_jobs_with_same_name_after_first_finished(
        self,
        api: ApiConfig,
        client: aiohttp.ClientSession,
        job_submit: Dict[str, Any],
        regular_user: _User,
        jobs_client: JobsClient,
    ) -> None:
        url = api.jobs_base_url
        headers = regular_user.headers
        job_submit["name"] = "test-job-name"
        job_submit["container"]["command"] = "sleep 100500"

        async with client.post(url, headers=headers, json=job_submit) as response:
            assert response.status == HTTPAccepted.status_code
            payload = await response.json()
            job_id = payload["id"]

        await jobs_client.long_polling_by_job_id(job_id, status="running")
        await jobs_client.delete_job(job_id)
        await jobs_client.long_polling_by_job_id(job_id, status="succeeded")

        async with client.post(url, headers=headers, json=job_submit) as response:
            assert response.status == HTTPAccepted.status_code

    @pytest.mark.asyncio
    async def test_get_all_jobs_clear(self, jobs_client: JobsClient) -> None:
        jobs = await jobs_client.get_all_jobs()
        assert jobs == []

    @pytest.mark.asyncio
    async def test_get_all_jobs_filter_wrong_status(
        self,
        api: ApiConfig,
        client: aiohttp.ClientSession,
        jobs_client: JobsClient,
        regular_user: _User,
        model_request_factory: Callable[[str], Dict[str, Any]],
    ) -> None:
        headers = regular_user.headers
        url = api.jobs_base_url

        filters = {"status": "abrakadabra"}
        async with client.get(url, headers=headers, params=filters) as response:
            assert response.status == HTTPBadRequest.status_code

        filters2 = [("status", "running"), ("status", "abrakadabra")]
        async with client.get(url, headers=headers, params=filters2) as response:
            assert response.status == HTTPBadRequest.status_code

    @pytest.mark.asyncio
    async def test_get_all_jobs_filter_by_status_only_single_status_pending(
        self,
        api: ApiConfig,
        client: aiohttp.ClientSession,
        jobs_client: JobsClient,
        regular_user: _User,
        model_request_factory: Callable[[str], Dict[str, Any]],
    ) -> None:
        url = api.model_base_url
        headers = regular_user.headers
        model_request = model_request_factory(regular_user.name)
        model_request["container"]["resources"]["memory_mb"] = 100_500
        async with client.post(url, headers=headers, json=model_request) as resp:
            assert resp.status == HTTPAccepted.status_code
            result = await resp.json()
            job_id = result["job_id"]

        await jobs_client.long_polling_by_job_id(job_id, status="pending")

        filters = {"status": "pending"}
        jobs = await jobs_client.get_all_jobs(filters)
        job_ids = {job["id"] for job in jobs}
        assert job_ids == {job_id}

        filters = {"status": "running"}
        jobs = await jobs_client.get_all_jobs(filters)
        job_ids = {job["id"] for job in jobs}
        assert job_ids == set()

    @pytest.mark.asyncio
    async def test_get_all_jobs_filter_by_status_only(
        self,
        api: ApiConfig,
        client: aiohttp.ClientSession,
        jobs_client: JobsClient,
        regular_user: _User,
        model_request_factory: Callable[[str], Dict[str, Any]],
    ) -> None:
        url = api.model_base_url
        headers = regular_user.headers
        model_request = model_request_factory(regular_user.name)
        model_request["container"]["command"] = "sleep 20m"
        job_ids_list = []
        for _ in range(5):
            async with client.post(url, headers=headers, json=model_request) as resp:
                assert resp.status == HTTPAccepted.status_code
                result = await resp.json()
                job_ids_list.append(result["job_id"])

        job_ids_killed = set(job_ids_list[:2])
        job_ids_alive = set(job_ids_list[2:])
        job_ids_all = set(job_ids_list)

        for job_id in job_ids_all:
            await jobs_client.long_polling_by_job_id(job_id, status="running")

        for job_id in job_ids_killed:
            await jobs_client.delete_job(job_id=job_id)
            await jobs_client.long_polling_by_job_id(job_id, status="succeeded")

        # two statuses, actually filter out values
        filters = [("status", "pending"), ("status", "running")]
        jobs = await jobs_client.get_all_jobs(filters)
        job_ids = {job["id"] for job in jobs}
        assert job_ids == job_ids_alive

        # no filter
        jobs = await jobs_client.get_all_jobs()
        job_ids = {job["id"] for job in jobs}
        assert job_ids == job_ids_all

        # all statuses, same as no filter1
        filters = [
            ("status", "pending"),
            ("status", "running"),
            ("status", "failed"),
            ("status", "succeeded"),
        ]
        jobs = await jobs_client.get_all_jobs(filters)
        job_ids = {job["id"] for job in jobs}
        assert job_ids == job_ids_all

        # single status, actually filter out values
        filters2 = {"status": "succeeded"}
        jobs = await jobs_client.get_all_jobs(filters2)
        job_ids = {job["id"] for job in jobs}
        assert job_ids == job_ids_killed

        # cleanup
        for job_id in job_ids_alive:
            await jobs_client.delete_job(job_id=job_id)

    @pytest.fixture
    async def setup_new_user_for_filtration(
        self,
        api: ApiConfig,
        regular_user_factory: Callable[[], Any],
        jobs_client_factory: Callable[[_User], JobsClient],
        job_request_factory: Callable[[], Dict[str, Any]],
        client: aiohttp.ClientSession,
    ) -> AsyncIterator[
        Callable[[str], Awaitable[Tuple[_User, JobsClient, Dict[str, Any]]]]
    ]:
        async def factory(
            job_name: str = "test-job-name"
        ) -> Tuple[_User, JobsClient, Dict[str, Any]]:
            url = api.jobs_base_url
            user = await regular_user_factory()
            jobs_client = jobs_client_factory(user)
            headers = user.headers

            job_request = job_request_factory()
            job_request["container"]["command"] = "sleep 30m"

            jobs_dict: Dict[str, Any] = dict()
            jobs_dict["job_name:yes"] = dict()
            jobs_dict["job_name:no"] = dict()

            async def run_job(with_name: bool, do_kill: bool) -> None:
                if with_name:
                    job_request["name"] = job_name
                    job_name_key = "job_name:yes"
                else:
                    if "name" in job_request:
                        del job_request["name"]
                    job_name_key = "job_name:no"

                async with client.post(url, headers=headers, json=job_request) as resp:
                    assert resp.status == HTTPAccepted.status_code
                    result = await resp.json()
                    job_id = result["id"]
                    await jobs_client.long_polling_by_job_id(job_id, status="running")
                    if do_kill:
                        await jobs_client.delete_job(job_id=job_id)
                        await jobs_client.long_polling_by_job_id(
                            job_id, status="succeeded"
                        )
                        status_key = "status:succeeded"
                    else:
                        status_key = "status:running"
                jobs_dict[job_name_key][status_key] = job_id

            await run_job(with_name=True, do_kill=True)
            await run_job(with_name=True, do_kill=False)
            await run_job(with_name=False, do_kill=True)
            await run_job(with_name=False, do_kill=False)

            return user, jobs_client, jobs_dict

        yield factory

    @pytest.fixture
<<<<<<< HEAD
    async def run_job(self, api, client, jobs_client, jobs_client_factory):
        job_ids = []

        async def _impl(user, job_request, do_kill=False):
=======
    async def run_job(
        self,
        api: ApiConfig,
        client: aiohttp.ClientSession,
        jobs_client_factory: Callable[[_User], JobsClient],
    ) -> AsyncIterator[Callable[[_User, Dict[str, Any], bool], Awaitable[str]]]:
        async def _impl(
            user: _User, job_request: Dict[str, Any], do_kill: bool = False
        ) -> str:
>>>>>>> f5d29774
            url = api.jobs_base_url
            headers = user.headers
            jobs_client = jobs_client_factory(user)
            async with client.post(url, headers=headers, json=job_request) as resp:
                assert resp.status == HTTPAccepted.status_code, str(job_request)
                data = await resp.json()
                job_id = data["id"]
                await jobs_client.long_polling_by_job_id(job_id, "running")
                if do_kill:
                    await jobs_client.delete_job(job_id)
                    await jobs_client.long_polling_by_job_id(job_id, "succeeded")
<<<<<<< HEAD
                else:
                    job_ids.append(job_id)
=======
            assert isinstance(job_id, str)
>>>>>>> f5d29774
            return job_id

        yield _impl

        for job_id in job_ids:
            await jobs_client.delete_job(job_id=job_id, assert_success=False)

    @pytest.fixture
    async def share_job(
        self, auth_client: _AuthClient
    ) -> AsyncIterator[Callable[[_User, _User, Any], Awaitable[None]]]:
        async def _impl(owner: _User, follower: _User, job_id: str) -> None:
            permission = Permission(uri=f"job://{owner.name}/{job_id}", action="read")
            await auth_client.grant_user_permissions(
                follower.name, [permission], token=owner.token
            )

        yield _impl

    @pytest.mark.asyncio
    async def test_get_all_jobs_filter_by_name_owner_and_status(
        self,
        api: ApiConfig,
        client: aiohttp.ClientSession,
        regular_user_factory: Callable[[], Any],
        jobs_client_factory: Callable[[_User], JobsClient],
        job_request_factory: Callable[[], Dict[str, Any]],
        run_job: Callable[..., Awaitable[None]],
        share_job: Callable[[_User, _User, Any], Awaitable[None]],
        setup_new_user_for_filtration: Callable[
            [str], Awaitable[Tuple[_User, JobsClient, Dict[str, Any]]]
        ],
    ) -> None:
        job_name = "test-job-name"

        def create_job_request_with_name() -> Dict[str, Any]:
            job_request = job_request_factory()
            job_request["container"]["command"] = "sleep 30m"
            job_request["name"] = job_name
            return job_request

        def create_job_request_no_name() -> Dict[str, Any]:
            job_request = job_request_factory()
            job_request["container"]["command"] = "sleep 30m"
            return job_request

        job_req_no_name = create_job_request_no_name()
        job_req_with_name = create_job_request_with_name()

        usr1 = await regular_user_factory()
        usr2 = await regular_user_factory()

        jobs_client_usr1 = jobs_client_factory(usr1)

        job_usr1_with_name_killed = await run_job(usr1, job_req_with_name, do_kill=True)
        job_usr1_no_name_killed = await run_job(usr1, job_req_no_name, do_kill=True)
        job_usr1_with_name = await run_job(usr1, job_req_with_name, do_kill=False)
        job_usr1_no_name = await run_job(usr1, job_req_no_name, do_kill=False)

        job_usr2_with_name_killed = await run_job(usr2, job_req_with_name, do_kill=True)
        job_usr2_no_name_killed = await run_job(usr2, job_req_no_name, do_kill=True)
        job_usr2_with_name = await run_job(usr2, job_req_with_name, do_kill=False)
        job_usr2_no_name = await run_job(usr2, job_req_no_name, do_kill=False)

        # usr2 shares their jobs with usr1
        await share_job(usr2, usr1, job_usr2_with_name_killed)
        await share_job(usr2, usr1, job_usr2_no_name_killed)
        await share_job(usr2, usr1, job_usr2_with_name)
        await share_job(usr2, usr1, job_usr2_no_name)

        # filter: another owner
        filters = [("owner", usr2.name)]
        jobs = await jobs_client_usr1.get_all_jobs(filters)
        job_ids = {job["id"] for job in jobs}
        assert job_ids == {
            job_usr2_with_name_killed,
            job_usr2_no_name_killed,
            job_usr2_with_name,
            job_usr2_no_name,
        }

        # filter: self owner
        filters = [("owner", usr1.name)]
        jobs = await jobs_client_usr1.get_all_jobs(filters)
        job_ids = {job["id"] for job in jobs}
        assert job_ids == {
            job_usr1_with_name_killed,
            job_usr1_no_name_killed,
            job_usr1_with_name,
            job_usr1_no_name,
        }

        # filter: both owners
        filters = [("owner", usr1.name), ("owner", usr2.name)]
        jobs = await jobs_client_usr1.get_all_jobs(filters)
        job_ids = {job["id"] for job in jobs}
        assert job_ids == {
            job_usr1_with_name_killed,
            job_usr1_no_name_killed,
            job_usr1_with_name,
            job_usr1_no_name,
            job_usr2_with_name_killed,
            job_usr2_no_name_killed,
            job_usr2_with_name,
            job_usr2_no_name,
        }

        # filter: another owner + job name
        filters = [("name", job_name), ("owner", usr2.name)]
        jobs = await jobs_client_usr1.get_all_jobs(filters)
        job_ids = {job["id"] for job in jobs}
        assert job_ids == {job_usr2_with_name_killed, job_usr2_with_name}

        # filter: self owner + job name
        filters = [("name", job_name), ("owner", usr1.name)]
        jobs = await jobs_client_usr1.get_all_jobs(filters)
        job_ids = {job["id"] for job in jobs}
        assert job_ids == {job_usr1_with_name_killed, job_usr1_with_name}

        # filter: both owners + job name
        filters = [("name", job_name), ("owner", usr1.name), ("owner", usr2.name)]
        jobs = await jobs_client_usr1.get_all_jobs(filters)
        job_ids = {job["id"] for job in jobs}
        assert job_ids == {
            job_usr1_with_name_killed,
            job_usr1_with_name,
            job_usr2_with_name_killed,
            job_usr2_with_name,
        }

        # filter: self owner + status
        filters = [("owner", usr1.name), ("status", "running")]
        jobs = await jobs_client_usr1.get_all_jobs(filters)
        job_ids = {job["id"] for job in jobs}
        assert job_ids == {job_usr1_with_name, job_usr1_no_name}

        # filter: another owner + status
        filters = [("owner", usr2.name), ("status", "running")]
        jobs = await jobs_client_usr1.get_all_jobs(filters)
        job_ids = {job["id"] for job in jobs}
        assert job_ids == {job_usr2_with_name, job_usr2_no_name}

        # filter: both owners + status
        filters = [("owner", usr1.name), ("owner", usr2.name), ("status", "running")]
        jobs = await jobs_client_usr1.get_all_jobs(filters)
        job_ids = {job["id"] for job in jobs}
        assert job_ids == {
            job_usr2_with_name,
            job_usr2_no_name,
            job_usr1_with_name,
            job_usr1_no_name,
        }

        # filter: self owner + name + status
        filters = [("owner", usr1.name), ("name", job_name), ("status", "succeeded")]
        jobs = await jobs_client_usr1.get_all_jobs(filters)
        job_ids = {job["id"] for job in jobs}
        assert job_ids == {job_usr1_with_name_killed}

        # filter: another owner + name + status
        filters = [("owner", usr2.name), ("name", job_name), ("status", "succeeded")]
        jobs = await jobs_client_usr1.get_all_jobs(filters)
        job_ids = {job["id"] for job in jobs}
        assert job_ids == {job_usr2_with_name_killed}

        # filter: both owners + name + status
        filters = [
            ("owner", usr1.name),
            ("owner", usr2.name),
            ("name", job_name),
            ("status", "succeeded"),
        ]
        jobs = await jobs_client_usr1.get_all_jobs(filters)
        job_ids = {job["id"] for job in jobs}
        assert job_ids == {job_usr1_with_name_killed, job_usr2_with_name_killed}

    @pytest.mark.asyncio
    async def test_get_all_jobs_filter_by_name_status(
        self,
        api: ApiConfig,
        client: aiohttp.ClientSession,
        regular_user_factory: Callable[[], Any],
        jobs_client_factory: Callable[[_User], JobsClient],
        job_request_factory: Callable[[], Dict[str, Any]],
        setup_new_user_for_filtration: Callable[
            [str], Awaitable[Tuple[_User, JobsClient, Dict[str, Any]]]
        ],
    ) -> None:
        url = api.jobs_base_url
        job_name = "test-job-name"

        def job_request_with_name() -> Dict[str, Any]:
            job_request = job_request_factory()
            job_request["container"]["command"] = "sleep 30m"
            job_request["name"] = job_name
            return job_request

        def job_request_no_name() -> Dict[str, Any]:
            job_request = job_request_factory()
            job_request["container"]["command"] = "sleep 30m"
            return job_request

        job_id_active_without_name_first_user = None
        job_id_active_with_name_first_user = None
        job_id_terminated_without_name_first_user = None
        job_id_terminated_with_name_first_user = None

        for i in range(2):
            user = await regular_user_factory()
            headers = user.headers
            jobs_client = jobs_client_factory(user)
            if i == 0:
                jobs_client_first_user = jobs_client

            # terminated, no name
            job_request = job_request_no_name()
            async with client.post(url, headers=headers, json=job_request) as resp:
                assert resp.status == HTTPAccepted.status_code, str(job_request)
                data = await resp.json()
                job_id = data["id"]
                await jobs_client.long_polling_by_job_id(job_id, "running")
                await jobs_client.delete_job(job_id)
                await jobs_client.long_polling_by_job_id(job_id, "succeeded")
                if job_id_terminated_without_name_first_user is None:
                    job_id_terminated_without_name_first_user = job_id

            # terminated, with name
            job_request = job_request_with_name()
            async with client.post(url, headers=headers, json=job_request) as resp:
                assert resp.status == HTTPAccepted.status_code
                data = await resp.json()
                job_id = data["id"]
                await jobs_client.long_polling_by_job_id(job_id, "running")
                await jobs_client.delete_job(job_id)
                await jobs_client.long_polling_by_job_id(job_id, "succeeded")
                if job_id_terminated_with_name_first_user is None:
                    job_id_terminated_with_name_first_user = job_id

            # active, no name
            job_request = job_request_no_name()
            async with client.post(url, headers=headers, json=job_request) as resp:
                assert resp.status == HTTPAccepted.status_code
                data = await resp.json()
                job_id = data["id"]
                if job_id_active_without_name_first_user is None:
                    job_id_active_without_name_first_user = job_id
                await jobs_client.long_polling_by_job_id(job_id, "running")

            # active, with name
            job_request = job_request_with_name()
            async with client.post(url, headers=headers, json=job_request) as resp:
                assert resp.status == HTTPAccepted.status_code
                data = await resp.json()
                job_id = data["id"]
                if job_id_active_with_name_first_user is None:
                    job_id_active_with_name_first_user = job_id
                await jobs_client.long_polling_by_job_id(job_id, "running")

        # owner: 1, name: yes
        filters = [("name", job_name)]
        jobs = await jobs_client_first_user.get_all_jobs(filters)
        job_ids = {job["id"] for job in jobs}
        assert job_ids == {
            job_id_active_with_name_first_user,
            job_id_terminated_with_name_first_user,
        }

        # owner: 1, name: yes, status: running
        filters = [("name", job_name), ("status", "running")]
        jobs = await jobs_client_first_user.get_all_jobs(filters)
        job_ids = {job["id"] for job in jobs}
        assert job_ids == {job_id_active_with_name_first_user}

        # owner: 1, name: yes, status: running+failed
        filters = [("name", job_name), ("status", "running"), ("status", "failed")]
        jobs = await jobs_client_first_user.get_all_jobs(filters)
        job_ids = {job["id"] for job in jobs}
        assert job_ids == {job_id_active_with_name_first_user}

        # owner: 1, name: yes, status: running+succeeded
        filters = [("name", job_name), ("status", "running"), ("status", "succeeded")]
        jobs = await jobs_client_first_user.get_all_jobs(filters)
        job_ids = {job["id"] for job in jobs}
        assert job_ids == {
            job_id_active_with_name_first_user,
            job_id_terminated_with_name_first_user,
        }

        # owner: 1, name: not-found, status: succeeded
        filters = [("status", "running"), ("name", "not-found-name")]
        jobs = await jobs_client_first_user.get_all_jobs(filters)
        job_ids = {job["id"] for job in jobs}
        assert job_ids == set()

    @pytest.mark.asyncio
    async def test_get_all_jobs_filter_by_name_owner_and_status_invalid_name(
        self, api: ApiConfig, client: aiohttp.ClientSession, regular_user: _User
    ) -> None:
        url = api.jobs_base_url
        headers = regular_user.headers

        # filter by name only
        filters = {"name": "InValid_Name.txt"}
        async with client.get(url, headers=headers, params=filters) as resp:
            assert resp.status == HTTPBadRequest.status_code

        # filter by name and status
        filters2 = [("status", "running"), ("name", "InValid_Name.txt")]
        async with client.get(url, headers=headers, params=filters2) as resp:
            assert resp.status == HTTPBadRequest.status_code

    @pytest.mark.asyncio
    async def test_get_all_jobs_shared(
        self,
        jobs_client: JobsClient,
        api: ApiConfig,
        client: aiohttp.ClientSession,
        model_request_factory: Callable[[str], Dict[str, Any]],
        regular_user_factory: Callable[[], Any],
        auth_client: _AuthClient,
    ) -> None:
        owner = await regular_user_factory()
        follower = await regular_user_factory()

        url = api.model_base_url
        model_request = model_request_factory(owner.name)
        async with client.post(
            url, headers=owner.headers, json=model_request
        ) as response:
            assert response.status == HTTPAccepted.status_code
            result = await response.json()
            job_id = result["job_id"]

        url = api.jobs_base_url
        async with client.get(url, headers=owner.headers) as response:
            assert response.status == HTTPOk.status_code, await response.text()
            result = await response.json()
            job_ids = {item["id"] for item in result["jobs"]}
            assert job_ids == {job_id}

        async with client.get(url, headers=follower.headers) as response:
            assert response.status == HTTPOk.status_code
            result = await response.json()
            assert not result["jobs"]

        permission = Permission(uri=f"job://{owner.name}/{job_id}", action="read")
        await auth_client.grant_user_permissions(
            follower.name, [permission], token=owner.token
        )

        async with client.get(url, headers=follower.headers) as response:
            assert response.status == HTTPOk.status_code

    @pytest.mark.asyncio
    async def test_get_shared_job(
        self,
        jobs_client: JobsClient,
        api: ApiConfig,
        client: aiohttp.ClientSession,
        model_request_factory: Callable[[str], Dict[str, Any]],
        regular_user_factory: Callable[[], Any],
        auth_client: _AuthClient,
    ) -> None:
        owner = await regular_user_factory()
        follower = await regular_user_factory()

        url = api.model_base_url
        model_request = model_request_factory(owner.name)
        async with client.post(
            url, headers=owner.headers, json=model_request
        ) as response:
            assert response.status == HTTPAccepted.status_code
            result = await response.json()
            job_id = result["job_id"]

        url = f"{api.jobs_base_url}/{job_id}"
        async with client.get(url, headers=owner.headers) as response:
            assert response.status == HTTPOk.status_code

        async with client.get(url, headers=follower.headers) as response:
            assert response.status == HTTPForbidden.status_code

        permission = Permission(uri=f"job://{owner.name}/{job_id}", action="read")
        await auth_client.grant_user_permissions(
            follower.name, [permission], token=owner.token
        )

        async with client.get(url, headers=follower.headers) as response:
            assert response.status == HTTPOk.status_code

    @pytest.mark.asyncio
    async def test_get_jobs_return_corrects_id(
        self,
        jobs_client: JobsClient,
        api: ApiConfig,
        client: aiohttp.ClientSession,
        model_train: Dict[str, Any],
        regular_user: _User,
    ) -> None:
        jobs_ids = []
        n_jobs = 2
        for _ in range(n_jobs):
            url = api.model_base_url
            async with client.post(
                url, headers=regular_user.headers, json=model_train
            ) as response:
                assert response.status == HTTPAccepted.status_code
                result = await response.json()
                assert result["status"] in ["pending"]
                job_id = result["job_id"]
                await jobs_client.long_polling_by_job_id(
                    job_id=job_id, status="succeeded"
                )
                jobs_ids.append(job_id)

        jobs = await jobs_client.get_all_jobs()
        assert set(jobs_ids) <= {x["id"] for x in jobs}
        # clean
        for job in jobs:
            await jobs_client.delete_job(job_id=job["id"])

    @pytest.mark.asyncio
    @pytest.mark.parametrize(
        "filters",
        [
            multidict.MultiDict([("name", f"test-job-{uuid4()}")]),
            multidict.MultiDict(
                [
                    ("name", f"test-job-{uuid4()}"),
                    ("status", "running"),
                    ("status", "pending"),
                    ("status", "failed"),
                    ("status", "succeeded"),
                ]
            ),
        ],
    )
    async def test_get_jobs_by_name_preserves_chronological_order_without_statuses(
        self,
        jobs_client: JobsClient,
        api: ApiConfig,
        client: aiohttp.ClientSession,
        job_submit: Dict[str, Any],
        regular_user: _User,
        filters: Dict[str, Any],
    ) -> None:
        # unique job name generated per test-run is stored in "filters"
        job_submit["name"] = filters.get("name")
        job_submit["container"]["command"] = "sleep 30m"

        jobs_ids = []
        n_jobs = 5
        for i in range(n_jobs):
            async with client.post(
                api.jobs_base_url, headers=regular_user.headers, json=job_submit
            ) as response:
                assert response.status == HTTPAccepted.status_code, f"{i}-th job"
                result = await response.json()
                assert result["status"] == "pending"
                job_id = result["id"]
                jobs_ids.append(job_id)
                await jobs_client.long_polling_by_job_id(job_id, status="running")
                # let only the last job be running
                if i < n_jobs - 1:
                    await jobs_client.delete_job(job_id)
                    await jobs_client.long_polling_by_job_id(job_id, status="succeeded")

        jobs_ls = await jobs_client.get_all_jobs(params=filters)
        jobs_ls = [job["id"] for job in jobs_ls]
        assert set(jobs_ids) == set(jobs_ls), "content differs"
        assert jobs_ids == jobs_ls, "order differs"

        # cleanup all:
        for job_id in jobs_ids:
            await jobs_client.delete_job(job_id=job_id)

    @pytest.mark.asyncio
    async def test_delete_job(
        self,
        api: ApiConfig,
        client: aiohttp.ClientSession,
        model_train: Dict[str, Any],
        jobs_client: JobsClient,
        regular_user: _User,
    ) -> None:
        url = api.model_base_url
        async with client.post(
            url, headers=regular_user.headers, json=model_train
        ) as response:
            assert response.status == HTTPAccepted.status_code
            result = await response.json()
            assert result["status"] in ["pending"]
            job_id = result["job_id"]
            await jobs_client.long_polling_by_job_id(job_id=job_id, status="succeeded")
        await jobs_client.delete_job(job_id=job_id)

        jobs = await jobs_client.get_all_jobs()
        assert len(jobs) == 1
        assert jobs[0]["status"] == "succeeded"
        assert jobs[0]["id"] == job_id

    @pytest.mark.asyncio
    async def test_delete_already_deleted(
        self,
        api: ApiConfig,
        client: aiohttp.ClientSession,
        model_train: Dict[str, Any],
        jobs_client: JobsClient,
        regular_user: _User,
    ) -> None:
        url = api.model_base_url
        model_train["container"]["command"] = "sleep 1000000000"
        async with client.post(
            url, headers=regular_user.headers, json=model_train
        ) as response:
            assert response.status == HTTPAccepted.status_code
            result = await response.json()
            assert result["status"] in ["pending"]
            job_id = result["job_id"]
            await jobs_client.long_polling_by_job_id(job_id=job_id, status="running")
        await jobs_client.delete_job(job_id=job_id)
        # delete again (same result expected)
        await jobs_client.delete_job(job_id=job_id)

    @pytest.mark.asyncio
    async def test_delete_not_exist(
        self, api: ApiConfig, client: aiohttp.ClientSession, regular_user: _User
    ) -> None:
        job_id = "kdfghlksjd-jhsdbljh-3456789!@"
        url = api.jobs_base_url + f"/{job_id}"
        async with client.delete(url, headers=regular_user.headers) as response:
            assert response.status == HTTPBadRequest.status_code
            result = await response.json()
            assert result["error"] == f"no such job {job_id}"

    @pytest.mark.asyncio
    async def test_job_log(
        self, api: ApiConfig, client: aiohttp.ClientSession, regular_user: _User
    ) -> None:
        command = 'bash -c "for i in {1..5}; do echo $i; sleep 1; done"'
        payload = {
            "container": {
                "image": "ubuntu",
                "command": command,
                "resources": {"cpu": 0.1, "memory_mb": 16},
            },
            "dataset_storage_uri": f"storage://{regular_user.name}",
            "result_storage_uri": f"storage://{regular_user.name}/result",
        }
        url = api.model_base_url
        async with client.post(
            url, headers=regular_user.headers, json=payload
        ) as response:
            assert response.status == HTTPAccepted.status_code
            result = await response.json()
            assert result["status"] in ["pending"]
            job_id = result["job_id"]

        job_log_url = api.jobs_base_url + f"/{job_id}/log"
        async with client.get(job_log_url, headers=regular_user.headers) as response:
            assert response.content_type == "text/plain"
            assert response.charset == "utf-8"
            assert response.headers["Transfer-Encoding"] == "chunked"
            assert "Content-Encoding" not in response.headers
            actual_payload = await response.read()
            expected_payload = "\n".join(str(i) for i in range(1, 6)) + "\n"
            assert actual_payload == expected_payload.encode()

    @pytest.mark.asyncio
    async def test_create_validation_failure(
        self, api: ApiConfig, client: aiohttp.ClientSession, regular_user: _User
    ) -> None:
        request_payload: Dict[str, Any] = {}
        async with client.post(
            api.jobs_base_url, headers=regular_user.headers, json=request_payload
        ) as response:
            assert response.status == HTTPBadRequest.status_code
            response_payload = await response.json()
            assert response_payload == {"error": mock.ANY}
            assert "is required" in response_payload["error"]

    @pytest.mark.asyncio
    async def test_create_with_custom_volumes(
        self,
        jobs_client: JobsClient,
        api: ApiConfig,
        client: aiohttp.ClientSession,
        regular_user: _User,
    ) -> None:
        request_payload = {
            "container": {
                "image": "ubuntu",
                "command": "true",
                "resources": {"cpu": 0.1, "memory_mb": 16},
                "volumes": [
                    {
                        "src_storage_uri": f"storage://{regular_user.name}",
                        "dst_path": "/var/storage",
                        "read_only": False,
                    }
                ],
            },
            "is_preemptible": True,
        }

        async with client.post(
            api.jobs_base_url, headers=regular_user.headers, json=request_payload
        ) as response:
            response_text = await response.text()
            assert response.status == HTTPAccepted.status_code, response_text
            response_payload = await response.json()
            job_id = response_payload["id"]
            assert response_payload == {
                "id": mock.ANY,
                "owner": regular_user.name,
                "internal_hostname": f"{job_id}.default",
                "status": "pending",
                "history": {
                    "status": "pending",
                    "reason": None,
                    "description": None,
                    "created_at": mock.ANY,
                },
                "container": {
                    "command": "true",
                    "env": {},
                    "image": "ubuntu",
                    "resources": {"cpu": 0.1, "memory_mb": 16},
                    "volumes": [
                        {
                            "dst_path": "/var/storage",
                            "read_only": False,
                            "src_storage_uri": f"storage://{regular_user.name}",
                        }
                    ],
                },
                "ssh_auth_server": "ssh://nobody@ssh-auth.platform.neuromation.io:22",
                "is_preemptible": True,
            }

        response_payload = await jobs_client.long_polling_by_job_id(
            job_id=job_id, status="succeeded"
        )

        assert response_payload == {
            "id": job_id,
            "owner": regular_user.name,
            "internal_hostname": f"{job_id}.default",
            "status": "succeeded",
            "history": {
                "status": "succeeded",
                "reason": None,
                "description": None,
                "created_at": mock.ANY,
                "started_at": mock.ANY,
                "finished_at": mock.ANY,
            },
            "container": {
                "command": "true",
                "env": {},
                "image": "ubuntu",
                "resources": {"cpu": 0.1, "memory_mb": 16},
                "volumes": [
                    {
                        "dst_path": "/var/storage",
                        "read_only": False,
                        "src_storage_uri": f"storage://{regular_user.name}",
                    }
                ],
            },
            "ssh_auth_server": "ssh://nobody@ssh-auth.platform.neuromation.io:22",
            "is_preemptible": True,
        }

    @pytest.mark.asyncio
    async def test_job_failed(
        self,
        jobs_client: JobsClient,
        api: ApiConfig,
        client: aiohttp.ClientSession,
        regular_user: _User,
    ) -> None:
        command = 'bash -c "echo Failed!; false"'
        payload = {
            "container": {
                "image": "ubuntu",
                "command": command,
                "resources": {"cpu": 0.1, "memory_mb": 16},
            },
            "dataset_storage_uri": f"storage://{regular_user.name}",
            "result_storage_uri": f"storage://{regular_user.name}/result",
        }
        url = api.model_base_url
        async with client.post(
            url, headers=regular_user.headers, json=payload
        ) as response:
            assert response.status == HTTPAccepted.status_code
            result = await response.json()
            assert result["status"] == "pending"
            job_id = result["job_id"]

        response_payload = await jobs_client.long_polling_by_job_id(
            job_id=job_id, status="failed"
        )

        assert response_payload == {
            "id": job_id,
            "owner": regular_user.name,
            "status": "failed",
            "internal_hostname": f"{job_id}.default",
            "history": {
                "status": "failed",
                "reason": "Error",
                "description": "Failed!\n\nExit code: 1",
                "created_at": mock.ANY,
                "started_at": mock.ANY,
                "finished_at": mock.ANY,
            },
            "container": {
                "command": 'bash -c "echo Failed!; false"',
                "env": {
                    "NP_DATASET_PATH": f"/var/storage/{regular_user.name}",
                    "NP_RESULT_PATH": f"/var/storage/{regular_user.name}/result",
                },
                "image": "ubuntu",
                "resources": {"cpu": 0.1, "memory_mb": 16},
                "volumes": [
                    {
                        "dst_path": f"/var/storage/{regular_user.name}",
                        "read_only": True,
                        "src_storage_uri": f"storage://{regular_user.name}",
                    },
                    {
                        "dst_path": f"/var/storage/{regular_user.name}/result",
                        "read_only": False,
                        "src_storage_uri": f"storage://{regular_user.name}/result",
                    },
                ],
            },
            "ssh_auth_server": "ssh://nobody@ssh-auth.platform.neuromation.io:22",
            "is_preemptible": False,
        }

    @pytest.mark.asyncio
    async def test_job_create_unknown_gpu_model(
        self,
        jobs_client: JobsClient,
        api: ApiConfig,
        client: aiohttp.ClientSession,
        regular_user: _User,
        kube_node_gpu: str,
    ) -> None:
        request_payload = {
            "container": {
                "image": "ubuntu",
                "command": "true",
                "resources": {
                    "cpu": 0.1,
                    "memory_mb": 16,
                    "gpu": 1,
                    "gpu_model": "unknown",
                },
            }
        }

        async with client.post(
            api.jobs_base_url, headers=regular_user.headers, json=request_payload
        ) as response:
            response_text = await response.text()
            assert response.status == HTTPBadRequest.status_code, response_text
            data = await response.json()
            assert """'gpu_model': DataError(value doesn't match""" in data["error"]

    @pytest.mark.asyncio
    async def test_create_gpu_model(
        self,
        jobs_client: JobsClient,
        api: ApiConfig,
        client: aiohttp.ClientSession,
        regular_user: _User,
        kube_node_gpu: str,
        kube_client: TestKubeClient,
    ) -> None:
        request_payload = {
            "container": {
                "image": "ubuntu",
                "command": "true",
                "resources": {
                    "cpu": 0.1,
                    "memory_mb": 16,
                    "gpu": 1,
                    "gpu_model": "gpumodel",
                },
            }
        }

        async with client.post(
            api.jobs_base_url, headers=regular_user.headers, json=request_payload
        ) as response:
            response_text = await response.text()
            assert response.status == HTTPAccepted.status_code, response_text
            response_payload = await response.json()
            job_id = response_payload["id"]
            assert response_payload == {
                "id": mock.ANY,
                "owner": regular_user.name,
                "internal_hostname": f"{job_id}.default",
                "status": "pending",
                "history": {
                    "status": "pending",
                    "reason": None,
                    "description": None,
                    "created_at": mock.ANY,
                },
                "container": {
                    "command": "true",
                    "env": {},
                    "image": "ubuntu",
                    "resources": {
                        "cpu": 0.1,
                        "memory_mb": 16,
                        "gpu": 1,
                        "gpu_model": "gpumodel",
                    },
                    "volumes": [],
                },
                "ssh_auth_server": "ssh://nobody@ssh-auth.platform.neuromation.io:22",
                "is_preemptible": False,
            }

        await kube_client.wait_pod_scheduled(job_id, kube_node_gpu)

    @pytest.mark.asyncio
    async def test_job_top(
        self,
        api: ApiConfig,
        client: aiohttp.ClientSession,
        regular_user: _User,
        jobs_client: JobsClient,
        infinite_job: str,
    ) -> None:
        jobs_client.long_polling_by_job_id(job_id=infinite_job, status="running")
        job_top_url = api.jobs_base_url + f"/{infinite_job}/top"
        num_request = 2
        records = []
        async with client.ws_connect(job_top_url, headers=regular_user.headers) as ws:
            # TODO move this ws communication to JobClient
            while True:
                msg = await ws.receive()
                if msg.type == aiohttp.WSMsgType.CLOSE:
                    break
                else:
                    records.append(json.loads(msg.data))

                if len(records) == num_request:
                    # TODO (truskovskiyk 09/12/18) do not use protected prop
                    # https://github.com/aio-libs/aiohttp/issues/3443
                    proto = ws._writer.protocol
                    assert proto.transport is not None
                    proto.transport.close()
                    break

        assert records
        for message in records:
            assert message == {
                "cpu": mock.ANY,
                "memory": mock.ANY,
                "timestamp": mock.ANY,
            }

    @pytest.mark.asyncio
    async def test_job_top_silently_wait_when_job_pending(
        self,
        api: ApiConfig,
        client: aiohttp.ClientSession,
        regular_user: _User,
        jobs_client: JobsClient,
        model_train: Dict[str, Any],
    ) -> None:
        command = 'bash -c "for i in {1..10}; do echo $i; sleep 1; done"'
        model_train["container"]["command"] = command
        url = api.model_base_url
        async with client.post(
            url, headers=regular_user.headers, json=model_train
        ) as response:
            assert response.status == HTTPAccepted.status_code
            result = await response.json()
            assert result["status"] in ["pending"]
            job_id = result["job_id"]

        job_top_url = api.jobs_base_url + f"/{job_id}/top"
        async with client.ws_connect(job_top_url, headers=regular_user.headers) as ws:
            while True:
                job = await jobs_client.get_job_by_id(job_id=job_id)
                assert job["status"] == "pending"

                # silently waiting for a job becomes running
                msg = await ws.receive()
                job = await jobs_client.get_job_by_id(job_id=job_id)
                assert job["status"] == "running"
                assert msg.type == aiohttp.WSMsgType.TEXT

                break

        await jobs_client.delete_job(job_id=job_id)

    @pytest.mark.asyncio
    async def test_job_top_close_when_job_succeeded(
        self,
        api: ApiConfig,
        client: aiohttp.ClientSession,
        regular_user: _User,
        jobs_client: JobsClient,
        model_train: Dict[str, Any],
    ) -> None:

        command = 'bash -c "for i in {1..2}; do echo $i; sleep 1; done"'
        model_train["container"]["command"] = command
        url = api.model_base_url
        async with client.post(
            url, headers=regular_user.headers, json=model_train
        ) as response:
            assert response.status == HTTPAccepted.status_code
            result = await response.json()
            assert result["status"] in ["pending"]
            job_id = result["job_id"]

        await jobs_client.long_polling_by_job_id(job_id=job_id, status="succeeded")

        job_top_url = api.jobs_base_url + f"/{job_id}/top"
        async with client.ws_connect(job_top_url, headers=regular_user.headers) as ws:
            msg = await ws.receive()
            job = await jobs_client.get_job_by_id(job_id=job_id)

            assert msg.type == aiohttp.WSMsgType.CLOSE
            assert job["status"] == "succeeded"

        await jobs_client.delete_job(job_id=job_id)<|MERGE_RESOLUTION|>--- conflicted
+++ resolved
@@ -169,11 +169,7 @@
                 pytest.fail(f"too long: {current_time:.3f} sec; resp: {response}")
             interval_s *= 1.5
 
-<<<<<<< HEAD
-    async def delete_job(self, job_id: str, assert_success: bool = True):
-=======
-    async def delete_job(self, job_id: str) -> None:
->>>>>>> f5d29774
+    async def delete_job(self, job_id: str, assert_success: bool = True) -> None:
         url = self._api_config.generate_job_url(job_id)
         async with self._client.delete(url, headers=self._headers) as response:
             if assert_success:
@@ -1085,12 +1081,6 @@
         yield factory
 
     @pytest.fixture
-<<<<<<< HEAD
-    async def run_job(self, api, client, jobs_client, jobs_client_factory):
-        job_ids = []
-
-        async def _impl(user, job_request, do_kill=False):
-=======
     async def run_job(
         self,
         api: ApiConfig,
@@ -1100,7 +1090,6 @@
         async def _impl(
             user: _User, job_request: Dict[str, Any], do_kill: bool = False
         ) -> str:
->>>>>>> f5d29774
             url = api.jobs_base_url
             headers = user.headers
             jobs_client = jobs_client_factory(user)
@@ -1108,16 +1097,13 @@
                 assert resp.status == HTTPAccepted.status_code, str(job_request)
                 data = await resp.json()
                 job_id = data["id"]
+                assert isinstance(job_id, str)
                 await jobs_client.long_polling_by_job_id(job_id, "running")
                 if do_kill:
                     await jobs_client.delete_job(job_id)
                     await jobs_client.long_polling_by_job_id(job_id, "succeeded")
-<<<<<<< HEAD
                 else:
                     job_ids.append(job_id)
-=======
-            assert isinstance(job_id, str)
->>>>>>> f5d29774
             return job_id
 
         yield _impl
