--- conflicted
+++ resolved
@@ -132,30 +132,17 @@
             async with storage.try_create_job(job) as first_job:
                 # value in orchestrator: PENDING, value in db: None
                 assert first_job.status == JobStatus.PENDING
-<<<<<<< HEAD
-                first_job.status = JobStatus.SUCCEEDED
+                first_job.status = JobStatus.RUNNING
                 # value in orchestrator: SUCCEEDED, value in db: None
-=======
-                first_job.status = JobStatus.RUNNING
-                # value in orchestrator: SUCCEEDED, value in redis: None
->>>>>>> acbbb4ae
 
                 # process-2
                 with not_raises(JobStorageTransactionError):
                     async with storage.try_create_job(job) as second_job:
-<<<<<<< HEAD
                         # value in orchestrator: succeeded, value in db: None
-                        assert second_job.status == JobStatus.SUCCEEDED
-                        second_job.status = JobStatus.RUNNING
+                        assert second_job.status == JobStatus.RUNNING
+                        second_job.status = JobStatus.SUCCEEDED
                         # value in orchestrator: FAILED, value in db: None
                         # now status FAILED is written into the db by process-2
-=======
-                        # value in orchestrator: succeeded, value in redis: None
-                        assert second_job.status == JobStatus.RUNNING
-                        second_job.status = JobStatus.SUCCEEDED
-                        # value in orchestrator: FAILED, value in redis: None
-                        # now status FAILED is written into the redis by process-2
->>>>>>> acbbb4ae
 
                 # now status SUCCEEDED fails to be written into the db by process-1
 
