--- conflicted
+++ resolved
@@ -34,65 +34,37 @@
         container = Container(image="ubuntu", command="sleep 5", resources=resources)
         return JobRequest.create(container)
 
-<<<<<<< HEAD
-    def _create_pending_job(
-        self, owner: str = "compute", job_name: Optional[str] = None, **kwargs: Any
-    ) -> JobRecord:
-        return JobRecord.create(
-            request=self._create_job_request(), owner=owner, name=job_name, **kwargs
-=======
     def _create_job(
         self, cluster_name: str = "test-cluster", **kwargs: Any
     ) -> JobRecord:
         return JobRecord.create(
             request=self._create_job_request(), cluster_name=cluster_name, **kwargs
->>>>>>> 38c6f49f
         )
 
     def _create_pending_job(
-        self, owner: str = "compute", job_name: Optional[str] = None
+        self, owner: str = "compute", job_name: Optional[str] = None, **kwargs: Any
     ) -> JobRecord:
-        return self._create_job(owner=owner, name=job_name)
+        return self._create_job(owner=owner, name=job_name, **kwargs)
 
     def _create_running_job(
         self, owner: str = "compute", job_name: Optional[str] = None, **kwargs: Any
     ) -> JobRecord:
-<<<<<<< HEAD
-        return JobRecord.create(
-            request=self._create_job_request(),
-            name=job_name,
-            owner=owner,
-            status=JobStatus.RUNNING,
-            **kwargs,
-        )
-=======
-        return self._create_job(name=job_name, owner=owner, status=JobStatus.RUNNING)
->>>>>>> 38c6f49f
+        return self._create_job(
+            name=job_name, owner=owner, status=JobStatus.RUNNING, **kwargs
+        )
 
     def _create_succeeded_job(
         self, owner: str = "compute", job_name: Optional[str] = None, **kwargs: Any
     ) -> JobRecord:
         return self._create_job(
-            name=job_name,
-            status=JobStatus.SUCCEEDED,
-            owner=owner,
-            **kwargs,
+            name=job_name, status=JobStatus.SUCCEEDED, owner=owner, **kwargs
         )
 
     def _create_failed_job(
         self, owner: str = "compute", job_name: Optional[str] = None, **kwargs: Any
     ) -> JobRecord:
-<<<<<<< HEAD
-        return JobRecord.create(
-            request=self._create_job_request(),
-            name=job_name,
-            status=JobStatus.FAILED,
-            owner=owner,
-            **kwargs,
-=======
         return self._create_job(
-            name=job_name, status=JobStatus.FAILED, owner=owner, is_deleted=is_deleted
->>>>>>> 38c6f49f
+            name=job_name, status=JobStatus.FAILED, owner=owner, **kwargs
         )
 
     @pytest.mark.asyncio
@@ -297,16 +269,8 @@
         owner = "test-user"
         job_name = "some-test-job-name"
 
-<<<<<<< HEAD
-        first_job = JobRecord.create(
-            request=self._create_job_request(),
-            name=job_name,
-            status=first_job_status,
-            owner=owner,
-=======
         first_job = self._create_job(
-            name=job_name, status=first_job_status, owner=owner, is_deleted=False
->>>>>>> 38c6f49f
+            name=job_name, status=first_job_status, owner=owner
         )
         async with storage.try_create_job(first_job):
             pass
@@ -334,16 +298,8 @@
         owner = "test-user"
         job_name = "some-test-job-name"
 
-<<<<<<< HEAD
-        first_job = JobRecord.create(
-            request=self._create_job_request(),
-            name=job_name,
-            status=first_job_status,
-            owner=owner,
-=======
         first_job = self._create_job(
-            name=job_name, status=first_job_status, owner=owner, is_deleted=False
->>>>>>> 38c6f49f
+            name=job_name, status=first_job_status, owner=owner
         )
         second_job = self._create_pending_job(owner=owner, job_name=job_name)
 
@@ -1079,16 +1035,8 @@
         owner = "test-user"
         job_name = "some-test-job-name"
 
-<<<<<<< HEAD
-        first_job = JobRecord.create(
-            request=self._create_job_request(),
-            name=job_name,
-            status=first_job_status,
-            owner=owner,
-=======
         first_job = self._create_job(
-            name=job_name, status=first_job_status, owner=owner, is_deleted=False
->>>>>>> 38c6f49f
+            name=job_name, status=first_job_status, owner=owner
         )
         second_job = self._create_pending_job(owner=owner, job_name=job_name)
 
