--- conflicted
+++ resolved
@@ -233,11 +233,7 @@
 @asynccontextmanager
 async def create_admin_client(
     url: URL, service_token: str, *, do_create_compute_user: bool = False
-<<<<<<< HEAD
-) -> AsyncGenerator[AdminClient, None]:
-=======
 ) -> AsyncGenerator[AdminClient]:
->>>>>>> e7e75a99
     async with AdminClient(base_url=url, service_token=service_token) as client:
         if do_create_compute_user:
             await create_compute_user(client)
