--- conflicted
+++ resolved
@@ -6,11 +6,7 @@
 import aiohttp
 import pytest
 from jose import jwt
-<<<<<<< HEAD
-from neuro_auth_client import AuthClient, Cluster, User
-=======
 from neuro_auth_client import AuthClient, Cluster as AuthCluster, User
->>>>>>> cff3a3b3
 from yarl import URL
 
 from tests.conftest import random_str
@@ -142,12 +138,8 @@
     async def _factory(name: Optional[str] = None) -> _User:
         if not name:
             name = random_str()
-<<<<<<< HEAD
-        user = User(name=name, clusters=[Cluster(cluster_name)])
-=======
-        auth_clusters = [AuthCluster(name="test-cluster")]
+        auth_clusters = [AuthCluster(name=cluster_name)]
         user = User(name=name, clusters=auth_clusters)
->>>>>>> cff3a3b3
         await auth_client.add_user(user)
         # Revoke world-wide permissions
         headers = auth_client._generate_headers(admin_token)
