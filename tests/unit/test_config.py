from datetime import timedelta
from pathlib import PurePath
from typing import Dict

import pytest
from yarl import URL

from platform_api.cluster_config import (
    OrchestratorConfig,
    RegistryConfig,
    StorageConfig,
    StorageType,
)
from platform_api.config_factory import EnvironConfigFactory
from platform_api.orchestrator.kube_client import SecretVolume
from platform_api.orchestrator.kube_orchestrator import (
    HostVolume,
    KubeConfig,
    KubeOrchestrator,
    NfsVolume,
    PVCVolume,
)
from platform_api.resource import (
    DEFAULT_PRESETS,
    GKEGPUModels,
    Preset,
    ResourcePoolType,
)
from tests.unit.conftest import CA_DATA_PEM


class TestStorageConfig:
    def test_missing_nfs_settings(self) -> None:
        with pytest.raises(ValueError, match="Missing NFS settings"):
            StorageConfig(host_mount_path=PurePath("/tmp"), type=StorageType.NFS)

    def test_nfs_invalid_host_mount_path(self) -> None:
        with pytest.raises(ValueError, match="Invalid host mount path"):
            StorageConfig(
                host_mount_path=PurePath("/path1"),
                nfs_export_path=PurePath("/path2"),
                nfs_server="http://1.2.3.4",
                type=StorageType.NFS,
            )

    def test_redundant_nfs_settings(self) -> None:
        with pytest.raises(ValueError, match="Redundant NFS settings"):
            StorageConfig(
                host_mount_path=PurePath("/tmp"),
                type=StorageType.HOST,
                nfs_server="1.2.3.4",
            )

    def test_is_nfs(self) -> None:
        config = StorageConfig(
            host_mount_path=PurePath("/tmp"),
            type=StorageType.NFS,
            nfs_server="1.2.3.4",
            nfs_export_path=PurePath("/tmp"),
        )
        assert config.is_nfs


class TestStorageVolume:
    def test_create_storage_volume_nfs(self, registry_config: RegistryConfig) -> None:
        storage_config = StorageConfig(
            host_mount_path=PurePath("/tmp"),
            type=StorageType.NFS,
            nfs_server="4.3.2.1",
            nfs_export_path=PurePath("/tmp"),
        )
        kube_config = KubeConfig(
            jobs_domain_name_template="{job_id}.testdomain",
            ssh_auth_server="ssh-auth.domain",
            endpoint_url="http://1.2.3.4",
            resource_pool_types=[ResourcePoolType()],
        )
        kube_orchestrator = KubeOrchestrator(
            storage_config=storage_config,
            registry_config=registry_config,
            kube_config=kube_config,
        )
        volume = kube_orchestrator.create_storage_volume()
        assert volume == NfsVolume(
            name="storage", path=PurePath("/tmp"), server="4.3.2.1"
        )

    def test_create_storage_volume_host(self, registry_config: RegistryConfig) -> None:
        storage_config = StorageConfig(
            host_mount_path=PurePath("/tmp"), type=StorageType.HOST
        )
        kube_config = KubeConfig(
            jobs_domain_name_template="{job_id}.testdomain",
            ssh_auth_server="ssh-auth.domain",
            endpoint_url="http://1.2.3.4",
            resource_pool_types=[ResourcePoolType()],
        )
        kube_orchestrator = KubeOrchestrator(
            storage_config=storage_config,
            registry_config=registry_config,
            kube_config=kube_config,
        )
        volume = kube_orchestrator.create_storage_volume()
        assert volume == HostVolume(name="storage", path=PurePath("/tmp"))

    def test_create_storage_volume_pvc(self, registry_config: RegistryConfig) -> None:
        storage_config = StorageConfig(
            host_mount_path=PurePath("/tmp"), type=StorageType.PVC, pvc_name="testclaim"
        )
        kube_config = KubeConfig(
            jobs_domain_name_template="{job_id}.testdomain",
            ssh_auth_server="ssh-auth.domain",
            endpoint_url="http://1.2.3.4",
            resource_pool_types=[ResourcePoolType()],
        )
        kube_orchestrator = KubeOrchestrator(
            storage_config=storage_config,
            registry_config=registry_config,
            kube_config=kube_config,
        )
        volume = kube_orchestrator.create_storage_volume()
        assert volume == PVCVolume(
            name="storage", path=PurePath("/tmp"), claim_name="testclaim"
        )


class TestSecretVolume:
    def test_create_secret_volume(self, registry_config: RegistryConfig) -> None:
        storage_config = StorageConfig(
            host_mount_path=PurePath("/tmp"), type=StorageType.PVC, pvc_name="testclaim"
        )
        kube_config = KubeConfig(
            jobs_domain_name_template="{job_id}.testdomain",
            ssh_auth_server="ssh-auth.domain",
            endpoint_url="http://1.2.3.4",
            resource_pool_types=[ResourcePoolType()],
        )
        kube_orchestrator = KubeOrchestrator(
            storage_config=storage_config,
            registry_config=registry_config,
            kube_config=kube_config,
        )
        user_name = "test-user"
        volume = kube_orchestrator.create_secret_volume(user_name)
        assert volume == SecretVolume(
            name="secret", k8s_secret_name="user--test-user--secrets"
        )


class TestEnvironConfigFactory:
    def test_create_key_error(self) -> None:
        environ: Dict[str, str] = {}
        with pytest.raises(KeyError):
            EnvironConfigFactory(environ=environ).create()

    def test_create_defaults(self) -> None:
        environ = {
            "NP_STORAGE_HOST_MOUNT_PATH": "/tmp",
            "NP_K8S_API_URL": "https://localhost:8443",
            "NP_JOBS_INGRESS_OAUTH_AUTHORIZE_URL": "http://neu.ro/oauth/authorize",
            "NP_K8S_JOBS_INGRESS_DOMAIN_NAME_TEMPLATE": "{job_id}.jobs.domain",
            "NP_K8S_SSH_AUTH_INGRESS_DOMAIN_NAME": "ssh-auth.domain",
            "NP_AUTH_URL": "https://auth",
            "NP_AUTH_TOKEN": "token",
            "NP_OAUTH_BASE_URL": "https://oauth",
            "NP_OAUTH_CLIENT_ID": "oauth_client_id",
            "NP_OAUTH_AUDIENCE": "https://platform-url",
            "NP_OAUTH_SUCCESS_REDIRECT_URL": "https://platform-default-url",
            "NP_OAUTH_HEADLESS_CALLBACK_URL": "https://dev.neu.ro/oauth/show-code",
            "NP_API_URL": "https://neu.ro/api/v1",
            "NP_ADMIN_URL": "https://neu.ro/apis/admin/v1",
            "NP_PLATFORM_CONFIG_URI": "http://platformconfig:8080/api/v1",
            "NP_NOTIFICATIONS_URL": "http://notifications:8080",
            "NP_NOTIFICATIONS_TOKEN": "token",
            "NP_AUTH_PUBLIC_URL": "https://neu.ro/api/v1/users",
            "NP_ENFORCER_PLATFORM_API_URL": "http://platformapi:8080/api/v1",
            "NP_ENFORCER_TOKEN": "compute-token",
<<<<<<< HEAD
            "NP_GC_PLATFORM_API_URL": "http://platformapi:8080/api/v1",
            "NP_GC_TOKEN": "compute-token",
=======
            "NP_API_ZIPKIN_URL": "https://zipkin:9411",
            "NP_API_ZIPKIN_SAMPLE_RATE": "1",
>>>>>>> 3242544c
        }
        config = EnvironConfigFactory(environ=environ).create()
        cluster = EnvironConfigFactory(environ=environ).create_cluster("new-cluster")

        assert config.config_url == URL("http://platformconfig:8080/api/v1")
        assert config.admin_url == URL("https://neu.ro/apis/admin/v1")

        assert config.server.host == "0.0.0.0"
        assert config.server.port == 8080

        assert cluster.storage.host_mount_path == PurePath("/tmp")
        assert cluster.storage.container_mount_path == PurePath("/var/storage")
        assert cluster.storage.uri_scheme == "storage"

        assert config.jobs.deletion_delay_s == 86400
        assert config.jobs.deletion_delay == timedelta(days=1)
        assert config.jobs.orphaned_job_owner == "compute"

        assert config.job_policy_enforcer.platform_api_url == URL(
            "http://platformapi:8080/api/v1"
        )
        assert config.job_policy_enforcer.token == "compute-token"

        assert config.notifications.url == URL("http://notifications:8080")
        assert config.notifications.token == "token"

        assert isinstance(cluster.orchestrator, KubeConfig)
        assert cluster.orchestrator.endpoint_url == "https://localhost:8443"
        assert not cluster.orchestrator.cert_authority_data_pem
        assert not cluster.orchestrator.cert_authority_path
        assert not cluster.orchestrator.auth_cert_path
        assert not cluster.orchestrator.auth_cert_key_path
        assert cluster.orchestrator.namespace == "default"
        assert cluster.orchestrator.client_conn_timeout_s == 300
        assert cluster.orchestrator.client_read_timeout_s == 300
        assert cluster.orchestrator.jobs_ingress_class == "traefik"
        assert cluster.orchestrator.jobs_ingress_oauth_url == URL(
            "http://neu.ro/oauth/authorize"
        )
        assert cluster.orchestrator.client_conn_pool_size == 100
        assert not cluster.orchestrator.is_http_ingress_secure
        assert cluster.orchestrator.jobs_domain_name_template == "{job_id}.jobs.domain"
        assert cluster.orchestrator.ssh_auth_server == "ssh-auth.domain"

        assert cluster.orchestrator.resource_pool_types == [ResourcePoolType()]
        assert cluster.orchestrator.node_label_gpu is None
        assert cluster.orchestrator.node_label_preemptible is None

        assert config.database.redis is None

        assert config.env_prefix == "NP"

        assert config.auth.server_endpoint_url == URL("https://auth")
        assert config.auth.service_token == "token"
        assert config.auth.service_name == "compute"

        assert config.oauth is not None
        assert config.oauth.base_url == URL("https://oauth")
        assert config.oauth.client_id == "oauth_client_id"
        assert config.oauth.audience == "https://platform-url"
        assert config.oauth.success_redirect_url == URL("https://platform-default-url")
        assert config.oauth.headless_callback_url == URL(
            "https://dev.neu.ro/oauth/show-code"
        )

        assert cluster.registry.host == "registry.dev.neuromation.io"

        assert not config.cors.allowed_origins

    def test_create_value_error_invalid_port(self) -> None:
        environ = {
            "NP_STORAGE_HOST_MOUNT_PATH": "/tmp",
            "NP_API_PORT": "port",
            "NP_K8S_API_URL": "https://localhost:8443",
            "NP_AUTH_URL": "https://auth",
            "NP_AUTH_TOKEN": "token",
            "NP_API_URL": "https://neu.ro/api/v1",
            "NP_ADMIN_URL": "https://neu.ro/apis/admin/v1",
            "NP_ADMIN_URL": "https://neu.ro/apis/admin/v1",
            "NP_PLATFORM_CONFIG_URI": "http://platformconfig:8080/api/v1",
            "NP_JOBS_INGRESS_OAUTH_AUTHORIZE_URL": "http://neu.ro/oauth/authorize",
            "NP_AUTH_PUBLIC_URL": "https://neu.ro/api/v1/users",
            "NP_API_ZIPKIN_URL": "https://zipkin:9411",
            "NP_API_ZIPKIN_SAMPLE_RATE": "1",
        }
        with pytest.raises(ValueError):
            EnvironConfigFactory(environ=environ).create()

    def test_create_custom(self, cert_authority_path: str) -> None:
        environ = {
            "NP_ENV_PREFIX": "TEST",
            "NP_API_PORT": "1111",
            "NP_STORAGE_HOST_MOUNT_PATH": "/tmp",
            "NP_STORAGE_CONTAINER_MOUNT_PATH": "/opt/storage",
            "NP_K8S_API_URL": "https://localhost:8443",
            "NP_K8S_CA_PATH": cert_authority_path,
            "NP_K8S_AUTH_CERT_PATH": "/cert_path",
            "NP_K8S_AUTH_CERT_KEY_PATH": "/cert_key_path",
            "NP_K8S_NS": "other",
            "NP_K8S_CLIENT_CONN_TIMEOUT": "111",
            "NP_K8S_CLIENT_READ_TIMEOUT": "222",
            "NP_K8S_CLIENT_CONN_POOL_SIZE": "333",
            "NP_K8S_JOBS_INGRESS_CLASS": "nginx",
            "NP_JOBS_INGRESS_OAUTH_AUTHORIZE_URL": "http://neu.ro/oauth/authorize",
            "NP_K8S_JOBS_INGRESS_HTTPS": "True",
            "NP_K8S_JOBS_INGRESS_DOMAIN_NAME_TEMPLATE": "{job_id}.jobs.domain",
            "NP_K8S_SSH_AUTH_INGRESS_DOMAIN_NAME": "ssh-auth.domain",
            "NP_K8S_JOB_DELETION_DELAY": "3600",
            "NP_DB_REDIS_URI": "redis://localhost:6379/0",
            "NP_DB_REDIS_CONN_POOL_SIZE": "444",
            "NP_DB_REDIS_CONN_TIMEOUT": "555",
            "NP_DB_POSTGRES_ENABLED": "true",
            "NP_DB_POSTGRES_DSN": "postgresql://postgres@localhost:5432/postgres",
            "NP_DB_POSTGRES_POOL_MIN": "50",
            "NP_DB_POSTGRES_POOL_MAX": "500",
            "NP_AUTH_URL": "https://auth",
            "NP_AUTH_TOKEN": "token",
            "NP_AUTH_NAME": "servicename",
            "NP_REGISTRY_HOST": "testregistry:5000",
            "NP_REGISTRY_HTTPS": "True",
            "NP_K8S_NODE_LABEL_GPU": "testlabel",
            "NP_GKE_GPU_MODELS": ",".join(
                [
                    "",
                    "nvidia-tesla-k80",
                    "unknown",
                    "nvidia-tesla-k80",
                    "nvidia-tesla-v100",
                ]
            ),
            "NP_K8S_NODE_LABEL_PREEMPTIBLE": "testpreempt",
            "NP_API_URL": "https://neu.ro/api/v1",
            "NP_ADMIN_URL": "https://neu.ro/apis/admin/v1",
            "NP_OAUTH_HEADLESS_CALLBACK_URL": "https://oauth/show-code",
            "NP_PLATFORM_CONFIG_URI": "http://platformconfig:8080/api/v1",
            "NP_NOTIFICATIONS_URL": "http://notifications:8080",
            "NP_NOTIFICATIONS_TOKEN": "token",
            "NP_AUTH_PUBLIC_URL": "https://neu.ro/api/v1/users",
            "NP_ENFORCER_PLATFORM_API_URL": "http://platformapi:8080/api/v1",
            "NP_ENFORCER_TOKEN": "compute-token",
<<<<<<< HEAD
            "NP_GC_PLATFORM_API_URL": "http://platformapi:8080/api/v1",
            "NP_GC_TOKEN": "compute-token",
=======
            "NP_CORS_ORIGINS": "https://domain1.com,http://do.main",
            "NP_API_ZIPKIN_URL": "https://zipkin:9411",
            "NP_API_ZIPKIN_SAMPLE_RATE": "1",
>>>>>>> 3242544c
        }
        config = EnvironConfigFactory(environ=environ).create()
        cluster = EnvironConfigFactory(environ=environ).create_cluster("new-cluster")

        assert config.server.host == "0.0.0.0"
        assert config.server.port == 1111

        assert cluster.storage.host_mount_path == PurePath("/tmp")
        assert cluster.storage.container_mount_path == PurePath("/opt/storage")
        assert cluster.storage.uri_scheme == "storage"

        assert cluster.ingress.storage_url == URL("https://neu.ro/api/v1/storage")
        assert cluster.ingress.monitoring_url == URL("https://neu.ro/api/v1/jobs")
        assert cluster.ingress.secrets_url == URL("https://neu.ro/api/v1/secrets")
        assert cluster.ingress.metrics_url == URL("https://neu.ro/api/v1/metrics")

        assert config.jobs.deletion_delay_s == 3600
        assert config.jobs.deletion_delay == timedelta(seconds=3600)
        assert config.jobs.orphaned_job_owner == "servicename"

        assert config.job_policy_enforcer.platform_api_url == URL(
            "http://platformapi:8080/api/v1"
        )
        assert config.job_policy_enforcer.token == "compute-token"

        assert config.notifications.url == URL("http://notifications:8080")
        assert config.notifications.token == "token"

        assert isinstance(cluster.orchestrator, KubeConfig)
        assert cluster.orchestrator.endpoint_url == "https://localhost:8443"
        assert cluster.orchestrator.cert_authority_data_pem == CA_DATA_PEM
        assert cluster.orchestrator.cert_authority_path is None  # disabled
        assert cluster.orchestrator.auth_cert_path == "/cert_path"
        assert cluster.orchestrator.auth_cert_key_path == "/cert_key_path"
        assert cluster.orchestrator.namespace == "other"
        assert cluster.orchestrator.client_conn_timeout_s == 111
        assert cluster.orchestrator.client_read_timeout_s == 222
        assert cluster.orchestrator.client_conn_pool_size == 333
        assert cluster.orchestrator.jobs_ingress_class == "nginx"
        assert cluster.orchestrator.jobs_ingress_oauth_url == URL(
            "http://neu.ro/oauth/authorize"
        )
        assert cluster.orchestrator.is_http_ingress_secure
        assert cluster.orchestrator.jobs_domain_name_template == "{job_id}.jobs.domain"
        assert cluster.orchestrator.ssh_auth_server == "ssh-auth.domain"

        assert cluster.orchestrator.resource_pool_types == [
            ResourcePoolType(),
            ResourcePoolType(gpu=1, gpu_model=GKEGPUModels.K80.value.id),
            ResourcePoolType(gpu=1, gpu_model="unknown"),
            ResourcePoolType(gpu=1, gpu_model=GKEGPUModels.V100.value.id),
        ]
        assert cluster.orchestrator.node_label_gpu == "testlabel"
        assert cluster.orchestrator.node_label_preemptible == "testpreempt"

        assert config.database.postgres_enabled

        assert config.database.redis is not None
        assert config.database.redis.uri == "redis://localhost:6379/0"
        assert config.database.redis.conn_pool_size == 444
        assert config.database.redis.conn_timeout_s == 555.0

        assert config.database.postgres is not None
        assert (
            config.database.postgres.postgres_dsn
            == "postgresql://postgres@localhost:5432/postgres"
        )
        assert config.database.postgres.pool_min_size == 50
        assert config.database.postgres.pool_max_size == 500

        assert config.env_prefix == "TEST"

        assert config.auth.server_endpoint_url == URL("https://auth")
        assert config.auth.service_token == "token"
        assert config.auth.service_name == "servicename"

        assert cluster.registry.email == "registry@neuromation.io"
        assert cluster.registry.host == "testregistry:5000"
        assert cluster.registry.url == URL("https://testregistry:5000")

        assert config.cors.allowed_origins == ["https://domain1.com", "http://do.main"]

    def test_create_nfs(self) -> None:
        environ = {
            "NP_STORAGE_TYPE": "nfs",
            "NP_STORAGE_NFS_SERVER": "1.2.3.4",
            "NP_STORAGE_NFS_PATH": "/tmp",
            "NP_STORAGE_HOST_MOUNT_PATH": "/tmp",
            "NP_K8S_API_URL": "https://localhost:8443",
            "NP_K8S_JOBS_INGRESS_DOMAIN_NAME_TEMPLATE": "{job_id}.jobs.domain",
            "NP_JOBS_INGRESS_OAUTH_AUTHORIZE_URL": "http://neu.ro/oauth/authorize",
            "NP_K8S_SSH_AUTH_INGRESS_DOMAIN_NAME": "ssh-auth.domain",
            "NP_API_URL": "https://neu.ro/api/v1",
            "NP_ADMIN_URL": "https://neu.ro/apis/admin/v1",
            "NP_AUTH_URL": "https://auth",
            "NP_AUTH_TOKEN": "token",
            "NP_OAUTH_HEADLESS_CALLBACK_URL": "https://oauth/show-code",
            "NP_PLATFORM_CONFIG_URI": "http://platformconfig:8080/api/v1",
            "NP_NOTIFICATIONS_URL": "http://notifications:8080",
            "NP_NOTIFICATIONS_TOKEN": "token",
            "NP_GC_PLATFORM_API_URL": "http://platformapi:8080/api/v1",
            "NP_GC_TOKEN": "compute-token",
        }
        cluster = EnvironConfigFactory(environ=environ).create_cluster("new-cluster")
        assert cluster.storage.nfs_server == "1.2.3.4"
        assert cluster.storage.nfs_export_path == PurePath("/tmp")

    def test_create_ssh_auth(self) -> None:
        environ = {
            "NP_PLATFORM_API_URL": "http://neu.ro/api/v1",
            "NP_AUTH_URL": "http://auth.com",
            "NP_AUTH_TOKEN": "auth-token",
            "NP_AUTH_NAME": "auth-name",
            "NP_LOG_FIFO": "log.txt",
            "NP_K8S_NS": "other",
        }
        config = EnvironConfigFactory(environ=environ).create_ssh_auth()
        assert config.platform.server_endpoint_url == URL("http://neu.ro/api/v1")
        assert config.auth.server_endpoint_url == URL("http://auth.com")
        assert config.auth.service_token == "auth-token"
        assert config.auth.service_name == "auth-name"
        assert config.auth.public_endpoint_url == URL()
        assert config.log_fifo == PurePath("log.txt")
        assert config.env_prefix == "NP"  # default
        assert config.jobs_namespace == "other"

    def test_registry_config_invalid_missing_host(self) -> None:
        with pytest.raises(ValueError, match="missing url hostname"):
            RegistryConfig(
                url=URL("registry.com"), username="compute", password="compute_token"
            )

    def test_registry_config_host_default_port(self) -> None:
        config = RegistryConfig(
            url=URL("http://registry.com"), username="compute", password="compute_token"
        )
        assert config.host == "registry.com"

    def test_registry_config_host_default_port_explicit(self) -> None:
        config = RegistryConfig(
            url=URL("http://registry.com:80"),
            username="compute",
            password="compute_token",
        )
        assert config.host == "registry.com:80"

    def test_registry_config_host_custom_port(self) -> None:
        config = RegistryConfig(
            url=URL("http://registry.com:5000"),
            username="compute",
            password="compute_token",
        )
        assert config.host == "registry.com:5000"


class TestOrchestratorConfig:
    def test_default_presets(self) -> None:
        config = OrchestratorConfig(
            jobs_domain_name_template="test",
            ssh_auth_server="test",
            resource_pool_types=(),
        )
        assert config.presets == DEFAULT_PRESETS

    def test_custom_presets(self) -> None:
        presets = (Preset(name="test", cpu=1.0, memory_mb=1024),)
        config = OrchestratorConfig(
            jobs_domain_name_template="test",
            ssh_auth_server="test",
            resource_pool_types=(ResourcePoolType(presets=presets),),
        )
        assert config.presets == presets


class TestKubeConfig:
    def test_missing_api_url(self) -> None:
        with pytest.raises(ValueError, match="Missing required settings"):
            KubeConfig(
                endpoint_url="",
                cert_authority_data_pem="value",
                cert_authority_path="value",
                auth_cert_path="value",
                auth_cert_key_path="value",
                token="value",
                token_path="value",
                namespace="value",
                jobs_domain_name_template="value",
                ssh_auth_server="value",
                resource_pool_types=[],
                node_label_gpu="value",
                node_label_preemptible="value",
                jobs_ingress_oauth_url=URL("value"),
            )

    def test_traefik_missing_jobs_ingress_oauth_url(self) -> None:
        with pytest.raises(ValueError, match="Missing required settings"):
            KubeConfig(
                endpoint_url="value",
                cert_authority_data_pem="value",
                cert_authority_path="value",
                auth_cert_path="value",
                auth_cert_key_path="value",
                token="value",
                token_path="value",
                namespace="value",
                jobs_domain_name_template="value",
                ssh_auth_server="value",
                resource_pool_types=[],
                node_label_gpu="value",
                node_label_preemptible="value",
                jobs_ingress_class="traefik",
                jobs_ingress_oauth_url=URL(""),
            )

    def test_non_traefik_missing_jobs_ingress_oauth_url(self) -> None:
        # does not raise ValueError
        KubeConfig(
            endpoint_url="value",
            cert_authority_data_pem="value",
            cert_authority_path="value",
            auth_cert_path="value",
            auth_cert_key_path="value",
            token="value",
            token_path="value",
            namespace="value",
            jobs_domain_name_template="value",
            ssh_auth_server="value",
            resource_pool_types=[],
            node_label_gpu="value",
            node_label_preemptible="value",
            jobs_ingress_class="nginx",
            jobs_ingress_oauth_url=URL(""),
        )<|MERGE_RESOLUTION|>--- conflicted
+++ resolved
@@ -175,13 +175,10 @@
             "NP_AUTH_PUBLIC_URL": "https://neu.ro/api/v1/users",
             "NP_ENFORCER_PLATFORM_API_URL": "http://platformapi:8080/api/v1",
             "NP_ENFORCER_TOKEN": "compute-token",
-<<<<<<< HEAD
             "NP_GC_PLATFORM_API_URL": "http://platformapi:8080/api/v1",
             "NP_GC_TOKEN": "compute-token",
-=======
             "NP_API_ZIPKIN_URL": "https://zipkin:9411",
             "NP_API_ZIPKIN_SAMPLE_RATE": "1",
->>>>>>> 3242544c
         }
         config = EnvironConfigFactory(environ=environ).create()
         cluster = EnvironConfigFactory(environ=environ).create_cluster("new-cluster")
@@ -322,14 +319,11 @@
             "NP_AUTH_PUBLIC_URL": "https://neu.ro/api/v1/users",
             "NP_ENFORCER_PLATFORM_API_URL": "http://platformapi:8080/api/v1",
             "NP_ENFORCER_TOKEN": "compute-token",
-<<<<<<< HEAD
             "NP_GC_PLATFORM_API_URL": "http://platformapi:8080/api/v1",
             "NP_GC_TOKEN": "compute-token",
-=======
             "NP_CORS_ORIGINS": "https://domain1.com,http://do.main",
             "NP_API_ZIPKIN_URL": "https://zipkin:9411",
             "NP_API_ZIPKIN_SAMPLE_RATE": "1",
->>>>>>> 3242544c
         }
         config = EnvironConfigFactory(environ=environ).create()
         cluster = EnvironConfigFactory(environ=environ).create_cluster("new-cluster")
