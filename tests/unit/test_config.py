--- conflicted
+++ resolved
@@ -77,19 +77,12 @@
 
     def test_create_defaults(self):
         environ = {
-<<<<<<< HEAD
-            'NP_STORAGE_HOST_MOUNT_PATH': '/tmp',
-            'NP_K8S_API_URL': 'https://localhost:8443',
-            'NP_K8S_JOBS_INGRESS_NAME': 'testingress',
-            'NP_K8S_JOBS_INGRESS_DOMAIN_NAME': 'jobs.domain',
-            'NP_AUTH_URL': 'https://auth',
-            'NP_AUTH_TOKEN': 'token',
-=======
             "NP_STORAGE_HOST_MOUNT_PATH": "/tmp",
             "NP_K8S_API_URL": "https://localhost:8443",
             "NP_K8S_JOBS_INGRESS_NAME": "testingress",
             "NP_K8S_JOBS_INGRESS_DOMAIN_NAME": "jobs.domain",
->>>>>>> 0962c22b
+            "NP_AUTH_URL": "https://auth",
+            "NP_AUTH_TOKEN": "token",
         }
         config = EnvironConfigFactory(environ=environ).create()
 
@@ -119,57 +112,22 @@
 
         assert config.env_prefix == "NP"
 
-        assert config.auth.server_endpoint_url == URL('https://auth')
-        assert config.auth.service_token == 'token'
+        assert config.auth.server_endpoint_url == URL("https://auth")
+        assert config.auth.service_token == "token"
 
     def test_create_value_error_invalid_port(self):
         environ = {
-<<<<<<< HEAD
-            'NP_STORAGE_HOST_MOUNT_PATH': '/tmp',
-            'NP_API_PORT': 'port',
-            'NP_K8S_API_URL': 'https://localhost:8443',
-            'NP_AUTH_URL': 'https://auth',
-            'NP_AUTH_TOKEN': 'token',
-=======
             "NP_STORAGE_HOST_MOUNT_PATH": "/tmp",
             "NP_API_PORT": "port",
             "NP_K8S_API_URL": "https://localhost:8443",
->>>>>>> 0962c22b
+            "NP_AUTH_URL": "https://auth",
+            "NP_AUTH_TOKEN": "token",
         }
         with pytest.raises(ValueError):
             EnvironConfigFactory(environ=environ).create()
 
     def test_create_custom(self):
         environ = {
-<<<<<<< HEAD
-            'NP_ENV_PREFIX': 'TEST',
-            'NP_API_PORT': '1111',
-            'NP_STORAGE_HOST_MOUNT_PATH': '/tmp',
-            'NP_STORAGE_CONTAINER_MOUNT_PATH': '/opt/storage',
-            'NP_STORAGE_URI_SCHEME': 'something',
-
-            'NP_K8S_API_URL': 'https://localhost:8443',
-            'NP_K8S_CA_PATH': '/ca_path',
-
-            'NP_K8S_AUTH_CERT_PATH': '/cert_path',
-            'NP_K8S_AUTH_CERT_KEY_PATH': '/cert_key_path',
-            'NP_K8S_NS': 'other',
-            'NP_K8S_CLIENT_CONN_TIMEOUT': '111',
-            'NP_K8S_CLIENT_READ_TIMEOUT': '222',
-            'NP_K8S_CLIENT_CONN_POOL_SIZE': '333',
-
-            'NP_K8S_JOBS_INGRESS_NAME': 'testingress',
-            'NP_K8S_JOBS_INGRESS_DOMAIN_NAME': 'jobs.domain',
-
-            'NP_K8S_JOB_DELETION_DELAY': '3600',
-
-            'NP_DB_REDIS_URI': 'redis://localhost:6379/0',
-            'NP_DB_REDIS_CONN_POOL_SIZE': '444',
-            'NP_DB_REDIS_CONN_TIMEOUT': '555',
-
-            'NP_AUTH_URL': 'https://auth',
-            'NP_AUTH_TOKEN': 'token',
-=======
             "NP_ENV_PREFIX": "TEST",
             "NP_API_PORT": "1111",
             "NP_STORAGE_HOST_MOUNT_PATH": "/tmp",
@@ -189,7 +147,8 @@
             "NP_DB_REDIS_URI": "redis://localhost:6379/0",
             "NP_DB_REDIS_CONN_POOL_SIZE": "444",
             "NP_DB_REDIS_CONN_TIMEOUT": "555",
->>>>>>> 0962c22b
+            "NP_AUTH_URL": "https://auth",
+            "NP_AUTH_TOKEN": "token",
         }
         config = EnvironConfigFactory(environ=environ).create()
 
@@ -221,22 +180,11 @@
 
         assert config.env_prefix == "TEST"
 
-        assert config.auth.server_endpoint_url == URL('https://auth')
-        assert config.auth.service_token == 'token'
+        assert config.auth.server_endpoint_url == URL("https://auth")
+        assert config.auth.service_token == "token"
 
     def test_create_nfs(self):
         environ = {
-<<<<<<< HEAD
-            'NP_STORAGE_TYPE': 'nfs',
-            'NP_STORAGE_NFS_SERVER': '1.2.3.4',
-            'NP_STORAGE_NFS_PATH': '/tmp',
-            'NP_STORAGE_HOST_MOUNT_PATH': '/tmp',
-            'NP_K8S_API_URL': 'https://localhost:8443',
-            'NP_K8S_JOBS_INGRESS_NAME': 'testingress',
-            'NP_K8S_JOBS_INGRESS_DOMAIN_NAME': 'jobs.domain',
-            'NP_AUTH_URL': 'https://auth',
-            'NP_AUTH_TOKEN': 'token',
-=======
             "NP_STORAGE_TYPE": "nfs",
             "NP_STORAGE_NFS_SERVER": "1.2.3.4",
             "NP_STORAGE_NFS_PATH": "/tmp",
@@ -244,7 +192,8 @@
             "NP_K8S_API_URL": "https://localhost:8443",
             "NP_K8S_JOBS_INGRESS_NAME": "testingress",
             "NP_K8S_JOBS_INGRESS_DOMAIN_NAME": "jobs.domain",
->>>>>>> 0962c22b
+            "NP_AUTH_URL": "https://auth",
+            "NP_AUTH_TOKEN": "token",
         }
         config = EnvironConfigFactory(environ=environ).create()
         assert config.storage.nfs_server == "1.2.3.4"
