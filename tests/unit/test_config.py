from datetime import timedelta
from pathlib import PurePath

import pytest
from yarl import URL

from platform_api.config import RegistryConfig, StorageConfig, StorageType
from platform_api.config_factory import EnvironConfigFactory
from platform_api.orchestrator.kube_orchestrator import (
    HostVolume,
    KubeConfig,
    NfsVolume,
)
from platform_api.resource import GKEGPUModels, ResourcePoolType


class TestStorageConfig:
    def test_missing_nfs_settings(self):
        with pytest.raises(ValueError, match="Missing NFS settings"):
            StorageConfig(host_mount_path=PurePath("/tmp"), type=StorageType.NFS)

    def test_redundant_nfs_settings(self):
        with pytest.raises(ValueError, match="Redundant NFS settings"):
            StorageConfig(
                host_mount_path=PurePath("/tmp"),
                type=StorageType.HOST,
                nfs_server="1.2.3.4",
            )

    def test_is_nfs(self):
        config = StorageConfig(
            host_mount_path=PurePath("/tmp"),
            type=StorageType.NFS,
            nfs_server="1.2.3.4",
            nfs_export_path=PurePath("/tmp"),
        )
        assert config.is_nfs


class TestKubeConfig:
    def test_create_storage_volume_nfs(self):
        storage_config = StorageConfig(
            host_mount_path=PurePath("/tmp"),
            type=StorageType.NFS,
            nfs_server="4.3.2.1",
            nfs_export_path=PurePath("/tmp"),
        )
        registry_config = RegistryConfig()
        kube_config = KubeConfig(
            storage=storage_config,
            registry=registry_config,
            jobs_domain_name_template="{job_id}.testdomain",
            named_jobs_domain_name_template="{job_name}-{job_owner}.testdomain",
            jobs_ingress_name="testingress",
            ssh_domain_name="ssh.domain",
            ssh_auth_domain_name="ssh-auth.domain",
            endpoint_url="http://1.2.3.4",
            resource_pool_types=[ResourcePoolType()],
        )
        volume = kube_config.create_storage_volume()
        assert volume == NfsVolume(
            name="storage", path=PurePath("/tmp"), server="4.3.2.1"
        )

    def test_create_storage_volume_host(self):
        storage_config = StorageConfig(
            host_mount_path=PurePath("/tmp"), type=StorageType.HOST
        )
        registry_config = RegistryConfig()
        kube_config = KubeConfig(
            storage=storage_config,
            registry=registry_config,
            jobs_domain_name_template="{job_id}.testdomain",
            named_jobs_domain_name_template="{job_name}-{job_owner}.testdomain",
            ssh_domain_name="ssh.domain",
            ssh_auth_domain_name="ssh-auth.domain",
            jobs_ingress_name="testingress",
            endpoint_url="http://1.2.3.4",
            resource_pool_types=[ResourcePoolType()],
        )
        volume = kube_config.create_storage_volume()
        assert volume == HostVolume(name="storage", path=PurePath("/tmp"))


class TestEnvironConfigFactory:
    def test_create_key_error(self):
        environ = {}
        with pytest.raises(KeyError):
            EnvironConfigFactory(environ=environ).create()

    def test_create_defaults(self):
        named_host_template = "{job_name}-{job_owner}.jobs.domain"
        environ = {
            "NP_STORAGE_HOST_MOUNT_PATH": "/tmp",
            "NP_K8S_API_URL": "https://localhost:8443",
            "NP_K8S_JOBS_INGRESS_NAME": "testingress",
            "NP_K8S_JOBS_INGRESS_DOMAIN_NAME_TEMPLATE": "{job_id}.jobs.domain",
            "NP_K8S_NAMED_JOBS_INGRESS_DOMAIN_NAME_TEMPLATE": named_host_template,
            "NP_K8S_SSH_INGRESS_DOMAIN_NAME": "ssh.domain",
            "NP_K8S_SSH_AUTH_INGRESS_DOMAIN_NAME": "ssh-auth.domain",
            "NP_AUTH_URL": "https://auth",
            "NP_AUTH_TOKEN": "token",
            "NP_ES_HOSTS": "http://es",
            "NP_ES_AUTH_USER": "test-user",
            "NP_ES_AUTH_PASSWORD": "test-password",
            "NP_OAUTH_BASE_URL": "https://oauth",
            "NP_OAUTH_CLIENT_ID": "oauth_client_id",
            "NP_OAUTH_AUDIENCE": "https://platform-url",
            "NP_OAUTH_SUCCESS_REDIRECT_URL": "https://platform-default-url",
            "NP_API_URL": "https://neu.ro/api/v1",
        }
        config = EnvironConfigFactory(environ=environ).create()

        assert config.server.host == "0.0.0.0"
        assert config.server.port == 8080

        assert config.storage.host_mount_path == PurePath("/tmp")
        assert config.storage.container_mount_path == PurePath("/var/storage")
        assert config.storage.uri_scheme == "storage"

        assert config.orchestrator.storage_mount_path == PurePath("/tmp")
        assert config.orchestrator.endpoint_url == "https://localhost:8443"
        assert not config.orchestrator.cert_authority_path
        assert not config.orchestrator.auth_cert_path
        assert not config.orchestrator.auth_cert_key_path
        assert config.orchestrator.namespace == "default"
        assert config.orchestrator.client_conn_timeout_s == 300
        assert config.orchestrator.client_read_timeout_s == 300
        assert config.orchestrator.client_conn_pool_size == 100
        assert config.orchestrator.jobs_ingress_name == "testingress"
        assert config.orchestrator.jobs_ingress_auth_name == "testingress"
        assert not config.orchestrator.is_http_ingress_secure
        assert config.orchestrator.jobs_domain_name_template == "{job_id}.jobs.domain"
        assert config.orchestrator.ssh_ingress_domain_name == "ssh.domain"

        assert config.orchestrator.job_deletion_delay_s == 86400
        assert config.orchestrator.job_deletion_delay == timedelta(days=1)

        assert config.orchestrator.resource_pool_types == [ResourcePoolType()]
        assert config.orchestrator.node_label_gpu is None
        assert config.orchestrator.node_label_preemptible is None

        assert config.orchestrator.orphaned_job_owner == "compute"

        assert config.database.redis is None

        assert config.env_prefix == "NP"

        assert config.auth.server_endpoint_url == URL("https://auth")
        assert config.auth.service_token == "token"
        assert config.auth.service_name == "compute"

        assert config.oauth.base_url == URL("https://oauth")
        assert config.oauth.client_id == "oauth_client_id"
        assert config.oauth.audience == "https://platform-url"
        assert config.oauth.success_redirect_url == URL("https://platform-default-url")

        assert config.registry.host == "registry.dev.neuromation.io"

        assert config.logging.elasticsearch.hosts == ["http://es"]
        assert config.logging.elasticsearch.user == "test-user"
        assert config.logging.elasticsearch.password == "test-password"

    def test_create_value_error_invalid_port(self):
        environ = {
            "NP_STORAGE_HOST_MOUNT_PATH": "/tmp",
            "NP_API_PORT": "port",
            "NP_K8S_API_URL": "https://localhost:8443",
            "NP_AUTH_URL": "https://auth",
            "NP_AUTH_TOKEN": "token",
            "NP_API_URL": "https://neu.ro/api/v1",
        }
        with pytest.raises(ValueError):
            EnvironConfigFactory(environ=environ).create()

    def test_create_custom(self):
        named_host_template = "{job_name}-{job_owner}.jobs.domain"
        environ = {
            "NP_ENV_PREFIX": "TEST",
            "NP_API_PORT": "1111",
            "NP_STORAGE_HOST_MOUNT_PATH": "/tmp",
            "NP_STORAGE_CONTAINER_MOUNT_PATH": "/opt/storage",
            "NP_STORAGE_URI_SCHEME": "something",
            "NP_K8S_API_URL": "https://localhost:8443",
            "NP_K8S_CA_PATH": "/ca_path",
            "NP_K8S_AUTH_CERT_PATH": "/cert_path",
            "NP_K8S_AUTH_CERT_KEY_PATH": "/cert_key_path",
            "NP_K8S_NS": "other",
            "NP_K8S_CLIENT_CONN_TIMEOUT": "111",
            "NP_K8S_CLIENT_READ_TIMEOUT": "222",
            "NP_K8S_CLIENT_CONN_POOL_SIZE": "333",
            "NP_K8S_JOBS_INGRESS_NAME": "testingress",
            "NP_K8S_JOBS_INGRESS_AUTH_NAME": "testingressauth",
            "NP_K8S_JOBS_INGRESS_HTTPS": "True",
            "NP_K8S_JOBS_INGRESS_DOMAIN_NAME_TEMPLATE": "{job_id}.jobs.domain",
            "NP_K8S_NAMED_JOBS_INGRESS_DOMAIN_NAME_TEMPLATE": named_host_template,
            "NP_K8S_SSH_INGRESS_DOMAIN_NAME": "ssh.domain",
            "NP_K8S_SSH_AUTH_INGRESS_DOMAIN_NAME": "ssh-auth.domain",
            "NP_K8S_JOB_DELETION_DELAY": "3600",
            "NP_DB_REDIS_URI": "redis://localhost:6379/0",
            "NP_DB_REDIS_CONN_POOL_SIZE": "444",
            "NP_DB_REDIS_CONN_TIMEOUT": "555",
            "NP_AUTH_URL": "https://auth",
            "NP_AUTH_TOKEN": "token",
            "NP_AUTH_NAME": "servicename",
            "NP_REGISTRY_HOST": "testregistry:5000",
            "NP_REGISTRY_HTTPS": "True",
            "NP_K8S_NODE_LABEL_GPU": "testlabel",
            "NP_GKE_GPU_MODELS": ",".join(
                [
                    "",
                    "nvidia-tesla-k80",
                    "unknown",
                    "nvidia-tesla-k80",
                    "nvidia-tesla-v100",
                ]
            ),
            "NP_K8S_NODE_LABEL_PREEMPTIBLE": "testpreempt",
            "NP_ES_HOSTS": "http://es",
<<<<<<< HEAD
            "NP_ES_AUTH_USER": "test-user",
            "NP_ES_AUTH_PASSWORD": "test-password",
=======
            "NP_API_URL": "https://neu.ro/api/v1",
>>>>>>> 7924232c
        }
        config = EnvironConfigFactory(environ=environ).create()

        assert config.server.host == "0.0.0.0"
        assert config.server.port == 1111

        assert config.storage.host_mount_path == PurePath("/tmp")
        assert config.storage.container_mount_path == PurePath("/opt/storage")
        assert config.storage.uri_scheme == "something"

        assert config.ingress.storage_url == URL("https://neu.ro/api/v1/storage")
        assert config.ingress.users_url == URL("https://neu.ro/api/v1/users")
        assert config.ingress.monitoring_url == URL("https://neu.ro/api/v1/jobs")

        assert config.orchestrator.storage_mount_path == PurePath("/tmp")
        assert config.orchestrator.endpoint_url == "https://localhost:8443"
        assert config.orchestrator.cert_authority_path == "/ca_path"
        assert config.orchestrator.auth_cert_path == "/cert_path"
        assert config.orchestrator.auth_cert_key_path == "/cert_key_path"
        assert config.orchestrator.namespace == "other"
        assert config.orchestrator.client_conn_timeout_s == 111
        assert config.orchestrator.client_read_timeout_s == 222
        assert config.orchestrator.client_conn_pool_size == 333
        assert config.orchestrator.jobs_ingress_name == "testingress"
        assert config.orchestrator.jobs_ingress_auth_name == "testingressauth"
        assert config.orchestrator.is_http_ingress_secure
        assert config.orchestrator.jobs_domain_name_template == "{job_id}.jobs.domain"
        assert config.orchestrator.ssh_ingress_domain_name == "ssh.domain"

        assert config.orchestrator.job_deletion_delay_s == 3600
        assert config.orchestrator.job_deletion_delay == timedelta(seconds=3600)

        assert config.orchestrator.resource_pool_types == [
            ResourcePoolType(),
            ResourcePoolType(gpu=1, gpu_model=GKEGPUModels.K80.value),
            ResourcePoolType(gpu=1, gpu_model=GKEGPUModels.V100.value),
        ]
        assert config.orchestrator.node_label_gpu == "testlabel"
        assert config.orchestrator.node_label_preemptible == "testpreempt"

        assert config.orchestrator.orphaned_job_owner == "servicename"

        assert config.database.redis.uri == "redis://localhost:6379/0"
        assert config.database.redis.conn_pool_size == 444
        assert config.database.redis.conn_timeout_s == 555.0

        assert config.env_prefix == "TEST"

        assert config.auth.server_endpoint_url == URL("https://auth")
        assert config.auth.service_token == "token"
        assert config.auth.service_name == "servicename"

        assert config.registry.email == "registry@neuromation.io"
        assert config.registry.host == "testregistry:5000"
        assert config.registry.is_secure is True
        assert config.registry.url == URL("https://testregistry:5000")

        assert config.logging.elasticsearch.hosts == ["http://es"]
        assert config.logging.elasticsearch.user == "test-user"
        assert config.logging.elasticsearch.password == "test-password"

    def test_create_nfs(self):
        named_host_template = "{job_name}-{job_owner}.jobs.domain"
        environ = {
            "NP_STORAGE_TYPE": "nfs",
            "NP_STORAGE_NFS_SERVER": "1.2.3.4",
            "NP_STORAGE_NFS_PATH": "/tmp",
            "NP_STORAGE_HOST_MOUNT_PATH": "/tmp",
            "NP_K8S_API_URL": "https://localhost:8443",
            "NP_K8S_JOBS_INGRESS_NAME": "testingress",
            "NP_K8S_JOBS_INGRESS_DOMAIN_NAME_TEMPLATE": "{job_id}.jobs.domain",
            "NP_K8S_NAMED_JOBS_INGRESS_DOMAIN_NAME_TEMPLATE": named_host_template,
            "NP_K8S_SSH_INGRESS_DOMAIN_NAME": "ssh.domain",
            "NP_K8S_SSH_AUTH_INGRESS_DOMAIN_NAME": "ssh-auth.domain",
            "NP_AUTH_URL": "https://auth",
            "NP_AUTH_TOKEN": "token",
            "NP_ES_HOSTS": "http://es",
<<<<<<< HEAD
            "NP_ES_AUTH_USER": "test-user",
            "NP_ES_AUTH_PASSWORD": "test-password",
=======
            "NP_API_URL": "https://neu.ro/api/v1",
>>>>>>> 7924232c
        }
        config = EnvironConfigFactory(environ=environ).create()
        assert config.storage.nfs_server == "1.2.3.4"
        assert config.storage.nfs_export_path == PurePath("/tmp")<|MERGE_RESOLUTION|>--- conflicted
+++ resolved
@@ -217,12 +217,9 @@
             ),
             "NP_K8S_NODE_LABEL_PREEMPTIBLE": "testpreempt",
             "NP_ES_HOSTS": "http://es",
-<<<<<<< HEAD
             "NP_ES_AUTH_USER": "test-user",
             "NP_ES_AUTH_PASSWORD": "test-password",
-=======
             "NP_API_URL": "https://neu.ro/api/v1",
->>>>>>> 7924232c
         }
         config = EnvironConfigFactory(environ=environ).create()
 
@@ -300,12 +297,6 @@
             "NP_AUTH_URL": "https://auth",
             "NP_AUTH_TOKEN": "token",
             "NP_ES_HOSTS": "http://es",
-<<<<<<< HEAD
-            "NP_ES_AUTH_USER": "test-user",
-            "NP_ES_AUTH_PASSWORD": "test-password",
-=======
-            "NP_API_URL": "https://neu.ro/api/v1",
->>>>>>> 7924232c
         }
         config = EnvironConfigFactory(environ=environ).create()
         assert config.storage.nfs_server == "1.2.3.4"
