import dataclasses
from datetime import datetime, timedelta, timezone
from pathlib import PurePath
from typing import Any, Callable, Dict
from unittest import mock

import pytest
from neuro_auth_client.client import Quota
from yarl import URL

from platform_api.cluster_config import RegistryConfig, StorageConfig
from platform_api.handlers.job_request_builder import create_container_from_payload
from platform_api.orchestrator.job import (
    AggregatedRunTime,
    Job,
    JobRecord,
    JobRestartPolicy,
    JobStatusHistory,
    JobStatusItem,
    JobStatusReason,
    maybe_job_id,
)
from platform_api.orchestrator.job_request import (
    Container,
    ContainerHTTPServer,
    ContainerResources,
    ContainerTPUResource,
    ContainerVolume,
    ContainerVolumeFactory,
    Disk,
    DiskContainerVolume,
    JobError,
    JobRequest,
    JobStatus,
    Secret,
    SecretContainerVolume,
)
from platform_api.user import User

from .conftest import MockOrchestrator


class TestContainer:
    def test_command_entrypoint_list_command_list_empty(self) -> None:
        container = Container(
            image="testimage", resources=ContainerResources(cpu=1, memory_mb=128)
        )
        assert container.entrypoint_list == []
        assert container.command_list == []

    def test_command_list_non_empty(self) -> None:
        container = Container(
            image="testimage",
            command="bash -c date",
            resources=ContainerResources(cpu=1, memory_mb=128),
        )
        assert container.command_list == ["bash", "-c", "date"]

    def test_command_list_invalid(self) -> None:
        container = Container(
            image="testimage",
            command='"',
            resources=ContainerResources(cpu=1, memory_mb=128),
        )
        with pytest.raises(JobError, match="invalid command format"):
            container.command_list

    def test_entrypoint_list_invalid(self) -> None:
        container = Container(
            image="testimage",
            entrypoint='"',
            resources=ContainerResources(cpu=1, memory_mb=128),
        )
        with pytest.raises(JobError, match="invalid command format"):
            container.entrypoint_list

    def test_entrypoint_list_non_empty(self) -> None:
        container = Container(
            image="testimage",
            entrypoint="bash -c date",
            resources=ContainerResources(cpu=1, memory_mb=128),
        )
        assert container.entrypoint_list == ["bash", "-c", "date"]

    def test_command_list_entrypoint_list_non_empty(self) -> None:
        container = Container(
            image="testimage",
            entrypoint="/script.sh",
            command="arg1 arg2 arg3",
            resources=ContainerResources(cpu=1, memory_mb=128),
        )
        assert container.entrypoint_list == ["/script.sh"]
        assert container.command_list == ["arg1", "arg2", "arg3"]

    def test_belongs_to_registry_no_host(self) -> None:
        container = Container(
            image="testimage", resources=ContainerResources(cpu=1, memory_mb=128)
        )
        registry_config = RegistryConfig(
            url=URL("http://example.com"), username="compute", password="compute_token"
        )
        assert not container.belongs_to_registry(registry_config)

    def test_belongs_to_registry_different_host(self) -> None:
        container = Container(
            image="registry.com/project/testimage",
            resources=ContainerResources(cpu=1, memory_mb=128),
        )
        registry_config = RegistryConfig(
            url=URL("http://example.com"), username="compute", password="compute_token"
        )
        assert not container.belongs_to_registry(registry_config)

    def test_belongs_to_registry(self) -> None:
        container = Container(
            image="example.com/project/testimage",
            resources=ContainerResources(cpu=1, memory_mb=128),
        )
        registry_config = RegistryConfig(
            url=URL("http://example.com"), username="compute", password="compute_token"
        )
        assert container.belongs_to_registry(registry_config)

    def test_to_image_uri_failure(self) -> None:
        container = Container(
            image="registry.com/project/testimage",
            resources=ContainerResources(cpu=1, memory_mb=128),
        )
        registry_config = RegistryConfig(
            url=URL("http://example.com"), username="compute", password="compute_token"
        )
        with pytest.raises(AssertionError, match="Unknown registry"):
            container.to_image_uri(registry_config, "test-cluster")

    def test_to_image_uri(self) -> None:
        container = Container(
            image="example.com/project/testimage",
            resources=ContainerResources(cpu=1, memory_mb=128),
        )
        registry_config = RegistryConfig(
            url=URL("http://example.com"), username="compute", password="compute_token"
        )
        uri = container.to_image_uri(registry_config, "test-cluster")
        assert uri == URL("image://test-cluster/project/testimage")

    def test_to_image_uri_registry_with_custom_port(self) -> None:
        container = Container(
            image="example.com:5000/project/testimage",
            resources=ContainerResources(cpu=1, memory_mb=128),
        )
        registry_config = RegistryConfig(
            url=URL("http://example.com:5000"),
            username="compute",
            password="compute_token",
        )
        uri = container.to_image_uri(registry_config, "test-cluster")
        assert uri == URL("image://test-cluster/project/testimage")

    def test_to_image_uri_ignore_tag(self) -> None:
        container = Container(
            image="example.com/project/testimage:latest",
            resources=ContainerResources(cpu=1, memory_mb=128),
        )
        registry_config = RegistryConfig(
            url=URL("http://example.com"), username="compute", password="compute_token"
        )
        uri = container.to_image_uri(registry_config, "test-cluster")
        assert uri == URL("image://test-cluster/project/testimage")


class TestContainerVolumeFactory:
    @pytest.mark.parametrize(
        "uri", ("storage://test-cluster", "storage://test-cluster/")
    )
    def test_create_storage_root_path(self, uri: str) -> None:
        volume = ContainerVolumeFactory(
            uri,
            src_mount_path=PurePath("/host"),
            dst_mount_path=PurePath("/container"),
        ).create()
        assert volume.src_path == PurePath("/host")
        assert volume.dst_path == PurePath("/container")
        assert not volume.read_only

    @pytest.mark.parametrize(
        "uri",
        (
            "storage://test-cluster/path/to/dir",
            "storage://test-cluster/path/to//dir",
            "storage://test-cluster/path/to/./dir",
        ),
    )
    def test_create(self, uri: str) -> None:
        volume = ContainerVolume.create(
            uri,
            src_mount_path=PurePath("/host"),
            dst_mount_path=PurePath("/container"),
            read_only=True,
        )
        assert volume.src_path == PurePath("/host/path/to/dir")
        assert volume.dst_path == PurePath("/container/path/to/dir")
        assert volume.read_only


class TestDisk:
    def test_create(self) -> None:
        uri = "disk://test-cluster/test-user/test-disk"
        disk = Disk.create(uri)
        assert disk.cluster_name == "test-cluster"
        assert disk.user_name == "test-user"
        assert disk.disk_id == "test-disk"

    def test_create_uri_eq_str(self) -> None:
        uri = "disk://test-cluster/test-user/test-disk"
        assert Disk.create(URL(uri)) == Disk.create(uri)

    def test_to_uri(self) -> None:
        uri = "disk://test-cluster/test-user/test-disk"
        disk = Disk.create(uri)
        assert disk.to_uri() == URL(uri)


class TestDiskContainerVolume:
    def test_create(self) -> None:
        uri = "disk://test-cluster/test-user/test-disk"
        volume = DiskContainerVolume.create(
            uri, dst_path=PurePath("/container"), read_only=False
        )
        assert volume.disk.cluster_name == "test-cluster"
        assert volume.disk.user_name == "test-user"
        assert volume.disk.disk_id == "test-disk"
        assert volume.dst_path == PurePath("/container")
        assert not volume.read_only

    def test_to_and_from_primitive(self) -> None:
        primitive = {
            "src_disk_uri": "disk://test-cluster/test-user/test-disk",
            "dst_path": "/container",
            "read_only": True,
        }
        volume = DiskContainerVolume.from_primitive(primitive)
        assert volume.to_primitive() == primitive


class TestSecret:
    def test_create(self) -> None:
        uri = "secret://test-cluster/test-user/test-secret"
        sec = Secret.create(uri)
        assert sec.cluster_name == "test-cluster"
        assert sec.user_name == "test-user"
        assert sec.secret_key == "test-secret"

    def test_create_uri_eq_str(self) -> None:
        uri = "secret://test-cluster/test-user/test-secret"
        assert Secret.create(URL(uri)) == Secret.create(uri)

    def test_k8s_secret_name(self) -> None:
        uri = "secret://test-cluster/test-user/test-secret"
        sec = Secret.create(uri)
        assert sec.k8s_secret_name == "user--test-user--secrets"

    def test_to_uri(self) -> None:
        uri = "secret://test-cluster/test-user/test-secret"
        sec = Secret.create(uri)
        assert sec.to_uri() == URL(uri)


class TestSecretContainerVolume:
    def test_create(self) -> None:
        uri = "secret://test-cluster/test-user/test-secret"
        volume = SecretContainerVolume.create(uri, dst_path=PurePath("/container"))
        assert volume.secret.cluster_name == "test-cluster"
        assert volume.secret.user_name == "test-user"
        assert volume.secret.secret_key == "test-secret"
        assert volume.dst_path == PurePath("/container")

    def test_to_and_from_primitive(self) -> None:
        primitive = {
            "src_secret_uri": "secret://test-cluster/test-user/test-secret",
            "dst_path": "/container",
        }
        volume = SecretContainerVolume.from_primitive(primitive)
        assert volume.to_primitive() == primitive

    def test_create_without_extending_dst_mount_path(self) -> None:
        uri = "storage://test-cluster/path/to/dir"
        volume = ContainerVolume.create(
            uri,
            src_mount_path=PurePath("/host"),
            dst_mount_path=PurePath("/container"),
            read_only=True,
            extend_dst_mount_path=False,
        )
        assert volume.src_path == PurePath("/host/path/to/dir")
        assert volume.dst_path == PurePath("/container")
        assert volume.read_only


class TestContainerBuilder:
    def test_from_payload_build(self) -> None:
        storage_config = StorageConfig(host_mount_path=PurePath("/tmp"))
        payload = {
            "image": "testimage",
            "entrypoint": "testentrypoint",
            "command": "testcommand",
            "working_dir": "/working/dir",
            "env": {"TESTVAR": "testvalue"},
            "resources": {"cpu": 0.1, "memory_mb": 128, "gpu": 1},
            "http": {"port": 80},
            "volumes": [
                {
                    "src_storage_uri": "storage://test-cluster/path/to/dir",
                    "dst_path": "/container/path",
                    "read_only": True,
                }
            ],
        }
        container = create_container_from_payload(
            payload, storage_config=storage_config
        )
        assert container == Container(
            image="testimage",
            entrypoint="testentrypoint",
            command="testcommand",
            working_dir="/working/dir",
            env={"TESTVAR": "testvalue"},
            volumes=[
                ContainerVolume(
                    uri=URL("storage://test-cluster/path/to/dir"),
                    src_path=PurePath("/tmp/path/to/dir"),
                    dst_path=PurePath("/container/path"),
                    read_only=True,
                )
            ],
            resources=ContainerResources(cpu=0.1, memory_mb=128, gpu=1, shm=None),
            http_server=ContainerHTTPServer(port=80, health_check_path="/"),
            tty=False,
        )

    def test_from_job_payload_build(self) -> None:
        storage_config = StorageConfig(host_mount_path=PurePath("/tmp"))
        payload = {
            "container": {
                "image": "testimage",
                "entrypoint": "testentrypoint",
                "command": "testcommand",
                "working_dir": "/working/dir",
                "env": {"TESTVAR": "testvalue"},
                "resources": {"cpu": 0.1, "memory_mb": 128, "gpu": 1},
                "http": {"port": 80},
                "volumes": [
                    {
                        "src_storage_uri": "storage://test-cluster/path/to/dir",
                        "dst_path": "/container/path",
                        "read_only": True,
                    }
                ],
            }
        }
        container = create_container_from_payload(
            payload, storage_config=storage_config
        )
        assert container == Container(
            image="testimage",
            entrypoint="testentrypoint",
            command="testcommand",
            working_dir="/working/dir",
            env={"TESTVAR": "testvalue"},
            volumes=[
                ContainerVolume(
                    uri=URL("storage://test-cluster/path/to/dir"),
                    src_path=PurePath("/tmp/path/to/dir"),
                    dst_path=PurePath("/container/path"),
                    read_only=True,
                )
            ],
            resources=ContainerResources(cpu=0.1, memory_mb=128, gpu=1, shm=None),
            http_server=ContainerHTTPServer(port=80, health_check_path="/"),
            tty=False,
        )

    def test_from_payload_build_gpu_model(self) -> None:
        storage_config = StorageConfig(host_mount_path=PurePath("/tmp"))
        payload = {
            "image": "testimage",
            "resources": {
                "cpu": 0.1,
                "memory_mb": 128,
                "gpu": 1,
                "gpu_model": "gpumodel",
            },
        }
        container = create_container_from_payload(
            payload, storage_config=storage_config
        )
        assert container == Container(
            image="testimage",
            resources=ContainerResources(
                cpu=0.1, memory_mb=128, gpu=1, gpu_model_id="gpumodel"
            ),
        )

    def test_from_payload_build_tpu(self) -> None:
        storage_config = StorageConfig(host_mount_path=PurePath("/tmp"))
        payload = {
            "image": "testimage",
            "resources": {
                "cpu": 0.1,
                "memory_mb": 128,
                "tpu": {"type": "v2-8", "software_version": "1.14"},
            },
        }
        container = create_container_from_payload(
            payload, storage_config=storage_config
        )
        assert container == Container(
            image="testimage",
            resources=ContainerResources(
                cpu=0.1,
                memory_mb=128,
                tpu=ContainerTPUResource(type="v2-8", software_version="1.14"),
            ),
        )

    def test_from_payload_build_with_shm_false(self) -> None:
        storage_config = StorageConfig(host_mount_path=PurePath("/tmp"))
        payload = {
            "image": "testimage",
            "command": "testcommand",
            "env": {"TESTVAR": "testvalue"},
            "resources": {"cpu": 0.1, "memory_mb": 128, "gpu": 1, "shm": True},
            "http": {"port": 80},
            "volumes": [
                {
                    "src_storage_uri": "storage://test-cluster/path/to/dir",
                    "dst_path": "/container/path",
                    "read_only": True,
                }
            ],
        }
        container = create_container_from_payload(
            payload, storage_config=storage_config
        )
        assert container == Container(
            image="testimage",
            command="testcommand",
            env={"TESTVAR": "testvalue"},
            volumes=[
                ContainerVolume(
                    uri=URL("storage://test-cluster/path/to/dir"),
                    src_path=PurePath("/tmp/path/to/dir"),
                    dst_path=PurePath("/container/path"),
                    read_only=True,
                )
            ],
            resources=ContainerResources(cpu=0.1, memory_mb=128, gpu=1, shm=True),
            http_server=ContainerHTTPServer(port=80, health_check_path="/"),
        )

    def test_from_payload_build_with_tty(self) -> None:
        storage_config = StorageConfig(host_mount_path=PurePath("/tmp"))
        payload = {
            "image": "testimage",
            "entrypoint": "testentrypoint",
            "command": "testcommand",
            "env": {"TESTVAR": "testvalue"},
            "resources": {"cpu": 0.1, "memory_mb": 128, "gpu": 1},
            "http": {"port": 80},
            "volumes": [],
            "tty": True,
        }
        container = create_container_from_payload(
            payload, storage_config=storage_config
        )
        assert container == Container(
            image="testimage",
            entrypoint="testentrypoint",
            command="testcommand",
            env={"TESTVAR": "testvalue"},
            volumes=[],
            resources=ContainerResources(cpu=0.1, memory_mb=128, gpu=1, shm=None),
            http_server=ContainerHTTPServer(port=80, health_check_path="/"),
            tty=True,
        )


@pytest.fixture
def job_request_payload() -> Dict[str, Any]:
    return {
        "job_id": "testjob",
        "description": "Description of the testjob",
        "container": {
            "image": "testimage",
            "resources": {"cpu": 1, "memory_mb": 128},
            "command": None,
            "env": {"testvar": "testval"},
            "volumes": [
                {
                    "uri": "storage://path",
                    "src_path": "/src/path",
                    "dst_path": "/dst/path",
                    "read_only": False,
                }
            ],
            "http_server": None,
            "tty": False,
        },
    }


@pytest.fixture
def job_payload(job_request_payload: Any) -> Dict[str, Any]:
    finished_at_str = datetime.now(timezone.utc).isoformat()
    return {
        "id": "testjob",
        "request": job_request_payload,
        "status": "succeeded",
        "materialized": False,
        "finished_at": finished_at_str,
        "statuses": [{"status": "failed", "transition_time": finished_at_str}],
    }


@pytest.fixture
def job_request_payload_with_shm(job_request_payload: Dict[str, Any]) -> Dict[str, Any]:
    data = job_request_payload
    data["container"]["resources"]["shm"] = True
    return data


@pytest.fixture
def job_request() -> JobRequest:
    container = Container(
        image="testimage",
        resources=ContainerResources(cpu=1, memory_mb=128),
        http_server=ContainerHTTPServer(port=1234),
    )
    return JobRequest(
        job_id="testjob", container=container, description="Description of the testjob"
    )


class TestJobRecord:
    def test_should_be_deleted_pending(self, job_request: JobRequest) -> None:
        record = JobRecord.create(request=job_request, cluster_name="test-cluster")
        assert not record.finished_at
        assert not record.should_be_deleted(delay=timedelta(60))

    def test_should_be_deleted_finished(
        self, mock_orchestrator: MockOrchestrator, job_request: JobRequest
    ) -> None:
        record = JobRecord.create(
            status=JobStatus.FAILED,
            request=job_request,
            cluster_name="test-cluster",
            materialized=True,
        )
        assert record.finished_at
        assert record.should_be_deleted(delay=timedelta(0))


class TestJob:
    @pytest.fixture
    def job_request_with_gpu(self) -> JobRequest:
        container = Container(
            image="testimage",
            resources=ContainerResources(
                cpu=1, memory_mb=64, gpu=1, gpu_model_id="nvidia-tesla-k80"
            ),
        )
        return JobRequest(
            job_id="testjob",
            container=container,
            description="Description of the testjob with gpu",
        )

    @pytest.fixture
    def job_request_with_http(self) -> JobRequest:
        container = Container(
            image="testimage",
            resources=ContainerResources(cpu=1, memory_mb=128),
            http_server=ContainerHTTPServer(port=1234),
        )
        return JobRequest(
            job_id="testjob",
            container=container,
            description="Description of the testjob",
        )

    def test_http_host(
        self, mock_orchestrator: MockOrchestrator, job_request: JobRequest
    ) -> None:
        job = Job(
            storage_config=mock_orchestrator.storage_config,
            orchestrator_config=mock_orchestrator.config,
            record=JobRecord.create(request=job_request, cluster_name="test-cluster"),
        )
        assert job.http_host == "testjob.jobs"

    def test_http_host_named(
        self, mock_orchestrator: MockOrchestrator, job_request: JobRequest
    ) -> None:
        job = Job(
            storage_config=mock_orchestrator.storage_config,
            orchestrator_config=mock_orchestrator.config,
            record=JobRecord.create(
                request=job_request,
                cluster_name="test-cluster",
                name="test-job-name",
                owner="owner",
            ),
        )
        assert job.http_host == "testjob.jobs"
        assert job.http_host_named == "test-job-name--owner.jobs"

    def test_job_name(
        self, mock_orchestrator: MockOrchestrator, job_request: JobRequest
    ) -> None:
        job = Job(
            storage_config=mock_orchestrator.storage_config,
            orchestrator_config=mock_orchestrator.config,
            record=JobRecord.create(
                request=job_request,
                cluster_name="test-cluster",
                name="test-job-name-123",
            ),
        )
        assert job.name == "test-job-name-123"

    def test_job_has_gpu_false(
        self, mock_orchestrator: MockOrchestrator, job_request: JobRequest
    ) -> None:
        job = Job(
            storage_config=mock_orchestrator.storage_config,
            orchestrator_config=mock_orchestrator.config,
            record=JobRecord.create(request=job_request, cluster_name="test-cluster"),
        )
        assert not job.has_gpu

    def test_job_has_gpu_true(
        self, mock_orchestrator: MockOrchestrator, job_request_with_gpu: JobRequest
    ) -> None:
        job = Job(
            storage_config=mock_orchestrator.storage_config,
            orchestrator_config=mock_orchestrator.config,
            record=JobRecord.create(
                request=job_request_with_gpu, cluster_name="test-cluster"
            ),
        )
        assert job.has_gpu

    def _mocked_datetime_factory(self) -> datetime:
        return datetime(year=2019, month=1, day=1)

    def test_job_gpu_model_id(
        self, mock_orchestrator: MockOrchestrator, job_request_with_gpu: JobRequest
    ) -> None:
        job = Job(
            storage_config=mock_orchestrator.storage_config,
            orchestrator_config=mock_orchestrator.config,
            record=JobRecord.create(
                request=job_request_with_gpu, cluster_name="test-cluster"
            ),
        )
        assert job.gpu_model_id == "nvidia-tesla-k80"

    def test_job_gpu_model_id_none(
        self, mock_orchestrator: MockOrchestrator, job_request: JobRequest
    ) -> None:
        job = Job(
            storage_config=mock_orchestrator.storage_config,
            orchestrator_config=mock_orchestrator.config,
            record=JobRecord.create(request=job_request, cluster_name="test-cluster"),
        )
        assert job.gpu_model_id is None

    @pytest.fixture
    def job_factory(
        self, mock_orchestrator: MockOrchestrator, job_request: JobRequest
    ) -> Callable[..., Job]:
        current_datetime_factory = self._mocked_datetime_factory

        def _f(
            job_status_history: JobStatusHistory, scheduler_enabled: bool = False
        ) -> Job:
            return Job(
                storage_config=mock_orchestrator.storage_config,
                orchestrator_config=mock_orchestrator.config,
                record=JobRecord.create(
                    request=job_request,
                    cluster_name="test-cluster",
                    status_history=job_status_history,
                    current_datetime_factory=current_datetime_factory,
                    scheduler_enabled=scheduler_enabled,
                ),
                current_datetime_factory=current_datetime_factory,
            )

        return _f

    def test_job_get_run_time_pending_job(
        self, mock_orchestrator: MockOrchestrator, job_factory: Callable[..., Job]
    ) -> None:
        time_now = self._mocked_datetime_factory()
        started_at = time_now - timedelta(minutes=30)
        items = [JobStatusItem.create(JobStatus.PENDING, transition_time=started_at)]

        job = job_factory(JobStatusHistory(items))
        # job is still pending
        expected_timedelta = timedelta(0)
        assert job.get_run_time() == expected_timedelta

    def test_job_get_run_time_pending_job_scheduled(
        self, mock_orchestrator: MockOrchestrator, job_factory: Callable[..., Job]
    ) -> None:
        time_now = self._mocked_datetime_factory()
        started_at = time_now - timedelta(minutes=30)
        items = [JobStatusItem.create(JobStatus.PENDING, transition_time=started_at)]

        job = job_factory(JobStatusHistory(items), scheduler_enabled=True)
        # job is still pending
        expected_timedelta = timedelta(0)
        assert job.get_run_time() == expected_timedelta

    def test_job_get_run_time_running_job(
        self, mock_orchestrator: MockOrchestrator, job_factory: Callable[..., Job]
    ) -> None:
        time_now = self._mocked_datetime_factory()

        started_ago_delta = timedelta(hours=1)  # job started 1 hour ago: pending
        pending_delta = timedelta(minutes=5)  # after 5 min: running (still running)
        running_delta = started_ago_delta - pending_delta

        pending_at = time_now - started_ago_delta
        running_at = pending_at + pending_delta
        items = [
            JobStatusItem.create(JobStatus.PENDING, transition_time=pending_at),
            JobStatusItem.create(JobStatus.RUNNING, transition_time=running_at),
        ]
        job = job_factory(JobStatusHistory(items))

        assert job.get_run_time() == running_delta

    def test_job_get_run_time_running_job_scheduled(
        self, mock_orchestrator: MockOrchestrator, job_factory: Callable[..., Job]
    ) -> None:
        time_now = self._mocked_datetime_factory()

        started_ago_delta = timedelta(hours=1)  # job started 1 hour ago: pending
        pending1_delta = timedelta(minutes=3)  # after 3 min: running
        running1_delta = timedelta(minutes=4)  # after 4 min: pending
        pending2_delta = timedelta(minutes=5)  # after 5 min: running (still running)
        running2_delta = (
            started_ago_delta - pending1_delta - running1_delta - pending2_delta
        )
        running_sum_delta = running1_delta + running2_delta

        pending1_at = time_now - started_ago_delta
        running1_at = pending1_at + pending1_delta
        pending2_at = running1_at + running1_delta
        running2_at = pending2_at + pending2_delta
        items = [
            JobStatusItem.create(JobStatus.PENDING, transition_time=pending1_at),
            JobStatusItem.create(JobStatus.RUNNING, transition_time=running1_at),
            JobStatusItem.create(JobStatus.PENDING, transition_time=pending2_at),
            JobStatusItem.create(JobStatus.RUNNING, transition_time=running2_at),
        ]
        job = job_factory(JobStatusHistory(items), scheduler_enabled=True)

        assert job.get_run_time() == running_sum_delta

    @pytest.mark.parametrize(
        "terminated_status", [JobStatus.SUCCEEDED, JobStatus.FAILED]
    )
    def test_job_get_run_time_terminated_job(
        self,
        mock_orchestrator: MockOrchestrator,
        job_factory: Callable[..., Job],
        terminated_status: JobStatus,
    ) -> None:
        time_now = self._mocked_datetime_factory()

        started_ago_delta = timedelta(hours=1)  # job started 1 hour ago: pending
        pending_delta = timedelta(minutes=5)  # after 5 min: running
        running_delta = timedelta(minutes=6)  # after 6 min: succeeded

        pending_at = time_now - started_ago_delta
        running_at = pending_at + pending_delta
        terminated_at = running_at + running_delta
        items = [
            JobStatusItem.create(JobStatus.PENDING, transition_time=pending_at),
            JobStatusItem.create(JobStatus.RUNNING, transition_time=running_at),
            JobStatusItem.create(terminated_status, transition_time=terminated_at),
        ]
        job = job_factory(JobStatusHistory(items))

        assert job.get_run_time() == running_delta

    @pytest.mark.parametrize(
        "terminated_status", [JobStatus.SUCCEEDED, JobStatus.FAILED]
    )
    def test_job_get_run_time_terminated_job_scheduled(
        self,
        mock_orchestrator: MockOrchestrator,
        job_factory: Callable[..., Job],
        terminated_status: JobStatus,
    ) -> None:
        time_now = self._mocked_datetime_factory()

        started_ago_delta = timedelta(hours=1)  # job started 1 hour ago: pending
        pending1_delta = timedelta(minutes=3)  # after 3 min: running
        running1_delta = timedelta(minutes=4)  # after 4 min: pending
        pending2_delta = timedelta(minutes=5)  # after 5 min: running
        running2_delta = timedelta(minutes=6)  # after 6 min: succeeded (still)
        running_sum_delta = running1_delta + running2_delta

        pending1_at = time_now - started_ago_delta
        running1_at = pending1_at + pending1_delta
        pending2_at = running1_at + running1_delta
        running2_at = pending2_at + pending2_delta
        terminated_at = running2_at + running2_delta
        items = [
            JobStatusItem.create(JobStatus.PENDING, transition_time=pending1_at),
            JobStatusItem.create(JobStatus.RUNNING, transition_time=running1_at),
            JobStatusItem.create(JobStatus.PENDING, transition_time=pending2_at),
            JobStatusItem.create(JobStatus.RUNNING, transition_time=running2_at),
            JobStatusItem.create(terminated_status, transition_time=terminated_at),
        ]
        job = job_factory(JobStatusHistory(items), scheduler_enabled=True)

        assert job.get_run_time() == running_sum_delta

    def test_http_url(
        self, mock_orchestrator: MockOrchestrator, job_request: JobRequest
    ) -> None:
        job = Job(
            storage_config=mock_orchestrator.storage_config,
            orchestrator_config=mock_orchestrator.config,
            record=JobRecord.create(request=job_request, cluster_name="test-cluster"),
        )
        assert job.http_url == "http://testjob.jobs"

    def test_http_urls_named(
        self, mock_orchestrator: MockOrchestrator, job_request: JobRequest
    ) -> None:
        job = Job(
            storage_config=mock_orchestrator.storage_config,
            orchestrator_config=mock_orchestrator.config,
            record=JobRecord.create(
                request=job_request,
                cluster_name="test-cluster",
                name="test-job-name",
                owner="owner",
            ),
        )
        assert job.http_url == "http://testjob.jobs"
        assert job.http_url_named == "http://test-job-name--owner.jobs"

    def test_https_url(
        self, mock_orchestrator: MockOrchestrator, job_request: JobRequest
    ) -> None:
        config = dataclasses.replace(
            mock_orchestrator.config, is_http_ingress_secure=True
        )
        job = Job(
            storage_config=mock_orchestrator.storage_config,
            orchestrator_config=config,
            record=JobRecord.create(request=job_request, cluster_name="test-cluster"),
        )
        assert job.http_url == "https://testjob.jobs"

    def test_https_urls_named(
        self, mock_orchestrator: MockOrchestrator, job_request: JobRequest
    ) -> None:
        config = dataclasses.replace(
            mock_orchestrator.config, is_http_ingress_secure=True
        )
        job = Job(
            storage_config=mock_orchestrator.storage_config,
            orchestrator_config=config,
            record=JobRecord.create(
                request=job_request,
                cluster_name="test-cluster",
                name="test-job-name",
                owner="owner",
            ),
        )
        assert job.http_url == "https://testjob.jobs"
        assert job.http_url_named == "https://test-job-name--owner.jobs"

    def test_http_url_named(
        self,
        mock_orchestrator: MockOrchestrator,
        job_request_with_http: JobRequest,
    ) -> None:
        job = Job(
            storage_config=mock_orchestrator.storage_config,
            orchestrator_config=mock_orchestrator.config,
            record=JobRecord.create(
                request=job_request_with_http,
                cluster_name="test-cluster",
                name="test-job-name",
                owner="owner",
            ),
        )
        assert job.http_url == "http://testjob.jobs"
        assert job.http_url_named == "http://test-job-name--owner.jobs"

    def test_to_primitive(
        self, mock_orchestrator: MockOrchestrator, job_request: JobRequest
    ) -> None:
        job = Job(
            storage_config=mock_orchestrator.storage_config,
            orchestrator_config=mock_orchestrator.config,
            record=JobRecord.create(
                request=job_request,
                cluster_name="test-cluster",
                owner="testuser",
                name="test-job-name",
<<<<<<< HEAD
                is_preemptible=False,
                is_preemptible_node_required=True,
=======
                scheduler_enabled=True,
                preemptible_node=True,
>>>>>>> 365f28eb
                schedule_timeout=15,
            ),
        )
        job.status = JobStatus.FAILED
        job.materialized = False
        assert job.finished_at
        expected_finished_at = job.finished_at.isoformat()
        assert job.to_primitive() == {
            "id": job.id,
            "name": "test-job-name",
            "owner": "testuser",
            "cluster_name": "test-cluster",
            "request": job_request.to_primitive(),
            "status": "failed",
            "materialized": False,
            "finished_at": expected_finished_at,
            "statuses": [
                {
                    "status": "pending",
                    "transition_time": mock.ANY,
                    "reason": None,
                    "description": None,
                },
                {
                    "status": "failed",
                    "transition_time": expected_finished_at,
                    "reason": None,
                    "description": None,
                },
            ],
<<<<<<< HEAD
            "is_preemptible": False,
            "is_preemptible_node_required": True,
=======
            "scheduler_enabled": True,
            "preemptible_node": True,
>>>>>>> 365f28eb
            "pass_config": False,
            "schedule_timeout": 15,
            "restart_policy": "never",
            "privileged": False,
        }

    def test_to_primitive_with_max_run_time(
        self, mock_orchestrator: MockOrchestrator, job_request: JobRequest
    ) -> None:
        job = Job(
            storage_config=mock_orchestrator.storage_config,
            orchestrator_config=mock_orchestrator.config,
            record=JobRecord.create(
                request=job_request,
                cluster_name="test-cluster",
                max_run_time_minutes=500,
            ),
        )
        assert job.to_primitive() == {
            "id": "testjob",
            "owner": "compute",
            "cluster_name": "test-cluster",
            "request": job_request.to_primitive(),
            "status": "pending",
            "statuses": [
                {
                    "status": "pending",
                    "transition_time": mock.ANY,
                    "reason": None,
                    "description": None,
                }
            ],
            "materialized": False,
            "finished_at": None,
            "scheduler_enabled": False,
            "preemptible_node": False,
            "pass_config": False,
            "max_run_time_minutes": 500,
            "restart_policy": "never",
            "privileged": False,
        }

    def test_to_primitive_with_tags(
        self, mock_orchestrator: MockOrchestrator, job_request: JobRequest
    ) -> None:
        job = Job(
            storage_config=mock_orchestrator.storage_config,
            orchestrator_config=mock_orchestrator.config,
            record=JobRecord.create(
                request=job_request, cluster_name="test-cluster", tags=["t1", "t2"]
            ),
        )
        primitive = job.to_primitive()
        assert primitive["tags"] == ["t1", "t2"]

    def test_to_primitive_with_preset_name(
        self, mock_orchestrator: MockOrchestrator, job_request: JobRequest
    ) -> None:
        job = Job(
            storage_config=mock_orchestrator.storage_config,
            orchestrator_config=mock_orchestrator.config,
            record=JobRecord.create(
                request=job_request,
                cluster_name="test-cluster",
                preset_name="cpu-small",
            ),
        )
        primitive = job.to_primitive()
        assert primitive["preset_name"] == "cpu-small"

    def test_from_primitive(
        self, mock_orchestrator: MockOrchestrator, job_request_payload: Dict[str, Any]
    ) -> None:
        payload = {
            "id": "testjob",
            "owner": "testuser",
            "request": job_request_payload,
            "status": "succeeded",
            "materialized": True,
            "finished_at": datetime.now(timezone.utc).isoformat(),
        }
        job = Job.from_primitive(
            mock_orchestrator.storage_config, mock_orchestrator.config, payload
        )
        assert job.id == "testjob"
        assert job.status == JobStatus.SUCCEEDED
        assert job.materialized
        assert job.finished_at
        assert job.description == "Description of the testjob"
        assert not job.tags
        assert job.name is None
        assert job.owner == "testuser"
        assert not job.scheduler_enabled
        assert not job.preemptible_node
        assert job.max_run_time_minutes is None
        assert job.restart_policy == JobRestartPolicy.NEVER

    def test_from_primitive_check_name(
        self, mock_orchestrator: MockOrchestrator, job_request_payload: Dict[str, Any]
    ) -> None:
        payload = {
            "id": "testjob",
            "name": "test-job-name",
            "owner": "testuser",
            "request": job_request_payload,
            "status": "succeeded",
            "materialized": True,
            "finished_at": datetime.now(timezone.utc).isoformat(),
        }
        job = Job.from_primitive(
            mock_orchestrator.storage_config, mock_orchestrator.config, payload
        )
        assert job.id == "testjob"
        assert job.name == "test-job-name"

    def test_from_primitive_with_preset_name(
        self, mock_orchestrator: MockOrchestrator, job_request_payload: Dict[str, Any]
    ) -> None:
        payload = {
            "id": "testjob",
            "preset_name": "cpu-small",
            "owner": "testuser",
            "request": job_request_payload,
            "status": "succeeded",
            "materialized": True,
            "finished_at": datetime.now(timezone.utc).isoformat(),
        }
        job = Job.from_primitive(
            mock_orchestrator.storage_config, mock_orchestrator.config, payload
        )
        assert job.preset_name == "cpu-small"

    def test_from_primitive_with_tags(
        self, mock_orchestrator: MockOrchestrator, job_request_payload: Dict[str, Any]
    ) -> None:
        tags = ["tag1", "tag2"]
        payload = {
            "id": "testjob",
            "owner": "testuser",
            "tags": tags,
            "request": job_request_payload,
            "status": "succeeded",
            "materialized": True,
            "finished_at": datetime.now(timezone.utc).isoformat(),
        }
        job = Job.from_primitive(
            mock_orchestrator.storage_config, mock_orchestrator.config, payload
        )
        assert job.id == "testjob"
        assert job.tags == tags

    def test_from_primitive_with_statuses(
        self, mock_orchestrator: MockOrchestrator, job_request_payload: Dict[str, Any]
    ) -> None:
        finished_at_str = datetime.now(timezone.utc).isoformat()
        payload = {
            "id": "testjob",
            "request": job_request_payload,
            "status": "succeeded",
            "materialized": True,
            "finished_at": finished_at_str,
            "statuses": [{"status": "failed", "transition_time": finished_at_str}],
            "scheduler_enabled": True,
            "preemptible_node": True,
        }
        job = Job.from_primitive(
            mock_orchestrator.storage_config, mock_orchestrator.config, payload
        )
        assert job.id == "testjob"
        assert job.status == JobStatus.FAILED
        assert job.materialized
        assert job.finished_at
        assert job.description == "Description of the testjob"
        assert job.owner == "compute"
        assert job.scheduler_enabled
        assert job.preemptible_node

    def test_from_primitive_with_cluster_name(
        self, mock_orchestrator: MockOrchestrator, job_request_payload: Dict[str, Any]
    ) -> None:
        payload = {
            "id": "testjob",
            "owner": "testuser",
            "cluster_name": "testcluster",
            "request": job_request_payload,
            "status": "succeeded",
            "materialized": True,
            "finished_at": datetime.now(timezone.utc).isoformat(),
        }
        job = Job.from_primitive(
            mock_orchestrator.storage_config, mock_orchestrator.config, payload
        )
        assert job.id == "testjob"
        assert job.status == JobStatus.SUCCEEDED
        assert job.materialized
        assert job.finished_at
        assert job.description == "Description of the testjob"
        assert job.name is None
        assert job.owner == "testuser"
        assert job.cluster_name == "testcluster"
        assert not job.scheduler_enabled
        assert not job.preemptible_node

    def test_from_primitive_with_entrypoint_without_command(
        self, mock_orchestrator: MockOrchestrator, job_request_payload: Dict[str, Any]
    ) -> None:
        job_request_payload["container"]["entrypoint"] = "/script.sh"
        job_request_payload["container"].pop("command", None)
        payload = {
            "id": "testjob",
            "name": "test-job-name",
            "owner": "testuser",
            "request": job_request_payload,
            "status": "succeeded",
            "materialized": True,
            "finished_at": datetime.now(timezone.utc).isoformat(),
        }
        job = Job.from_primitive(
            mock_orchestrator.storage_config, mock_orchestrator.config, payload
        )
        assert job.request.container.command is None
        assert job.request.container.entrypoint == "/script.sh"

    def test_from_primitive_without_entrypoint_with_command(
        self, mock_orchestrator: MockOrchestrator, job_request_payload: Dict[str, Any]
    ) -> None:
        job_request_payload["container"].pop("entrypoint", None)
        job_request_payload["container"]["command"] = "arg1 arg2 arg3"
        payload = {
            "id": "testjob",
            "name": "test-job-name",
            "owner": "testuser",
            "request": job_request_payload,
            "status": "succeeded",
            "materialized": True,
            "finished_at": datetime.now(timezone.utc).isoformat(),
        }
        job = Job.from_primitive(
            mock_orchestrator.storage_config, mock_orchestrator.config, payload
        )
        assert job.request.container.command == "arg1 arg2 arg3"
        assert job.request.container.entrypoint is None

    def test_from_primitive_without_entrypoint_without_command(
        self, mock_orchestrator: MockOrchestrator, job_request_payload: Dict[str, Any]
    ) -> None:
        job_request_payload["container"].pop("entrypoint", None)
        job_request_payload["container"].pop("command", None)
        payload = {
            "id": "testjob",
            "name": "test-job-name",
            "owner": "testuser",
            "request": job_request_payload,
            "status": "succeeded",
            "materialized": True,
            "finished_at": datetime.now(timezone.utc).isoformat(),
        }
        job = Job.from_primitive(
            mock_orchestrator.storage_config, mock_orchestrator.config, payload
        )
        assert job.request.container.command is None
        assert job.request.container.entrypoint is None

    def test_from_primitive_with_entrypoint_with_command(
        self, mock_orchestrator: MockOrchestrator, job_request_payload: Dict[str, Any]
    ) -> None:
        job_request_payload["container"]["entrypoint"] = "/script.sh"
        job_request_payload["container"]["command"] = "arg1 arg2 arg3"
        payload = {
            "id": "testjob",
            "name": "test-job-name",
            "owner": "testuser",
            "request": job_request_payload,
            "status": "succeeded",
            "materialized": True,
            "finished_at": datetime.now(timezone.utc).isoformat(),
        }
        job = Job.from_primitive(
            mock_orchestrator.storage_config, mock_orchestrator.config, payload
        )
        assert job.request.container.command == "arg1 arg2 arg3"
        assert job.request.container.entrypoint == "/script.sh"

    def test_from_primitive_with_max_run_time_minutes(
        self, mock_orchestrator: MockOrchestrator, job_request_payload: Dict[str, Any]
    ) -> None:
        payload = {
            "id": "testjob",
            "name": "test-job-name",
            "owner": "testuser",
            "request": job_request_payload,
            "status": "succeeded",
            "materialized": True,
            "finished_at": datetime.now(timezone.utc).isoformat(),
            "max_run_time_minutes": 100,
        }
        job = Job.from_primitive(
            mock_orchestrator.storage_config, mock_orchestrator.config, payload
        )
        assert job.max_run_time_minutes == 100

    def test_from_primitive_with_max_run_time_minutes_none(
        self, mock_orchestrator: MockOrchestrator, job_request_payload: Dict[str, Any]
    ) -> None:
        payload = {
            "id": "testjob",
            "name": "test-job-name",
            "owner": "testuser",
            "request": job_request_payload,
            "status": "succeeded",
            "materialized": True,
            "finished_at": datetime.now(timezone.utc).isoformat(),
            "max_run_time_minutes": None,
        }
        job = Job.from_primitive(
            mock_orchestrator.storage_config, mock_orchestrator.config, payload
        )
        assert job.max_run_time_minutes is None

    def test_to_uri(
        self, mock_orchestrator: MockOrchestrator, job_request: JobRequest
    ) -> None:
        job = Job(
            mock_orchestrator.storage_config,
            mock_orchestrator.config,
            record=JobRecord.create(
                request=job_request, cluster_name="test-cluster", owner="testuser"
            ),
        )
        assert job.to_uri() == URL(f"job://test-cluster/testuser/{job.id}")

    def test_to_uri_orphaned(
        self, mock_orchestrator: MockOrchestrator, job_request: JobRequest
    ) -> None:
        job = Job(
            mock_orchestrator.storage_config,
            mock_orchestrator.config,
            record=JobRecord.create(request=job_request, cluster_name="test-cluster"),
        )
        assert job.to_uri() == URL(f"job://test-cluster/compute/{job.id}")

    def test_to_uri_no_cluster(
        self, mock_orchestrator: MockOrchestrator, job_request: JobRequest
    ) -> None:
        job = Job(
            mock_orchestrator.storage_config,
            mock_orchestrator.config,
            record=JobRecord.create(
                request=job_request, cluster_name="", owner="testuser"
            ),
        )
        with pytest.raises(AssertionError):
            job.to_uri()

    def test_to_uri_no_owner(
        self, mock_orchestrator: MockOrchestrator, job_request: JobRequest
    ) -> None:
        job = Job(
            mock_orchestrator.storage_config,
            mock_orchestrator.config,
            record=JobRecord.create(
                request=job_request, cluster_name="test-cluster", orphaned_job_owner=""
            ),
        )
        assert job.to_uri() == URL(f"job://test-cluster/{job.id}")

    def test_to_and_from_primitive(
        self, mock_orchestrator: MockOrchestrator, job_request_payload: Dict[str, Any]
    ) -> None:
        finished_at_str = datetime.now(timezone.utc).isoformat()
        current_status_item = {
            "status": "failed",
            "transition_time": finished_at_str,
            "reason": None,
            "description": None,
        }
        expected = {
            "id": job_request_payload["job_id"],
            "request": job_request_payload,
            "owner": "user",
            "cluster_name": "testcluster",
            "status": current_status_item["status"],
            "statuses": [current_status_item],
            "materialized": "False",
            "finished_at": finished_at_str,
            "scheduler_enabled": False,
            "preemptible_node": False,
            "pass_config": False,
            "restart_policy": str(JobRestartPolicy.ALWAYS),
            "privileged": False,
        }
        actual = Job.to_primitive(
            Job.from_primitive(
                mock_orchestrator.storage_config, mock_orchestrator.config, expected
            )
        )
        assert actual == expected


class TestJobRequest:
    def test_to_primitive(self, job_request_payload: Dict[str, Any]) -> None:
        container = Container(
            image="testimage",
            env={"testvar": "testval"},
            resources=ContainerResources(cpu=1, memory_mb=128),
            volumes=[
                ContainerVolume(
                    uri=URL("storage://path"),
                    src_path=PurePath("/src/path"),
                    dst_path=PurePath("/dst/path"),
                )
            ],
        )
        request = JobRequest(
            job_id="testjob",
            description="Description of the testjob",
            container=container,
        )
        assert request.to_primitive() == job_request_payload

    def test_to_primitive_with_entrypoint(
        self, job_request_payload: Dict[str, Any]
    ) -> None:
        job_request_payload["container"]["entrypoint"] = "/bin/ls"
        container = Container(
            image="testimage",
            entrypoint="/bin/ls",
            env={"testvar": "testval"},
            resources=ContainerResources(cpu=1, memory_mb=128),
            volumes=[
                ContainerVolume(
                    uri=URL("storage://path"),
                    src_path=PurePath("/src/path"),
                    dst_path=PurePath("/dst/path"),
                )
            ],
        )
        request = JobRequest(
            job_id="testjob",
            description="Description of the testjob",
            container=container,
        )
        assert request.to_primitive() == job_request_payload

    def test_to_primitive_with_working_dir(
        self, job_request_payload: Dict[str, Any]
    ) -> None:
        job_request_payload["container"]["working_dir"] = "/working/dir"
        container = Container(
            image="testimage",
            working_dir="/working/dir",
            env={"testvar": "testval"},
            resources=ContainerResources(cpu=1, memory_mb=128),
            volumes=[
                ContainerVolume(
                    uri=URL("storage://path"),
                    src_path=PurePath("/src/path"),
                    dst_path=PurePath("/dst/path"),
                )
            ],
        )
        request = JobRequest(
            job_id="testjob",
            description="Description of the testjob",
            container=container,
        )
        assert request.to_primitive() == job_request_payload

    def test_to_primitive_with_tty(self, job_request_payload: Dict[str, Any]) -> None:
        job_request_payload["container"]["tty"] = True

        container = Container(
            image="testimage",
            env={"testvar": "testval"},
            resources=ContainerResources(cpu=1, memory_mb=128),
            volumes=[
                ContainerVolume(
                    uri=URL("storage://path"),
                    src_path=PurePath("/src/path"),
                    dst_path=PurePath("/dst/path"),
                )
            ],
            tty=True,
        )
        request = JobRequest(
            job_id="testjob",
            description="Description of the testjob",
            container=container,
        )
        assert request.to_primitive() == job_request_payload

    def test_from_primitive(self, job_request_payload: Dict[str, Any]) -> None:
        request = JobRequest.from_primitive(job_request_payload)
        assert request.job_id == "testjob"
        assert request.description == "Description of the testjob"
        expected_container = Container(
            image="testimage",
            env={"testvar": "testval"},
            resources=ContainerResources(cpu=1, memory_mb=128),
            volumes=[
                ContainerVolume(
                    uri=URL("storage://path"),
                    src_path=PurePath("/src/path"),
                    dst_path=PurePath("/dst/path"),
                )
            ],
        )
        assert request.container == expected_container

    def test_from_primitive_with_working_dir(
        self, job_request_payload: Dict[str, Any]
    ) -> None:
        job_request_payload["container"]["working_dir"] = "/working/dir"
        request = JobRequest.from_primitive(job_request_payload)
        assert request.job_id == "testjob"
        assert request.description == "Description of the testjob"
        expected_container = Container(
            image="testimage",
            working_dir="/working/dir",
            env={"testvar": "testval"},
            resources=ContainerResources(cpu=1, memory_mb=128),
            volumes=[
                ContainerVolume(
                    uri=URL("storage://path"),
                    src_path=PurePath("/src/path"),
                    dst_path=PurePath("/dst/path"),
                )
            ],
        )
        assert request.container == expected_container

    def test_from_primitive_with_shm(
        self, job_request_payload_with_shm: Dict[str, Any]
    ) -> None:
        request = JobRequest.from_primitive(job_request_payload_with_shm)
        assert request.job_id == "testjob"
        assert request.description == "Description of the testjob"
        expected_container = Container(
            image="testimage",
            env={"testvar": "testval"},
            resources=ContainerResources(cpu=1, memory_mb=128, shm=True),
            volumes=[
                ContainerVolume(
                    uri=URL("storage://path"),
                    src_path=PurePath("/src/path"),
                    dst_path=PurePath("/dst/path"),
                )
            ],
        )
        assert request.container == expected_container

    def test_to_and_from_primitive(self, job_request_payload: Dict[str, Any]) -> None:
        actual = JobRequest.to_primitive(JobRequest.from_primitive(job_request_payload))
        assert actual == job_request_payload

    def test_to_and_from_primitive_with_shm(
        self, job_request_payload_with_shm: Dict[str, Any]
    ) -> None:
        actual = JobRequest.to_primitive(
            JobRequest.from_primitive(job_request_payload_with_shm)
        )
        assert actual == job_request_payload_with_shm

    def test_to_and_from_primitive_with_tpu(
        self, job_request_payload: Dict[str, Any]
    ) -> None:
        job_request_payload["container"]["resources"]["tpu"] = {
            "type": "v2-8",
            "software_version": "1.14",
        }
        actual = JobRequest.to_primitive(JobRequest.from_primitive(job_request_payload))
        assert actual == job_request_payload

    def test_to_and_from_primitive_with_secret_env(
        self, job_request_payload: Dict[str, Any]
    ) -> None:
        job_request_payload["container"]["secret_env"] = {
            "ENV_SECRET1": "secret://clustername/username/key1",
            "ENV_SECRET2": "secret://clustername/username/key2",
        }
        actual = JobRequest.to_primitive(JobRequest.from_primitive(job_request_payload))
        assert actual == job_request_payload

    def test_to_and_from_primitive_with_secret_volumes(
        self, job_request_payload: Dict[str, Any]
    ) -> None:
        job_request_payload["container"]["secret_volumes"] = [
            {
                "src_secret_uri": "secret://clustername/username/key1",
                "dst_path": "/container/path1",
            },
            {
                "src_secret_uri": "secret://clustername/username/key2",
                "dst_path": "/container/path2",
            },
        ]
        actual = JobRequest.to_primitive(JobRequest.from_primitive(job_request_payload))
        assert actual == job_request_payload

    def test_to_and_from_primitive_with_disk_volumes(
        self, job_request_payload: Dict[str, Any]
    ) -> None:
        job_request_payload["container"]["disk_volumes"] = [
            {
                "src_disk_uri": "disk://clustername/username/disk-id-1",
                "dst_path": "/container/path1",
                "read_only": True,
            },
            {
                "src_disk_uri": "disk://clustername/username/disk-id-2",
                "dst_path": "/container/path2",
                "read_only": False,
            },
        ]
        actual = JobRequest.to_primitive(JobRequest.from_primitive(job_request_payload))
        assert actual == job_request_payload


class TestContainerHTTPServer:
    def test_from_primitive(self) -> None:
        payload = {"port": 1234}
        server = ContainerHTTPServer.from_primitive(payload)
        assert server == ContainerHTTPServer(port=1234)

    def test_from_primitive_health_check_path(self) -> None:
        payload = {"port": 1234, "health_check_path": "/path"}
        server = ContainerHTTPServer.from_primitive(payload)
        assert server == ContainerHTTPServer(port=1234, health_check_path="/path")

    def test_from_primitive_requires_auth(self) -> None:
        payload = {"port": 1234, "requires_auth": True}
        server = ContainerHTTPServer.from_primitive(payload)
        assert server == ContainerHTTPServer(port=1234, requires_auth=True)

    def test_to_primitive(self) -> None:
        server = ContainerHTTPServer(port=1234)
        assert server.to_primitive() == {
            "port": 1234,
            "health_check_path": "/",
            "requires_auth": False,
        }

    def test_to_primitive_health_check_path(self) -> None:
        server = ContainerHTTPServer(port=1234, health_check_path="/path")
        assert server.to_primitive() == {
            "port": 1234,
            "health_check_path": "/path",
            "requires_auth": False,
        }


class TestJobStatusItem:
    def test_from_primitive(self) -> None:
        transition_time = datetime.now(timezone.utc)
        payload = {
            "status": "succeeded",
            "transition_time": transition_time.isoformat(),
            "reason": "test reason",
            "description": "test description",
            "exit_code": 0,
        }
        item = JobStatusItem.from_primitive(payload)
        assert item.status == JobStatus.SUCCEEDED
        assert item.is_finished
        assert item.transition_time == transition_time
        assert item.reason == "test reason"
        assert item.description == "test description"
        assert item.exit_code == 0

    def test_from_primitive_without_exit_code(self) -> None:
        transition_time = datetime.now(timezone.utc)
        payload = {
            "status": "succeeded",
            "transition_time": transition_time.isoformat(),
            "reason": "test reason",
            "description": "test description",
        }
        item = JobStatusItem.from_primitive(payload)
        assert item.status == JobStatus.SUCCEEDED
        assert item.is_finished
        assert item.transition_time == transition_time
        assert item.reason == "test reason"
        assert item.description == "test description"
        assert item.exit_code is None

    def test_to_primitive(self) -> None:
        item = JobStatusItem(
            status=JobStatus.SUCCEEDED,
            transition_time=datetime.now(timezone.utc),
            exit_code=321,
        )
        assert item.to_primitive() == {
            "status": "succeeded",
            "transition_time": item.transition_time.isoformat(),
            "reason": None,
            "description": None,
            "exit_code": 321,
        }

    def test_eq_defaults(self) -> None:
        old_item = JobStatusItem.create(JobStatus.RUNNING)
        new_item = JobStatusItem.create(JobStatus.RUNNING)
        assert old_item == new_item

    def test_eq_different_times(self) -> None:
        old_item = JobStatusItem.create(
            JobStatus.RUNNING, transition_time=datetime.now(timezone.utc)
        )
        new_item = JobStatusItem.create(
            JobStatus.RUNNING,
            transition_time=datetime.now(timezone.utc) + timedelta(days=1),
        )
        assert old_item == new_item

    def test_not_eq(self) -> None:
        old_item = JobStatusItem.create(JobStatus.RUNNING)
        new_item = JobStatusItem.create(JobStatus.RUNNING, reason="Whatever")
        assert old_item != new_item


class TestJobStatusHistory:
    def test_single_pending(self) -> None:
        first_item = JobStatusItem.create(JobStatus.PENDING)
        items = [first_item]
        history = JobStatusHistory(items=items)
        assert history.first == first_item
        assert history.last == first_item
        assert history.current == first_item
        assert history.created_at == first_item.transition_time
        assert history.created_at_str == first_item.transition_time.isoformat()
        assert history.created_at_timestamp == first_item.transition_time.timestamp()
        assert not history.started_at
        assert not history.started_at_str
        assert not history.is_finished
        assert not history.finished_at
        assert not history.finished_at_str

    def test_single_failed(self) -> None:
        first_item = JobStatusItem.create(JobStatus.FAILED)
        items = [first_item]
        history = JobStatusHistory(items=items)
        assert history.first == first_item
        assert history.last == first_item
        assert history.current == first_item
        assert history.created_at == first_item.transition_time
        assert history.started_at == first_item.transition_time
        assert history.is_finished
        assert history.finished_at == first_item.transition_time

    def test_full_cycle(self) -> None:
        pending_item = JobStatusItem.create(JobStatus.PENDING)
        running_item = JobStatusItem.create(JobStatus.RUNNING)
        finished_item = JobStatusItem.create(JobStatus.SUCCEEDED)
        items = [pending_item, running_item, finished_item]
        history = JobStatusHistory(items=items)
        assert history.first == pending_item
        assert history.last == finished_item
        assert history.current == finished_item
        assert history.created_at == pending_item.transition_time
        assert history.created_at_str == (pending_item.transition_time.isoformat())
        assert history.started_at == running_item.transition_time
        assert history.started_at_str == (running_item.transition_time.isoformat())
        assert history.is_finished
        assert not history.is_running
        assert history.finished_at == finished_item.transition_time
        assert history.finished_at_str == (finished_item.transition_time.isoformat())

    def test_resurraction(self) -> None:
        pending_item = JobStatusItem.create(JobStatus.PENDING)
        running_item = JobStatusItem.create(JobStatus.RUNNING)
        finished_item = JobStatusItem.create(JobStatus.SUCCEEDED)
        items = [pending_item, running_item, finished_item, running_item]
        history = JobStatusHistory(items=items)
        assert history.first == pending_item
        assert history.last == running_item
        assert history.current == running_item
        assert history.created_at == pending_item.transition_time
        assert history.created_at_str == (pending_item.transition_time.isoformat())
        assert history.started_at == running_item.transition_time
        assert history.started_at_str == (running_item.transition_time.isoformat())
        assert not history.is_finished
        assert history.is_running
        assert not history.finished_at
        assert not history.finished_at_str

    def test_current_update(self) -> None:
        pending_item = JobStatusItem.create(JobStatus.PENDING)
        running_item = JobStatusItem.create(JobStatus.RUNNING)

        items = [pending_item]
        history = JobStatusHistory(items=items)
        assert history.current == pending_item
        assert not history.is_running

        history.current = running_item
        assert history.current == running_item
        assert history.is_running

    def test_current_discard_update(self) -> None:
        pending_item = JobStatusItem.create(JobStatus.PENDING)
        new_pending_item = JobStatusItem.create(
            JobStatus.PENDING,
            transition_time=pending_item.transition_time + timedelta(days=1),
        )

        items = [pending_item]
        history = JobStatusHistory(items=items)
        assert history.current == pending_item

        history.current = new_pending_item
        assert history.current == pending_item
        assert history.current.transition_time == pending_item.transition_time

    def test_restarts_count(self) -> None:
        pending_item = JobStatusItem.create(JobStatus.PENDING)
        running_item = JobStatusItem.create(
            JobStatus.RUNNING,
            transition_time=pending_item.transition_time + timedelta(days=1),
        )

        items = [pending_item, running_item]
        history = JobStatusHistory(items=items)
        assert history.restart_count == 0

        restarting_item = JobStatusItem.create(
            JobStatus.RUNNING, reason=JobStatusReason.RESTARTING
        )
        history.current = restarting_item

        assert history.restart_count == 1
        history.current = running_item
        history.current = restarting_item
        assert history.restart_count == 2


class TestAggregatedRunTime:
    @pytest.mark.parametrize(
        "quota",
        [
            Quota(total_gpu_run_time_minutes=None, total_non_gpu_run_time_minutes=10),
            Quota(total_gpu_run_time_minutes=10, total_non_gpu_run_time_minutes=None),
            Quota(total_gpu_run_time_minutes=10, total_non_gpu_run_time_minutes=10),
        ],
    )
    def test_from_quota_initialized(self, quota: Quota) -> None:
        run_time = AggregatedRunTime.from_quota(quota)
        assert run_time == AggregatedRunTime(
            total_gpu_run_time_delta=quota.total_gpu_run_time_delta,
            total_non_gpu_run_time_delta=quota.total_non_gpu_run_time_delta,
        )

    def test_from_quota_non_initialized(self) -> None:
        quota = Quota(
            total_gpu_run_time_minutes=None, total_non_gpu_run_time_minutes=None
        )
        run_time = AggregatedRunTime.from_quota(quota)
        assert run_time == AggregatedRunTime(
            total_gpu_run_time_delta=timedelta.max,
            total_non_gpu_run_time_delta=timedelta.max,
        )


class TestUser:
    q_max = timedelta.max
    q_value = timedelta(10)
    q_zero = timedelta()

    @pytest.mark.parametrize(
        "quota",
        [
            # max + non-zero
            AggregatedRunTime(
                total_gpu_run_time_delta=q_max, total_non_gpu_run_time_delta=q_value
            ),
            AggregatedRunTime(
                total_gpu_run_time_delta=q_value, total_non_gpu_run_time_delta=q_max
            ),
            AggregatedRunTime(
                total_gpu_run_time_delta=q_value, total_non_gpu_run_time_delta=q_value
            ),
            # max + zero
            AggregatedRunTime(
                total_gpu_run_time_delta=q_max, total_non_gpu_run_time_delta=q_zero
            ),
            AggregatedRunTime(
                total_gpu_run_time_delta=q_zero, total_non_gpu_run_time_delta=q_max
            ),
            AggregatedRunTime(
                total_gpu_run_time_delta=q_zero, total_non_gpu_run_time_delta=q_zero
            ),
            # zero + non-zero
            AggregatedRunTime(
                total_gpu_run_time_delta=q_value, total_non_gpu_run_time_delta=q_zero
            ),
            AggregatedRunTime(
                total_gpu_run_time_delta=q_zero, total_non_gpu_run_time_delta=q_value
            ),
        ],
    )
    def test_user_has_quota_true(self, quota: AggregatedRunTime) -> None:
        user = User(name="name", token="token", quota=quota)
        assert user.has_quota()

    def test_user_has_quota_false(self) -> None:
        quota = AggregatedRunTime(
            total_gpu_run_time_delta=self.q_max, total_non_gpu_run_time_delta=self.q_max
        )
        user = User(name="name", token="token", quota=quota)
        assert not user.has_quota()


def test_maybe_job_id() -> None:
    assert maybe_job_id("job-1")
    assert not maybe_job_id("")
    assert not maybe_job_id("jobname")<|MERGE_RESOLUTION|>--- conflicted
+++ resolved
@@ -917,13 +917,8 @@
                 cluster_name="test-cluster",
                 owner="testuser",
                 name="test-job-name",
-<<<<<<< HEAD
-                is_preemptible=False,
-                is_preemptible_node_required=True,
-=======
-                scheduler_enabled=True,
+                scheduler_enabled=False,
                 preemptible_node=True,
->>>>>>> 365f28eb
                 schedule_timeout=15,
             ),
         )
@@ -954,13 +949,8 @@
                     "description": None,
                 },
             ],
-<<<<<<< HEAD
-            "is_preemptible": False,
-            "is_preemptible_node_required": True,
-=======
-            "scheduler_enabled": True,
+            "scheduler_enabled": False,
             "preemptible_node": True,
->>>>>>> 365f28eb
             "pass_config": False,
             "schedule_timeout": 15,
             "restart_policy": "never",
