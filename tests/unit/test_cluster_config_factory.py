from pathlib import PurePath
from typing import Any, Dict, List, Sequence

import pytest
from yarl import URL

from platform_api.cluster_config import StorageType
from platform_api.cluster_config_factory import ClusterConfigFactory
from platform_api.orchestrator.kube_client import KubeClientAuthType
from platform_api.orchestrator.kube_orchestrator import KubeConfig
from platform_api.resource import GKEGPUModels


@pytest.fixture
<<<<<<< HEAD
def clusters_payload() -> List[Dict[str, Any]]:
=======
def host_storage_payload() -> Dict[str, Any]:
    return {
        "storage": {
            "host": {"mount_path": "/host/mount/path"},
            "url": "https://dev.neu.ro/api/v1/storage",
        }
    }


@pytest.fixture
def nfs_storage_payload() -> Dict[str, Any]:
    return {
        "storage": {
            "nfs": {"server": "127.0.0.1", "export_path": "/nfs/export/path"},
            "url": "https://dev.neu.ro/api/v1/storage",
        }
    }


@pytest.fixture
def clusters_payload(nfs_storage_payload: Dict[str, Any]) -> Sequence[Dict[str, Any]]:
>>>>>>> 197a148e
    return [
        {
            "name": "cluster_name",
            "registry": {
                "url": "https://registry-dev.neu.ro",
                "email": "registry@neuromation.io",
            },
            "orchestrator": {
                "kubernetes": {
                    "url": "https://1.2.3.4:8443",
                    "ca_data": "certificate",
                    "auth_type": "token",
                    "token": "auth_token",
                    "namespace": "default",
                    "jobs_ingress_name": "platformjobsingress",
                    "jobs_ingress_auth_name": "platformjobsingressauth",
                    "node_label_gpu": "cloud.google.com/gke-accelerator",
                    "node_label_preemptible": "cloud.google.com/gke-preemptible",
                },
                "job_domain_name_template": "{job_id}.jobs.neu.ro",
                "named_job_domain_name_template": "{job_name}-{job_owner}.jobs.neu.ro",
                "resource_pool_types": [
                    {},
                    {"gpu": 0},
                    {"gpu": 1, "gpu_model": "nvidia-tesla-v100"},
                ],
                "is_http_ingress_secure": True,
            },
            "ssh": {"server": "ssh-auth-dev.neu.ro"},
            "monitoring": {
                "url": "https://dev.neu.ro/api/v1/jobs",
                "elasticsearch": {
                    "hosts": ["http://logging-elasticsearch:9200"],
                    "user": "es_user_name",
                    "password": "es_assword",
                },
            },
            **nfs_storage_payload,
        }
    ]


@pytest.fixture
def users_url() -> URL:
    return URL("https://dev.neu.ro/api/v1/users")


class TestClusterConfigFactory:
    def test_valid_cluster_config(
        self, clusters_payload: Sequence[Dict[str, Any]], users_url: URL
    ) -> None:
        storage_payload = clusters_payload[0]["storage"]
        registry_payload = clusters_payload[0]["registry"]
        orchestrator_payload = clusters_payload[0]["orchestrator"]
        kube_payload = orchestrator_payload["kubernetes"]
        ssh_payload = clusters_payload[0]["ssh"]
        monitoring_payload = clusters_payload[0]["monitoring"]
        elasticsearch_payload = monitoring_payload["elasticsearch"]

        factory = ClusterConfigFactory()
        clusters = factory.create_cluster_configs(clusters_payload, users_url)

        assert len(clusters) == 1

        cluster = clusters[0]

        assert cluster.name == clusters_payload[0]["name"]

        logging = cluster.logging
        assert logging.elasticsearch.hosts == elasticsearch_payload["hosts"]
        assert logging.elasticsearch.user == elasticsearch_payload["user"]
        assert logging.elasticsearch.password == elasticsearch_payload["password"]

        ingress = cluster.ingress
        assert ingress.storage_url == URL(storage_payload["url"])
        assert ingress.monitoring_url == URL(monitoring_payload["url"])

        registry = cluster.registry
        assert registry.url == URL(registry_payload["url"])
        assert registry.email == registry_payload["email"]

        storage = cluster.storage
        assert storage.type == StorageType.NFS
        nfs_mount_point = PurePath(storage_payload["nfs"]["export_path"])
        assert storage.host_mount_path == nfs_mount_point
        assert storage.nfs_server == storage_payload["nfs"]["server"]
        assert storage.nfs_export_path == nfs_mount_point

        orchestrator = cluster.orchestrator
        assert isinstance(orchestrator, KubeConfig)

        assert orchestrator.ssh_domain_name == ssh_payload["server"]
        assert orchestrator.ssh_auth_domain_name == ssh_payload["server"]
        assert (
            orchestrator.is_http_ingress_secure
            == orchestrator_payload["is_http_ingress_secure"]
        )
        assert (
            orchestrator.jobs_domain_name_template
            == orchestrator_payload["job_domain_name_template"]
        )
        assert (
            orchestrator.named_jobs_domain_name_template
            == orchestrator_payload["named_job_domain_name_template"]
        )

        assert len(orchestrator.resource_pool_types) == 3
        assert orchestrator.resource_pool_types[0].gpu is None
        assert orchestrator.resource_pool_types[0].gpu_model is None
        assert orchestrator.resource_pool_types[1].gpu == 0
        assert orchestrator.resource_pool_types[1].gpu_model is None
        assert orchestrator.resource_pool_types[2].gpu == 1
        assert orchestrator.resource_pool_types[2].gpu_model == GKEGPUModels.V100.value

        assert orchestrator.endpoint_url == kube_payload["url"]
        assert orchestrator.cert_authority_data_pem == kube_payload["ca_data"]
        assert orchestrator.cert_authority_path is None
        assert orchestrator.auth_type == KubeClientAuthType.TOKEN
        assert orchestrator.namespace == kube_payload["namespace"]
        assert orchestrator.jobs_ingress_name == kube_payload["jobs_ingress_name"]
        assert (
            orchestrator.jobs_ingress_auth_name
            == kube_payload["jobs_ingress_auth_name"]
        )
        assert orchestrator.node_label_gpu == kube_payload["node_label_gpu"]
        assert (
            orchestrator.node_label_preemptible
            == kube_payload["node_label_preemptible"]
        )

    def test_valid_elasticsearch_config_without_user(
        self, clusters_payload: Sequence[Dict[str, Any]], users_url: URL
    ) -> None:
        elasticsearch_payload = clusters_payload[0]["monitoring"]["elasticsearch"]

        del elasticsearch_payload["user"]
        del elasticsearch_payload["password"]

        factory = ClusterConfigFactory()
        clusters = factory.create_cluster_configs(clusters_payload, users_url)
        cluster = clusters[0]

        logging = cluster.logging
        assert logging.elasticsearch.hosts == elasticsearch_payload["hosts"]
        assert logging.elasticsearch.user is None
        assert logging.elasticsearch.password is None

    def test_valid_storage_config_nfs(
        self, clusters_payload: Sequence[Dict[str, Any]], users_url: URL
    ) -> None:
        storage_payload = clusters_payload[0]["storage"]

        factory = ClusterConfigFactory()
        clusters = factory.create_cluster_configs(clusters_payload, users_url)
        cluster = clusters[0]

        storage = cluster.storage
        assert storage.type == StorageType.NFS
        nfs_mount_point = PurePath(storage_payload["nfs"]["export_path"])
        assert storage.host_mount_path == nfs_mount_point
        assert storage.nfs_server == storage_payload["nfs"]["server"]
        assert storage.nfs_export_path == nfs_mount_point

    def test_create_storage_config_host(
        self, host_storage_payload: Dict[str, Any]
    ) -> None:
        factory = ClusterConfigFactory()
<<<<<<< HEAD
        clusters = factory.create_cluster_configs(clusters_payload, users_url)
        cluster = clusters[0]

        storage = cluster.storage
        assert storage.type == StorageType.HOST
        assert storage.host_mount_path == PurePath(
            storage_payload["host"]["mount_path"]
        )
        assert storage.nfs_server is None
        assert storage.nfs_export_path is None

    def test_factory_skips_invalid_cluster_configs(
        self, clusters_payload: List[Dict[str, Any]], users_url: URL
    ) -> None:
        clusters_payload.append({})
        factory = ClusterConfigFactory()
        clusters = factory.create_cluster_configs(clusters_payload, users_url)

        assert len(clusters) == 1
=======
        config = factory._create_storage_config(payload=host_storage_payload)
        # initialized fields:
        assert config.host_mount_path == PurePath("/host/mount/path")
        assert config.type == StorageType.HOST
        # default fields:
        assert config.container_mount_path == PurePath("/var/storage")
        assert config.nfs_server is None
        assert config.nfs_export_path is None
        assert config.uri_scheme == "storage"

    def test_create_storage_config_nfs(
        self, nfs_storage_payload: Dict[str, Any]
    ) -> None:
        factory = ClusterConfigFactory()
        config = factory._create_storage_config(payload=nfs_storage_payload)
        # initialized fields:
        assert config.nfs_server == "127.0.0.1"
        assert config.nfs_export_path == PurePath("/nfs/export/path")
        assert config.host_mount_path == PurePath("/nfs/export/path")
        assert config.type == StorageType.NFS
        # default fields:
        assert config.container_mount_path == PurePath("/var/storage")
        assert config.uri_scheme == "storage"
>>>>>>> 197a148e
<|MERGE_RESOLUTION|>--- conflicted
+++ resolved
@@ -12,9 +12,6 @@
 
 
 @pytest.fixture
-<<<<<<< HEAD
-def clusters_payload() -> List[Dict[str, Any]]:
-=======
 def host_storage_payload() -> Dict[str, Any]:
     return {
         "storage": {
@@ -35,8 +32,7 @@
 
 
 @pytest.fixture
-def clusters_payload(nfs_storage_payload: Dict[str, Any]) -> Sequence[Dict[str, Any]]:
->>>>>>> 197a148e
+def clusters_payload(nfs_storage_payload: Dict[str, Any]) -> List[Dict[str, Any]]:
     return [
         {
             "name": "cluster_name",
@@ -204,27 +200,6 @@
         self, host_storage_payload: Dict[str, Any]
     ) -> None:
         factory = ClusterConfigFactory()
-<<<<<<< HEAD
-        clusters = factory.create_cluster_configs(clusters_payload, users_url)
-        cluster = clusters[0]
-
-        storage = cluster.storage
-        assert storage.type == StorageType.HOST
-        assert storage.host_mount_path == PurePath(
-            storage_payload["host"]["mount_path"]
-        )
-        assert storage.nfs_server is None
-        assert storage.nfs_export_path is None
-
-    def test_factory_skips_invalid_cluster_configs(
-        self, clusters_payload: List[Dict[str, Any]], users_url: URL
-    ) -> None:
-        clusters_payload.append({})
-        factory = ClusterConfigFactory()
-        clusters = factory.create_cluster_configs(clusters_payload, users_url)
-
-        assert len(clusters) == 1
-=======
         config = factory._create_storage_config(payload=host_storage_payload)
         # initialized fields:
         assert config.host_mount_path == PurePath("/host/mount/path")
@@ -248,4 +223,12 @@
         # default fields:
         assert config.container_mount_path == PurePath("/var/storage")
         assert config.uri_scheme == "storage"
->>>>>>> 197a148e
+
+    def test_factory_skips_invalid_cluster_configs(
+        self, clusters_payload: List[Dict[str, Any]], users_url: URL
+    ) -> None:
+        clusters_payload.append({})
+        factory = ClusterConfigFactory()
+        clusters = factory.create_cluster_configs(clusters_payload, users_url)
+
+        assert len(clusters) == 1