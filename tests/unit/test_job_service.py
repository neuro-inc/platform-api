--- conflicted
+++ resolved
@@ -353,7 +353,6 @@
         assert job_ids == {job_running.id}
 
     @pytest.mark.asyncio
-<<<<<<< HEAD
     async def test_get_job_by_name(
         self,
         jobs_service: JobsService,
@@ -392,7 +391,8 @@
 
         with pytest.raises(JobError):
             await jobs_service.get_job_by_name("job2", otheruser)
-=======
+
+    @pytest.mark.asyncio
     async def test_get_all_filter_by_date_range(
         self, jobs_service: JobsService, job_request_factory: Callable[[], JobRequest],
     ) -> None:
@@ -438,7 +438,6 @@
         job_filter = JobFilter(since=t3, until=t2)
         job_ids = {job.id for job in await jobs_service.get_all_jobs(job_filter)}
         assert job_ids == set()
->>>>>>> 899c9a6b
 
     @pytest.mark.asyncio
     async def test_update_jobs_statuses_running(
