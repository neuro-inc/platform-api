import asyncio
from datetime import timedelta
from pathlib import Path, PurePath
from typing import Any, AsyncIterator, Callable, Dict, Iterator, List, Optional

import pytest
from notifications_client import Client as NotificationsClient
from notifications_client.notification import AbstractNotification
from yarl import URL

from platform_api.cluster import Cluster, ClusterConfig, ClusterRegistry
from platform_api.cluster_config import (
    GarbageCollectorConfig,
    IngressConfig,
    OrchestratorConfig,
    RegistryConfig,
    StorageConfig,
)
from platform_api.config import JobsConfig
from platform_api.orchestrator.base import Orchestrator
from platform_api.orchestrator.job import (
    AggregatedRunTime,
    Job,
    JobRecord,
    JobStatusItem,
    JobStatusReason,
)
from platform_api.orchestrator.job_request import (
    Container,
    ContainerResources,
    JobError,
    JobNotFoundException,
    JobRequest,
    JobStatus,
)
from platform_api.orchestrator.jobs_service import JobsService
from platform_api.orchestrator.jobs_storage import (
    InMemoryJobsStorage,
    JobStorageTransactionError,
)
from platform_api.orchestrator.kube_orchestrator import KubeConfig
from platform_api.resource import ResourcePoolType


CA_DATA_PEM = "this-is-certificate-authority-public-key"


class MockOrchestrator(Orchestrator):
    def __init__(self, config: ClusterConfig) -> None:
        self._config = config
        self._mock_status_to_return = JobStatus.PENDING
        self._mock_reason_to_return: Optional[str] = JobStatusReason.CONTAINER_CREATING
        self._mock_exit_code_to_return: Optional[int] = None
        self.raise_on_get_job_status = False
        self.raise_on_start_job_status = False
        self.get_job_status_exc_factory = self._create_get_job_status_exc
        self.raise_on_delete = False
        self.delete_job_exc_factory = self._create_delete_job_exc
        self._successfully_deleted_jobs: List[Job] = []

    @property
    def config(self) -> OrchestratorConfig:
        return self._config.orchestrator

    @property
    def storage_config(self) -> StorageConfig:
        return self._config.storage

    async def prepare_job(self, job: Job) -> None:
        pass

    async def start_job(self, job: Job) -> JobStatus:
        if self.raise_on_start_job_status:
            raise self.get_job_status_exc_factory(job)
        job.status_history.current = JobStatusItem.create(
            self._mock_status_to_return,
            reason=self._mock_reason_to_return,
            exit_code=self._mock_exit_code_to_return,
        )
        return job.status

    def _create_get_job_status_exc(self, job: Job) -> Exception:
        return JobNotFoundException(f"job {job.id} was not found")

    async def get_job_status(self, job: Job) -> JobStatusItem:
        if self.raise_on_get_job_status:
            raise self.get_job_status_exc_factory(job)
        return JobStatusItem.create(
            self._mock_status_to_return,
            reason=self._mock_reason_to_return,
            exit_code=self._mock_exit_code_to_return,
        )

    def _create_delete_job_exc(self, job: Job) -> Exception:
        return JobError()

    async def delete_job(self, job: Job) -> JobStatus:
        if self.raise_on_delete:
            raise self.delete_job_exc_factory(job)
        self._successfully_deleted_jobs.append(job)
        return JobStatus.SUCCEEDED

    def update_status_to_return(self, new_status: JobStatus) -> None:
        self._mock_status_to_return = new_status

    def update_reason_to_return(self, new_reason: Optional[str]) -> None:
        self._mock_reason_to_return = new_reason

    def update_exit_code_to_return(self, new_exit_code: Optional[int]) -> None:
        self._mock_exit_code_to_return = new_exit_code

    def get_successfully_deleted_jobs(self) -> List[Job]:
        return self._successfully_deleted_jobs


class MockJobsStorage(InMemoryJobsStorage):
    def __init__(self) -> None:
        super().__init__()
        self.fail_set_job_transaction = False

    async def set_job(self, job: JobRecord) -> None:
        if self.fail_set_job_transaction:
            raise JobStorageTransactionError("transaction failed")
        await super().set_job(job)


class MockNotificationsClient(NotificationsClient):
    def __init__(self) -> None:
        self._sent_notifications: List[AbstractNotification] = []
        pass

    async def notify(self, notification: AbstractNotification) -> None:
        self._sent_notifications.append(notification)

    async def init(self) -> None:
        pass

    async def close(self) -> None:
        pass

    @property
    def sent_notifications(self) -> List[AbstractNotification]:
        return self._sent_notifications


@pytest.fixture
def job_request_factory() -> Callable[[], JobRequest]:
    def factory(with_gpu: bool = False) -> JobRequest:
        cont_kwargs: Dict[str, Any] = {"cpu": 1, "memory_mb": 128}
        if with_gpu:
            cont_kwargs["gpu"] = 1
            cont_kwargs["gpu_model_id"] = "nvidia-tesla-k80"

        return JobRequest.create(
            Container(image="testimage", resources=ContainerResources(**cont_kwargs))
        )

    return factory


@pytest.fixture()
def cert_authority_path(tmp_path: Path) -> str:
    ca_path = tmp_path / "ca.crt"
    ca_path.write_text(CA_DATA_PEM)
    return str(ca_path)


@pytest.fixture
def mock_job_request(job_request_factory: Callable[[], JobRequest]) -> JobRequest:
    return job_request_factory()


class MockCluster(Cluster):
    def __init__(self, config: ClusterConfig, orchestrator: Orchestrator) -> None:
        self._config = config
        self._orchestrator = orchestrator

    async def init(self) -> None:
        pass

    async def close(self) -> None:
        pass

    @property
    def config(self) -> ClusterConfig:
        return self._config

    @property
    def orchestrator(self) -> Orchestrator:
        return self._orchestrator


@pytest.fixture
def registry_config() -> RegistryConfig:
    return RegistryConfig(username="compute", password="compute_token")


@pytest.fixture
def cluster_config(registry_config: RegistryConfig) -> ClusterConfig:
    storage_config = StorageConfig(host_mount_path=PurePath("/tmp"))
    orchestrator_config = KubeConfig(
        jobs_domain_name_template="{job_id}.jobs",
        ssh_auth_server="ssh-auth:22",
        endpoint_url="http://k8s:1234",
        resource_pool_types=[ResourcePoolType()],
    )
    return ClusterConfig(
        name="test-cluster",
        storage=storage_config,
        registry=registry_config,
        orchestrator=orchestrator_config,
<<<<<<< HEAD
        ingress=IngressConfig(storage_url=URL(), monitoring_url=URL()),
        garbage_collector=GarbageCollectorConfig(platform_api_url=URL(), token=""),
=======
        ingress=IngressConfig(
            storage_url=URL(),
            monitoring_url=URL(),
            secrets_url=URL(),
            metrics_url=URL(),
        ),
>>>>>>> 3242544c
    )


@pytest.fixture
def mock_orchestrator(cluster_config: ClusterConfig) -> MockOrchestrator:
    return MockOrchestrator(config=cluster_config)


@pytest.fixture
async def cluster_registry(
    cluster_config: ClusterConfig, mock_orchestrator: MockOrchestrator
) -> AsyncIterator[ClusterRegistry]:
    def _cluster_factory(config: ClusterConfig) -> Cluster:
        return MockCluster(config, mock_orchestrator)

    async with ClusterRegistry(factory=_cluster_factory) as registry:
        await registry.replace(cluster_config)
        yield registry


@pytest.fixture
def mock_jobs_storage() -> MockJobsStorage:
    return MockJobsStorage()


@pytest.fixture
def mock_notifications_client() -> NotificationsClient:
    return MockNotificationsClient()


@pytest.fixture
def jobs_config() -> JobsConfig:
    return JobsConfig(orphaned_job_owner="compute")


@pytest.fixture
def jobs_service(
    cluster_registry: ClusterRegistry,
    mock_jobs_storage: MockJobsStorage,
    jobs_config: JobsConfig,
    mock_notifications_client: NotificationsClient,
) -> JobsService:
    return JobsService(
        cluster_registry=cluster_registry,
        jobs_storage=mock_jobs_storage,
        jobs_config=jobs_config,
        notifications_client=mock_notifications_client,
    )


@pytest.fixture(scope="session")
def event_loop() -> Iterator[asyncio.AbstractEventLoop]:
    loop = asyncio.get_event_loop()
    yield loop
    loop.close()


def create_quota(
    time_gpu_minutes: Optional[int] = None, time_non_gpu_minutes: Optional[int] = None
) -> AggregatedRunTime:

    if time_gpu_minutes is not None:
        gpu_delta = timedelta(minutes=time_gpu_minutes)
    else:
        gpu_delta = timedelta.max

    if time_non_gpu_minutes is not None:
        non_gpu_delta = timedelta(minutes=time_non_gpu_minutes)
    else:
        non_gpu_delta = timedelta.max

    return AggregatedRunTime(
        total_gpu_run_time_delta=gpu_delta, total_non_gpu_run_time_delta=non_gpu_delta
    )<|MERGE_RESOLUTION|>--- conflicted
+++ resolved
@@ -209,17 +209,13 @@
         storage=storage_config,
         registry=registry_config,
         orchestrator=orchestrator_config,
-<<<<<<< HEAD
-        ingress=IngressConfig(storage_url=URL(), monitoring_url=URL()),
-        garbage_collector=GarbageCollectorConfig(platform_api_url=URL(), token=""),
-=======
         ingress=IngressConfig(
             storage_url=URL(),
             monitoring_url=URL(),
             secrets_url=URL(),
             metrics_url=URL(),
         ),
->>>>>>> 3242544c
+        garbage_collector=GarbageCollectorConfig(platform_api_url=URL(), token=""),
     )
 
 
