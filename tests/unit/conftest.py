--- conflicted
+++ resolved
@@ -15,16 +15,13 @@
 )
 
 import pytest
-<<<<<<< HEAD
 from neuro_auth_client import (
     AuthClient,
     Cluster as AuthCluster,
+    Permission,
     Quota as AuthQuota,
     User as AuthUser,
 )
-=======
-from neuro_auth_client import AuthClient, Permission
->>>>>>> ac982bb5
 from notifications_client import Client as NotificationsClient
 from notifications_client.notification import AbstractNotification
 from yarl import URL
@@ -197,7 +194,6 @@
 
 class MockAuthClient(AuthClient):
     def __init__(self) -> None:
-<<<<<<< HEAD
         self.user_to_return = AuthUser(
             name="testuser",
             clusters=[
@@ -215,13 +211,11 @@
                 ),
             ],
         )
+        self._grants: List[Tuple[str, Sequence[Permission]]] = []
+        self._revokes: List[Tuple[str, Sequence[str]]] = []
 
     async def get_user(self, name: str, token: Optional[str] = None) -> AuthUser:
         return self.user_to_return
-=======
-        self._grants: List[Tuple[str, Sequence[Permission]]] = []
-        self._revokes: List[Tuple[str, Sequence[str]]] = []
->>>>>>> ac982bb5
 
     @property
     def grants(self) -> List[Tuple[str, Sequence[Permission]]]:
