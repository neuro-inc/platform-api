--- conflicted
+++ resolved
@@ -136,7 +136,6 @@
                 Decimal("1.00"),
                 "key",
             )
-<<<<<<< HEAD
 
     @pytest.mark.asyncio
     async def test_syncs_job_with_org(
@@ -181,8 +180,6 @@
                 Decimal("1.00"),
                 "key",
             )
-=======
->>>>>>> afb5776c
 
     @pytest.mark.asyncio
     async def test_sub_user_correct_user_charged(
