--- conflicted
+++ resolved
@@ -144,17 +144,8 @@
         assert not JobFilter(ids={job.id}, statuses={JobStatus.RUNNING}).check(job)
 
     def test_check_all(self) -> None:
-<<<<<<< HEAD
-        job = JobRecord.create(
-            request=self._create_job_request(),
-            status=JobStatus.PENDING,
-            cluster_name="test-cluster",
-            owner="testuser",
-            name="testname",
-=======
         job = self._create_job(
             status=JobStatus.PENDING, owner="testuser", name="testname"
->>>>>>> 38c6f49f
         )
         assert JobFilter(
             statuses={JobStatus.PENDING},
