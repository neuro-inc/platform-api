apiVersion: apps/v1
kind: ReplicaSet
metadata:
  name: platformredis
spec:
  replicas: 1
  selector:
    matchLabels:
      service: platformredis
  template:
    metadata:
      labels:
        service: platformredis
    spec:
      containers:
      - name: platformredis
        image: redis:4
---
apiVersion: v1
kind: Service
metadata:
  name: platformredis
spec:
  ports:
  - port: 6379
    targetPort: 6379
  selector:
    service: platformredis
---
apiVersion: apps/v1
kind: ReplicaSet
metadata:
  name: platformauthapi
spec:
  replicas: 1
  selector:
    matchLabels:
      service: platformauthapi
  template:
    metadata:
      labels:
        service: platformauthapi
    spec:
      containers:
      - name: platformauthapi
        image: platformauthapi:latest
        imagePullPolicy: Never
        env:
        - name: NP_JWT_SECRET
          value: secret
---
apiVersion: v1
kind: Service
metadata:
  name: platformauthapi
spec:
  type: LoadBalancer
  ports:
  - port: 8080
    targetPort: 8080
  selector:
    service: platformauthapi
---
apiVersion: apps/v1
kind: ReplicaSet
metadata:
  name: platformapi
spec:
  replicas: 1
  selector:
    matchLabels:
      service: platformapi
  template:
    metadata:
      labels:
        service: platformapi
    spec:
      containers:
      - name: platformapi
        image: platformapi:latest
        imagePullPolicy: Never
        env:
        - name: NP_K8S_API_URL
          value: http://localhost:8001
        - name: NP_K8S_AUTH_TYPE
          value: none
        - name: NP_STORAGE_HOST_MOUNT_PATH
          value: /tmp
        - name: NP_K8S_JOBS_INGRESS_DOMAIN_NAME_TEMPLATE
          value: '{job_id}.jobs.platform.dev.neuromation.io'
        - name: NP_K8S_NAMED_JOBS_INGRESS_DOMAIN_NAME_TEMPLATE
          value: '{job_name}-{job_owner}.jobs.platform.dev.neuromation.io'
        - name: NP_K8S_JOBS_INGRESS_CLASS
          value: nginx
        - name: NP_JOBS_INGRESS_OAUTH_AUTHORIZE_URL
          value: "http://neu.ro/oauth/authorize"
        - name: NP_K8S_SSH_AUTH_INGRESS_DOMAIN_NAME
          value: ssh.platform.dev.neuromation.io
        - name: NP_DB_REDIS_URI
          value: redis://platformredis:6379/0
        - name: NP_OAUTH_HEADLESS_CALLBACK_URL
          value: https://dev.neu.ro/oauth/show-code
        - name: NP_AUTH_URL
          value: http://platformauthapi:8080
        - name: NP_AUTH_TOKEN
          value: eyJ0eXAiOiJKV1QiLCJhbGciOiJIUzI1NiJ9.eyJpZGVudGl0eSI6ImNvbXB1dGUifQ.IJDlKCfbiuNGZH9Sh6p-CdUL5KxEK5JStqzfDk4-RAA
        - name: NP_AUTH_PUBLIC_URL
          value: http://platformauthapi:8080/api/v1/users
        - name: NP_API_URL
          value: http://platformapi/api/v1
        - name: NP_ADMIN_URL
          value: http://platformapi/apis/admin/v1
        - name: NP_PLATFORM_CONFIG_URI
          value: http://platformconfig:8080/api/v1
        - name: NP_NOTIFICATIONS_URL
          value: http://platformnotificationsapi:8080/
        - name: NP_NOTIFICATIONS_TOKEN
          value: eyJ0eXAiOiJKV1QiLCJhbGciOiJIUzI1NiJ9.eyJpZGVudGl0eSI6ImNvbXB1dGUifQ.IJDlKCfbiuNGZH9Sh6p-CdUL5KxEK5JStqzfDk4-RAA
        - name: NP_ENFORCER_PLATFORM_API_URL
          value: http://localhost:8080/api/v1
        - name: NP_ENFORCER_TOKEN
          value: eyJ0eXAiOiJKV1QiLCJhbGciOiJIUzI1NiJ9.eyJpZGVudGl0eSI6ImNvbXB1dGUifQ.IJDlKCfbiuNGZH9Sh6p-CdUL5KxEK5JStqzfDk4-RAA
<<<<<<< HEAD
=======
        - name: NP_USE_CLUSTER_NAMES_IN_URIS
          value: "1"
        - name: NP_API_ZIPKIN_URL
          value: http://zipkin:9411
        - name: NP_API_ZIPKIN_SAMPLE_RATE
          value: "1"
>>>>>>> df858ff7
      - name: kubeproxy
        image: lachlanevenson/k8s-kubectl:v1.10.3
        args: [proxy]
---
apiVersion: v1
kind: Service
metadata:
  name: platformapi
spec:
  type: LoadBalancer
  ports:
  - port: 8080
    targetPort: 8080
  selector:
    service: platformapi
---
apiVersion: apps/v1
kind: ReplicaSet
metadata:
  name: ssh-auth
spec:
  replicas: 1
  selector:
    matchLabels:
      service: ssh-auth
  template:
    metadata:
      labels:
        service: ssh-auth
    spec:
      containers:
      - name: ssh-auth
        image: ssh-auth:latest
        imagePullPolicy: Never
        env:
        - name: NP_AUTH_URL
          value: http://platformauthapi:8080
        - name: NP_AUTH_TOKEN
          value: eyJ0eXAiOiJKV1QiLCJhbGciOiJIUzI1NiJ9.eyJpZGVudGl0eSI6ImNvbXB1dGUifQ.IJDlKCfbiuNGZH9Sh6p-CdUL5KxEK5JStqzfDk4-RAA
        - name: NP_PLATFORM_API_URL
          value: http://platformapi:8080/api/v1
        - name: NP_AUTH_PUBLIC_URL
          value: http://platformauthapi:8080/api/v1/users
        - name: NP_LOG_FIFO
          value: /authorization.log
        - name: NP_SSH_PORT
          value: '22'
        - name: NP_K8S_NS
          value: "default"
---
apiVersion: v1
kind: Service
metadata:
  name: ssh-auth
spec:
  type: "LoadBalancer"
  ports:
  - protocol: TCP
    port: 22
    targetPort: 22
  selector:
    service: ssh-auth
---
apiVersion: apps/v1
kind: ReplicaSet
metadata:
  name: zipkin
spec:
  replicas: 1
  selector:
    matchLabels:
      service: zipkin
  template:
    metadata:
      labels:
        service: zipkin
    spec:
      containers:
      - name: zipkin
        image: openzipkin/zipkin-slim:latest
---
apiVersion: v1
kind: Service
metadata:
  name: zipkin
spec:
  ports:
  - port: 9411
    targetPort: 9411
  selector:
    service: zipkin<|MERGE_RESOLUTION|>--- conflicted
+++ resolved
@@ -120,15 +120,10 @@
           value: http://localhost:8080/api/v1
         - name: NP_ENFORCER_TOKEN
           value: eyJ0eXAiOiJKV1QiLCJhbGciOiJIUzI1NiJ9.eyJpZGVudGl0eSI6ImNvbXB1dGUifQ.IJDlKCfbiuNGZH9Sh6p-CdUL5KxEK5JStqzfDk4-RAA
-<<<<<<< HEAD
-=======
-        - name: NP_USE_CLUSTER_NAMES_IN_URIS
-          value: "1"
         - name: NP_API_ZIPKIN_URL
           value: http://zipkin:9411
         - name: NP_API_ZIPKIN_SAMPLE_RATE
           value: "1"
->>>>>>> df858ff7
       - name: kubeproxy
         image: lachlanevenson/k8s-kubectl:v1.10.3
         args: [proxy]
