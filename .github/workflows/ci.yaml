--- conflicted
+++ resolved
@@ -37,12 +37,7 @@
       uses: actions/cache@v1
       with:
         path: ~/.cache/pip
-<<<<<<< HEAD
         key: ${{ runner.os }}-py-3.7.7-${{ hashFiles('requirements/*.txt') }}-${{ hashFiles('setup.py') }}
-=======
-        key: ${{ runner.os }}-py-3.7.7-${{ hashFiles('requirements/*.txt') }}-${{
-          hashFiles('setup.py') }}
->>>>>>> a5c88b2f
     - name: Install dependencies
       run: make setup
     - name: Lint
@@ -196,31 +191,6 @@
       uses: actions/setup-python@v2
       with:
         python-version: 3.7.7
-<<<<<<< HEAD
-=======
-    - name: Configure AWS credentials
-      if: env.CLOUD_PROVIDER == 'aws'
-      uses: aws-actions/configure-aws-credentials@v1
-      with:
-        aws-access-key-id: ${{ secrets.AWS_ACCESS_KEY_ID }}
-        aws-secret-access-key: ${{ secrets.AWS_SECRET_ACCESS_KEY }}
-        aws-region: ${{ secrets.AWS_REGION }}
-    - name: Login to AWS ECR
-      if: env.CLOUD_PROVIDER == 'aws'
-      uses: aws-actions/amazon-ecr-login@v1
-    - name: Configure Azure credentials
-      if: env.CLOUD_PROVIDER == 'azure'
-      uses: azure/login@v1
-      with:
-        creds: ${{ secrets.AZURE_CREDENTIALS }}
-    - name: Login to Azure ACR
-      if: env.CLOUD_PROVIDER == 'azure'
-      uses: azure/docker-login@v1
-      with:
-        login-server: ${{ secrets.AZURE_STAGING_ACR_SERVER }}
-        username: ${{ secrets.AZURE_STAGING_ACR_USERNAME }}
-        password: ${{ secrets.AZURE_STAGING_ACR_PASSWORD }}
->>>>>>> a5c88b2f
     - name: Login to Artifactory docker registry
       uses: docker/login-action@v1
       with:
@@ -231,13 +201,6 @@
       run: echo "TAG=${GITHUB_REF#refs/tags/poller/v}" >> $GITHUB_ENV
     - name: Push images to registry
       run: make docker_push
-<<<<<<< HEAD
-=======
-    - name: Push images to Artifactory
-      run: make artifactory_docker_push
-    - name: Update kube config
-      run: make ${{ env.CLOUD_PROVIDER }}_k8s_login
->>>>>>> a5c88b2f
     - name: Install helm
       run: make helm_install
     - name: Push poller helm chart to Artifactory
@@ -296,7 +259,6 @@
         login-server: ${{ secrets.AZURE_STAGING_ACR_SERVER }}
         username: ${{ secrets.AZURE_STAGING_ACR_USERNAME }}
         password: ${{ secrets.AZURE_STAGING_ACR_PASSWORD }}
-<<<<<<< HEAD
     - name: Set tag
       run: echo "TAG=${GITHUB_REF#refs/tags/v}" >> $GITHUB_ENV
     - name: Push images to registry
@@ -329,8 +291,6 @@
       uses: actions/setup-python@v2
       with:
         python-version: 3.7.7
-=======
->>>>>>> a5c88b2f
     - name: Login to Artifactory docker registry
       uses: docker/login-action@v1
       with:
@@ -341,18 +301,10 @@
       run: echo "TAG=${GITHUB_REF#refs/tags/v}" >> $GITHUB_ENV
     - name: Push images to registry
       run: make docker_push
-<<<<<<< HEAD
-=======
-    - name: Push images to Artifactory
-      run: make artifactory_docker_push
-    - name: Update kube config
-      run: make ${{ env.CLOUD_PROVIDER }}_k8s_login
->>>>>>> a5c88b2f
     - name: Install helm
       run: make helm_install
     - name: Push helm chart to Artifactory
       run: make artifactory_helm_push
-<<<<<<< HEAD
 
   deploy_mts:
     name: Deploy to MTS
@@ -381,7 +333,5 @@
       run: echo "TAG=${GITHUB_REF#refs/tags/v}" >> $GITHUB_ENV
     - name: Install helm
       run: make helm_install
-=======
->>>>>>> a5c88b2f
     - name: Deploy to kubernetes
       run: make helm_deploy